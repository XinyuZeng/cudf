/*
 *
 *  Copyright (c) 2020-2021, NVIDIA CORPORATION.
 *
 *  Licensed under the Apache License, Version 2.0 (the "License");
 *  you may not use this file except in compliance with the License.
 *  You may obtain a copy of the License at
 *
 *      http://www.apache.org/licenses/LICENSE-2.0
 *
 *  Unless required by applicable law or agreed to in writing, software
 *  distributed under the License is distributed on an "AS IS" BASIS,
 *  WITHOUT WARRANTIES OR CONDITIONS OF ANY KIND, either express or implied.
 *  See the License for the specific language governing permissions and
 *  limitations under the License.
 *
 */

package ai.rapids.cudf;

/**
 * Hash algorithm identifiers, mirroring native enum cudf::hash_id
 */
public enum HashType {
  IDENTITY(0),
  MURMUR3(1),
<<<<<<< HEAD
  HASH_MD5(2),
  HASH_SERIAL_MURMUR3(3),
  HASH_SPARK_MURMUR3(4),
  HASH_SHA1(5),
  HASH_SHA224(6),
  HASH_SHA256(7),
  HASH_SHA384(8),
  HASH_SHA512(9);
=======
  HASH_SERIAL_MURMUR3(2),
  HASH_SPARK_MURMUR3(3),
  HASH_MD5(4);
>>>>>>> 621d26fa

  private static final HashType[] HASH_TYPES = HashType.values();
  final int nativeId;

  HashType(int nativeId) {
    this.nativeId = nativeId;
  }

  public int getNativeId() {
    return nativeId;
  }

  public static HashType fromNative(int nativeId) {
    for (HashType type : HASH_TYPES) {
      if (type.nativeId == nativeId) {
        return type;
      }
    }
    throw new IllegalArgumentException("Could not translate " + nativeId + " into a HashType");
  }
}<|MERGE_RESOLUTION|>--- conflicted
+++ resolved
@@ -24,20 +24,14 @@
 public enum HashType {
   IDENTITY(0),
   MURMUR3(1),
-<<<<<<< HEAD
-  HASH_MD5(2),
-  HASH_SERIAL_MURMUR3(3),
-  HASH_SPARK_MURMUR3(4),
+  HASH_SERIAL_MURMUR3(2),
+  HASH_SPARK_MURMUR3(3),
+  HASH_MD5(4);
   HASH_SHA1(5),
   HASH_SHA224(6),
   HASH_SHA256(7),
   HASH_SHA384(8),
   HASH_SHA512(9);
-=======
-  HASH_SERIAL_MURMUR3(2),
-  HASH_SPARK_MURMUR3(3),
-  HASH_MD5(4);
->>>>>>> 621d26fa
 
   private static final HashType[] HASH_TYPES = HashType.values();
   final int nativeId;
