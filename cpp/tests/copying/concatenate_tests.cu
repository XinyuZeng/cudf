/*
 * Copyright (c) 2020, NVIDIA CORPORATION.
 *
 * Licensed under the Apache License, Version 2.0 (the "License");
 * you may not use this file except in compliance with the License.
 * You may obtain a copy of the License at
 *
 *     http://www.apache.org/licenses/LICENSE-2.0
 *
 * Unless required by applicable law or agreed to in writing, software
 * distributed under the License is distributed on an "AS IS" BASIS,
 * WITHOUT WARRANTIES OR CONDITIONS OF ANY KIND, either express or implied.
 * See the License for the specific language governing permissions and
 * limitations under the License.
 */

#include <tests/utilities/base_fixture.hpp>
#include <tests/utilities/column_utilities.hpp>
#include <tests/utilities/column_wrapper.hpp>
#include <tests/utilities/table_utilities.hpp>
#include <tests/utilities/type_lists.hpp>

#include <cudf/column/column.hpp>
#include <cudf/concatenate.hpp>
#include <cudf/copying.hpp>
#include <cudf/dictionary/dictionary_column_view.hpp>
#include <cudf/dictionary/encode.hpp>
#include <cudf/fixed_point/fixed_point.hpp>
#include <cudf/table/table.hpp>

#include <thrust/sequence.h>

template <typename T>
using column_wrapper = cudf::test::fixed_width_column_wrapper<T>;

using s_col_wrapper = cudf::test::strings_column_wrapper;

using CVector     = std::vector<std::unique_ptr<cudf::column>>;
using column      = cudf::column;
using column_view = cudf::column_view;
using TView       = cudf::table_view;
using Table       = cudf::table;

template <typename T>
struct TypedColumnTest : public cudf::test::BaseFixture {
  static std::size_t data_size() { return 1000; }
  static std::size_t mask_size() { return 100; }
  cudf::data_type type() { return cudf::data_type{cudf::type_to_id<T>()}; }

  TypedColumnTest()
    : data{_num_elements * cudf::size_of(type())},
      mask{cudf::bitmask_allocation_size_bytes(_num_elements)}
  {
    auto typed_data = static_cast<char*>(data.data());
    auto typed_mask = static_cast<char*>(mask.data());
    thrust::sequence(thrust::device, typed_data, typed_data + data_size());
    thrust::sequence(thrust::device, typed_mask, typed_mask + mask_size());
  }

  cudf::size_type num_elements() { return _num_elements; }

  std::random_device r;
  std::default_random_engine generator{r()};
  std::uniform_int_distribution<cudf::size_type> distribution{200, 1000};
  cudf::size_type _num_elements{distribution(generator)};
  rmm::device_buffer data{};
  rmm::device_buffer mask{};
  rmm::device_buffer all_valid_mask{create_null_mask(num_elements(), cudf::mask_state::ALL_VALID)};
  rmm::device_buffer all_null_mask{create_null_mask(num_elements(), cudf::mask_state::ALL_NULL)};
};

TYPED_TEST_CASE(TypedColumnTest, cudf::test::Types<int32_t>);

TYPED_TEST(TypedColumnTest, ConcatenateEmptyColumns)
{
  cudf::test::fixed_width_column_wrapper<TypeParam> empty_first{};
  cudf::test::fixed_width_column_wrapper<TypeParam> empty_second{};
  cudf::test::fixed_width_column_wrapper<TypeParam> empty_third{};
  std::vector<column_view> columns_to_concat({empty_first, empty_second, empty_third});

  auto concat = cudf::concatenate(columns_to_concat);

  auto expected_type = cudf::column_view(empty_first).type();
  EXPECT_EQ(concat->size(), 0);
  EXPECT_EQ(concat->type(), expected_type);
}

TYPED_TEST(TypedColumnTest, ConcatenateNoColumns)
{
  std::vector<column_view> columns_to_concat{};
  EXPECT_THROW(cudf::concatenate(columns_to_concat), cudf::logic_error);
}

TYPED_TEST(TypedColumnTest, ConcatenateColumnView)
{
  cudf::column original{this->type(), this->num_elements(), this->data, this->mask};
  std::vector<cudf::size_type> indices{0,
                                       this->num_elements() / 3,
                                       this->num_elements() / 3,
                                       this->num_elements() / 2,
                                       this->num_elements() / 2,
                                       this->num_elements()};
  std::vector<cudf::column_view> views = cudf::slice(original, indices);

  auto concatenated_col = cudf::concatenate(views);

  CUDF_TEST_EXPECT_COLUMNS_EQUAL(original, *concatenated_col);
}

struct StringColumnTest : public cudf::test::BaseFixture {
};

TEST_F(StringColumnTest, ConcatenateColumnView)
{
  std::vector<const char*> h_strings{"aaa",
                                     "bb",
                                     "",
                                     "cccc",
                                     "d",
                                     "ééé",
                                     "ff",
                                     "gggg",
                                     "",
                                     "h",
                                     "iiii",
                                     "jjj",
                                     "k",
                                     "lllllll",
                                     "mmmmm",
                                     "n",
                                     "oo",
                                     "ppp"};
  cudf::test::strings_column_wrapper strings1(h_strings.data(), h_strings.data() + 6);
  cudf::test::strings_column_wrapper strings2(h_strings.data() + 6, h_strings.data() + 10);
  cudf::test::strings_column_wrapper strings3(h_strings.data() + 10,
                                              h_strings.data() + h_strings.size());

  std::vector<cudf::column_view> strings_columns;
  strings_columns.push_back(strings1);
  strings_columns.push_back(strings2);
  strings_columns.push_back(strings3);

  auto results = cudf::concatenate(strings_columns);

  cudf::test::strings_column_wrapper expected(h_strings.begin(), h_strings.end());
  CUDF_TEST_EXPECT_COLUMNS_EQUAL(*results, expected);
}

struct TableTest : public cudf::test::BaseFixture {
};

TEST_F(TableTest, ConcatenateTables)
{
  std::vector<const char*> h_strings{
    "Lorem", "ipsum", "dolor", "sit", "amet", "consectetur", "adipiscing", "elit"};

  CVector cols_gold;
  column_wrapper<int8_t> col1_gold{{1, 2, 3, 4, 5, 6, 7, 8}};
  column_wrapper<int16_t> col2_gold{{1, 2, 3, 4, 5, 6, 7, 8}};
  s_col_wrapper col3_gold(h_strings.data(), h_strings.data() + h_strings.size());
  cols_gold.push_back(col1_gold.release());
  cols_gold.push_back(col2_gold.release());
  cols_gold.push_back(col3_gold.release());
  Table gold_table(std::move(cols_gold));

  CVector cols_table1;
  column_wrapper<int8_t> col1_table1{{1, 2, 3, 4}};
  column_wrapper<int16_t> col2_table1{{1, 2, 3, 4}};
  s_col_wrapper col3_table1(h_strings.data(), h_strings.data() + 4);
  cols_table1.push_back(col1_table1.release());
  cols_table1.push_back(col2_table1.release());
  cols_table1.push_back(col3_table1.release());
  Table t1(std::move(cols_table1));

  CVector cols_table2;
  column_wrapper<int8_t> col1_table2{{5, 6, 7, 8}};
  column_wrapper<int16_t> col2_table2{{5, 6, 7, 8}};
  s_col_wrapper col3_table2(h_strings.data() + 4, h_strings.data() + h_strings.size());
  cols_table2.push_back(col1_table2.release());
  cols_table2.push_back(col2_table2.release());
  cols_table2.push_back(col3_table2.release());
  Table t2(std::move(cols_table2));

  auto concat_table = cudf::concatenate({t1.view(), t2.view()});

  CUDF_TEST_EXPECT_TABLES_EQUAL(*concat_table, gold_table);
}

TEST_F(TableTest, ConcatenateTablesWithOffsets)
{
  column_wrapper<int32_t> col1_1{{5, 4, 3, 5, 8, 5, 6}};
  cudf::test::strings_column_wrapper col2_1(
    {"dada", "egg", "avocado", "dada", "kite", "dog", "ln"});
  cudf::table_view table_view_in1{{col1_1, col2_1}};

  column_wrapper<int32_t> col1_2{{5, 8, 5, 6, 15, 14, 13}};
  cudf::test::strings_column_wrapper col2_2(
    {"dada", "kite", "dog", "ln", "dado", "greg", "spinach"});
  cudf::table_view table_view_in2{{col1_2, col2_2}};

  std::vector<cudf::size_type> split_indexes1{3};
  std::vector<cudf::table_view> partitioned1 = cudf::split(table_view_in1, split_indexes1);

  std::vector<cudf::size_type> split_indexes2{3};
  std::vector<cudf::table_view> partitioned2 = cudf::split(table_view_in2, split_indexes2);

  {
    std::vector<cudf::table_view> table_views_to_concat;
    table_views_to_concat.push_back(partitioned1[1]);
    table_views_to_concat.push_back(partitioned2[1]);
    std::unique_ptr<cudf::table> concatenated_tables = cudf::concatenate(table_views_to_concat);

    column_wrapper<int32_t> exp1_1{{5, 8, 5, 6, 6, 15, 14, 13}};
    cudf::test::strings_column_wrapper exp2_1(
      {"dada", "kite", "dog", "ln", "ln", "dado", "greg", "spinach"});
    cudf::table_view table_view_exp1{{exp1_1, exp2_1}};
    CUDF_TEST_EXPECT_TABLES_EQUAL(concatenated_tables->view(), table_view_exp1);
  }
  {
    std::vector<cudf::table_view> table_views_to_concat;
    table_views_to_concat.push_back(partitioned1[0]);
    table_views_to_concat.push_back(partitioned2[1]);
    std::unique_ptr<cudf::table> concatenated_tables = cudf::concatenate(table_views_to_concat);

    column_wrapper<int32_t> exp1_1{{5, 4, 3, 6, 15, 14, 13}};
    cudf::test::strings_column_wrapper exp2_1(
      {"dada", "egg", "avocado", "ln", "dado", "greg", "spinach"});
    cudf::table_view table_view_exp1{{exp1_1, exp2_1}};
    CUDF_TEST_EXPECT_TABLES_EQUAL(concatenated_tables->view(), table_view_exp1);
  }
  {
    std::vector<cudf::table_view> table_views_to_concat;
    table_views_to_concat.push_back(partitioned1[1]);
    table_views_to_concat.push_back(partitioned2[0]);
    std::unique_ptr<cudf::table> concatenated_tables = cudf::concatenate(table_views_to_concat);

    column_wrapper<int32_t> exp1_1{{5, 8, 5, 6, 5, 8, 5}};
    cudf::test::strings_column_wrapper exp2_1({"dada", "kite", "dog", "ln", "dada", "kite", "dog"});
    cudf::table_view table_view_exp{{exp1_1, exp2_1}};
    CUDF_TEST_EXPECT_TABLES_EQUAL(concatenated_tables->view(), table_view_exp);
  }
}

TEST_F(TableTest, ConcatenateTablesWithOffsetsAndNulls)
{
  cudf::test::fixed_width_column_wrapper<int32_t> col1_1{{5, 4, 3, 5, 8, 5, 6},
                                                         {0, 1, 1, 1, 1, 1, 1}};
  cudf::test::strings_column_wrapper col2_1({"dada", "egg", "avocado", "dada", "kite", "dog", "ln"},
                                            {1, 1, 1, 0, 1, 1, 1});
  cudf::table_view table_view_in1{{col1_1, col2_1}};

  cudf::test::fixed_width_column_wrapper<int32_t> col1_2{{5, 8, 5, 6, 15, 14, 13},
                                                         {1, 1, 1, 1, 1, 1, 0}};
  cudf::test::strings_column_wrapper col2_2(
    {"dada", "kite", "dog", "ln", "dado", "greg", "spinach"}, {1, 0, 1, 1, 1, 1, 1});
  cudf::table_view table_view_in2{{col1_2, col2_2}};

  std::vector<cudf::size_type> split_indexes1{3};
  std::vector<cudf::table_view> partitioned1 = cudf::split(table_view_in1, split_indexes1);

  std::vector<cudf::size_type> split_indexes2{3};
  std::vector<cudf::table_view> partitioned2 = cudf::split(table_view_in2, split_indexes2);

  {
    std::vector<cudf::table_view> table_views_to_concat;
    table_views_to_concat.push_back(partitioned1[1]);
    table_views_to_concat.push_back(partitioned2[1]);
    std::unique_ptr<cudf::table> concatenated_tables = cudf::concatenate(table_views_to_concat);

    cudf::test::fixed_width_column_wrapper<int32_t> exp1_1{{5, 8, 5, 6, 6, 15, 14, 13},
                                                           {1, 1, 1, 1, 1, 1, 1, 0}};
    cudf::test::strings_column_wrapper exp2_1(
      {"dada", "kite", "dog", "ln", "ln", "dado", "greg", "spinach"}, {0, 1, 1, 1, 1, 1, 1, 1});
    cudf::table_view table_view_exp1{{exp1_1, exp2_1}};
    CUDF_TEST_EXPECT_TABLES_EQUAL(concatenated_tables->view(), table_view_exp1);
  }
  {
    std::vector<cudf::table_view> table_views_to_concat;
    table_views_to_concat.push_back(partitioned1[1]);
    table_views_to_concat.push_back(partitioned2[0]);
    std::unique_ptr<cudf::table> concatenated_tables = cudf::concatenate(table_views_to_concat);

    cudf::test::fixed_width_column_wrapper<int32_t> exp1_1{5, 8, 5, 6, 5, 8, 5};
    cudf::test::strings_column_wrapper exp2_1({"dada", "kite", "dog", "ln", "dada", "kite", "dog"},
                                              {0, 1, 1, 1, 1, 0, 1});
    cudf::table_view table_view_exp1{{exp1_1, exp2_1}};
    CUDF_TEST_EXPECT_TABLES_EQUAL(concatenated_tables->view(), table_view_exp1);
  }
}

struct ListsColumnTest : public cudf::test::BaseFixture {
};

TEST_F(ListsColumnTest, ConcatenateLists)
{
  {
    cudf::test::lists_column_wrapper<int> a{0, 1, 2, 3};
    cudf::test::lists_column_wrapper<int> b{4, 5, 6, 7, 8, 9, 10};
    cudf::test::lists_column_wrapper<int> expected{{0, 1, 2, 3}, {4, 5, 6, 7, 8, 9, 10}};

    auto result = cudf::concatenate({a, b});

    CUDF_TEST_EXPECT_COLUMNS_EQUAL(*result, expected);
  }

  {
    cudf::test::lists_column_wrapper<int> a{{0, 1, 1}, {2, 3}, {4, 5}};
    cudf::test::lists_column_wrapper<int> b{{6}, {8, 9, 9, 9}, {10, 11}};
    cudf::test::lists_column_wrapper<int> expected{
      {0, 1, 1}, {2, 3}, {4, 5}, {6}, {8, 9, 9, 9}, {10, 11}};

    auto result = cudf::concatenate({a, b});

    CUDF_TEST_EXPECT_COLUMNS_EQUAL(*result, expected);
  }

  {
    cudf::test::lists_column_wrapper<int> a{{0, 1}, {2, 3, 4, 5}, {6, 7, 8}};
    cudf::test::lists_column_wrapper<int> b{{9}, {10, 11}, {12, 13, 14, 15}};
    cudf::test::lists_column_wrapper<int> expected{
      {0, 1}, {2, 3, 4, 5}, {6, 7, 8}, {9}, {10, 11}, {12, 13, 14, 15}};

    auto result = cudf::concatenate({a, b});

    CUDF_TEST_EXPECT_COLUMNS_EQUAL(*result, expected);
  }
}

TEST_F(ListsColumnTest, ConcatenateEmptyLists)
{
  // to disambiguate between {} == 0 and {} == List{0}
  // Also, see note about compiler issues when declaring nested
  // empty lists in lists_column_wrapper documentation
  using LCW = cudf::test::lists_column_wrapper<int>;
  {
    cudf::test::lists_column_wrapper<int> a;
    cudf::test::lists_column_wrapper<int> b{4, 5, 6, 7};
    cudf::test::lists_column_wrapper<int> expected{4, 5, 6, 7};

    auto result = cudf::concatenate({a, b});

    CUDF_TEST_EXPECT_COLUMNS_EQUAL(*result, expected);
  }

  {
    cudf::test::lists_column_wrapper<int> a, b, c;
    cudf::test::lists_column_wrapper<int> d{4, 5, 6, 7};
    cudf::test::lists_column_wrapper<int> expected{4, 5, 6, 7};

    auto result = cudf::concatenate({a, b, c, d});

    CUDF_TEST_EXPECT_COLUMNS_EQUAL(*result, expected);
  }

  {
    cudf::test::lists_column_wrapper<int> a{LCW{}};
    cudf::test::lists_column_wrapper<int> b{4, 5, 6, 7};
    cudf::test::lists_column_wrapper<int> expected{LCW{}, {4, 5, 6, 7}};

    auto result = cudf::concatenate({a, b});

    CUDF_TEST_EXPECT_COLUMNS_EQUAL(*result, expected);
  }

  {
    cudf::test::lists_column_wrapper<int> a{LCW{}}, b{LCW{}}, c{LCW{}};
    cudf::test::lists_column_wrapper<int> d{4, 5, 6, 7};
    cudf::test::lists_column_wrapper<int> expected{LCW{}, LCW{}, LCW{}, {4, 5, 6, 7}};

    auto result = cudf::concatenate({a, b, c, d});

    CUDF_TEST_EXPECT_COLUMNS_EQUAL(*result, expected);
  }

  {
    cudf::test::lists_column_wrapper<int> a{1, 2};
    cudf::test::lists_column_wrapper<int> b{LCW{}}, c{LCW{}};
    cudf::test::lists_column_wrapper<int> d{4, 5, 6, 7};
    cudf::test::lists_column_wrapper<int> expected{{1, 2}, LCW{}, LCW{}, {4, 5, 6, 7}};

    auto result = cudf::concatenate({a, b, c, d});

    CUDF_TEST_EXPECT_COLUMNS_EQUAL(*result, expected);
  }
}

TEST_F(ListsColumnTest, ConcatenateListsWithNulls)
{
  auto valids = cudf::test::make_counting_transform_iterator(
    0, [](auto i) { return i % 2 == 0 ? true : false; });

  // nulls in the leaves
  {
    cudf::test::lists_column_wrapper<int> a{{{0, 1, 2, 3}, valids}};
    cudf::test::lists_column_wrapper<int> b{{{4, 6, 7}, valids}};
    cudf::test::lists_column_wrapper<int> expected{{{0, 1, 2, 3}, valids}, {{4, 6, 7}, valids}};

    auto result = cudf::concatenate({a, b});

    CUDF_TEST_EXPECT_COLUMNS_EQUAL(*result, expected);
  }
}

TEST_F(ListsColumnTest, ConcatenateNestedLists)
{
  {
    cudf::test::lists_column_wrapper<int> a{{{0, 1}, {2}}, {{4, 5, 6, 7, 8, 9, 10}}};
    cudf::test::lists_column_wrapper<int> b{{{6, 7}}, {{8, 9, 10}, {11, 12}}};
    cudf::test::lists_column_wrapper<int> expected{
      {{0, 1}, {2}}, {{4, 5, 6, 7, 8, 9, 10}}, {{6, 7}}, {{8, 9, 10}, {11, 12}}};

    auto result = cudf::concatenate({a, b});

    CUDF_TEST_EXPECT_COLUMNS_EQUAL(*result, expected);
  }

  {
    cudf::test::lists_column_wrapper<int> a{
      {{{0, 1, 2}, {3, 4}}, {{5}, {6, 7}}, {{8, 9}}},
      {{{10}, {11, 12}}, {{13, 14, 15, 16}, {15, 16}}, {{17, 18}, {19, 20}}},
      {{{50}, {51, 52}}, {{54}, {55, 16}}, {{57, 18}, {59, 60}}}};

    cudf::test::lists_column_wrapper<int> b{
      {{{21, 22}, {23, 24}}, {{25}, {26, 27}}, {{28, 29, 30}}},
      {{{31, 32}, {33, 34}}, {{35, 36}, {37, 38}}, {{39, 40}}},
      {{{71, 72}, {74}}, {{75, 76, 77, 78}, {77, 78}}, {{79, 80, 81}}}};

    cudf::test::lists_column_wrapper<int> expected{
      {{{0, 1, 2}, {3, 4}}, {{5}, {6, 7}}, {{8, 9}}},
      {{{10}, {11, 12}}, {{13, 14, 15, 16}, {15, 16}}, {{17, 18}, {19, 20}}},
      {{{50}, {51, 52}}, {{54}, {55, 16}}, {{57, 18}, {59, 60}}},
      {{{21, 22}, {23, 24}}, {{25}, {26, 27}}, {{28, 29, 30}}},
      {{{31, 32}, {33, 34}}, {{35, 36}, {37, 38}}, {{39, 40}}},
      {{{71, 72}, {74}}, {{75, 76, 77, 78}, {77, 78}}, {{79, 80, 81}}}};

    auto result = cudf::concatenate({a, b});

    CUDF_TEST_EXPECT_COLUMNS_EQUAL(*result, expected);
  }
}

TEST_F(ListsColumnTest, ConcatenateNestedEmptyLists)
{
  using T = int;
  // to disambiguate between {} == 0 and {} == List{0}
  // Also, see note about compiler issues when declaring nested
  // empty lists in lists_column_wrapper documentation
  using LCW = cudf::test::lists_column_wrapper<T>;
  {
    cudf::test::lists_column_wrapper<T> a{{{LCW{}}}, {{0, 1}, {2, 3}}};
    cudf::test::lists_column_wrapper<int> b{{{6, 7}}, {LCW{}, {11, 12}}};
    cudf::test::lists_column_wrapper<int> expected{
      {{LCW{}}}, {{0, 1}, {2, 3}}, {{6, 7}}, {LCW{}, {11, 12}}};

    auto result = cudf::concatenate({a, b});

    CUDF_TEST_EXPECT_COLUMNS_EQUAL(*result, expected);
  }

  {
    cudf::test::lists_column_wrapper<int> a{
      {{{0, 1, 2}, LCW{}}, {{5}, {6, 7}}, {{8, 9}}},
      {{{LCW{}}}, {{17, 18}, {19, 20}}},
      {{{LCW{}}}},
      {{{50}, {51, 52}}, {{53, 54}, {55, 16, 17}}, {{59, 60}}}};

    cudf::test::lists_column_wrapper<int> b{
      {{{21, 22}, {23, 24}}, {LCW{}, {26, 27}}, {{28, 29, 30}}},
      {{{31, 32}, {33, 34}}, {{35, 36}, {37, 38}, {1, 2}}, {{39, 40}}},
      {{{LCW{}}}}};

    cudf::test::lists_column_wrapper<int> expected{
      {{{0, 1, 2}, LCW{}}, {{5}, {6, 7}}, {{8, 9}}},
      {{{LCW{}}}, {{17, 18}, {19, 20}}},
      {{{LCW{}}}},
      {{{50}, {51, 52}}, {{53, 54}, {55, 16, 17}}, {{59, 60}}},
      {{{21, 22}, {23, 24}}, {LCW{}, {26, 27}}, {{28, 29, 30}}},
      {{{31, 32}, {33, 34}}, {{35, 36}, {37, 38}, {1, 2}}, {{39, 40}}},
      {{{LCW{}}}}};

    auto result = cudf::concatenate({a, b});

    CUDF_TEST_EXPECT_COLUMNS_EQUAL(*result, expected);
  }
}

TEST_F(ListsColumnTest, ConcatenateNestedListsWithNulls)
{
  auto valids = cudf::test::make_counting_transform_iterator(
    0, [](auto i) { return i % 2 == 0 ? true : false; });

  // nulls in the lists
  {
    cudf::test::lists_column_wrapper<int> a{{{{0, 1}, {2, 3}}, valids}};
    cudf::test::lists_column_wrapper<int> b{{{{4}, {6, 7}}, valids}};

    cudf::test::lists_column_wrapper<int> expected{{{{0, 1}, {2, 3}}, valids},
                                                   {{{4}, {6, 7}}, valids}};

    auto result = cudf::concatenate({a, b});

    CUDF_TEST_EXPECT_COLUMNS_EQUAL(*result, expected);
  }

  // nulls in the lists -and- the values
  {
    cudf::test::lists_column_wrapper<int> a{{{{{0}, valids}, {2, 3}}, valids}, {{4, 5}}};
    cudf::test::lists_column_wrapper<int> b{{{6, 7}}, {{{{8, 9, 10}, valids}, {11, 12}}, valids}};
    cudf::test::lists_column_wrapper<int> expected{{{{{0}, valids}, {2, 3}}, valids},
                                                   {{4, 5}},
                                                   {{6, 7}},
                                                   {{{{8, 9, 10}, valids}, {11, 12}}, valids}};

    auto result = cudf::concatenate({a, b});

    CUDF_TEST_EXPECT_COLUMNS_EQUAL(*result, expected);
  }
}

TEST_F(ListsColumnTest, ConcatenateMismatchedHierarchies)
{
  // to disambiguate between {} == 0 and {} == List{0}
  // Also, see note about compiler issues when declaring nested
  // empty lists in lists_column_wrapper documentation
  using LCW = cudf::test::lists_column_wrapper<int>;
  {
    cudf::test::lists_column_wrapper<int> a{{{{LCW{}}}}};
    cudf::test::lists_column_wrapper<int> b{{{LCW{}}}};
    cudf::test::lists_column_wrapper<int> c{{LCW{}}};
<<<<<<< HEAD
    auto result = cudf::concatenate({a, b, c});

    cudf::test::lists_column_wrapper<int> expected{{{{LCW{}}}}, {{LCW{}}}, {LCW{}}};

    CUDF_TEST_EXPECT_COLUMNS_EQUAL(*result, expected);
=======
    EXPECT_THROW(cudf::concatenate({a, b, c}), cudf::logic_error);
>>>>>>> 79280864
  }

  {
    std::vector<bool> valids{false};
    cudf::test::lists_column_wrapper<int> a{{{{{LCW{}}}}, valids.begin()}};
    cudf::test::lists_column_wrapper<int> b{{{LCW{}}}};
    cudf::test::lists_column_wrapper<int> c{{LCW{}}};
    EXPECT_THROW(cudf::concatenate({a, b, c}), cudf::logic_error);
  }

  {
    cudf::test::lists_column_wrapper<int> a{{{{LCW{}}}}};
    cudf::test::lists_column_wrapper<int> b{1, 2, 3};
    cudf::test::lists_column_wrapper<int> c{{3, 4, 5}};
    EXPECT_THROW(cudf::concatenate({a, b, c}), cudf::logic_error);
  }

<<<<<<< HEAD
    CUDF_TEST_EXPECT_COLUMNS_EQUAL(*result, expected);
=======
  {
    cudf::test::lists_column_wrapper<int> a{{{1, 2, 3}}};
    cudf::test::lists_column_wrapper<int> b{{4, 5}};
    EXPECT_THROW(cudf::concatenate({a, b}), cudf::logic_error);
>>>>>>> 79280864
  }
}

template <typename T>
struct FixedPointTestBothReps : public cudf::test::BaseFixture {
};

template <typename T>
using wrapper = cudf::test::fixed_width_column_wrapper<T>;
TYPED_TEST_CASE(FixedPointTestBothReps, cudf::test::FixedPointTypes);

TYPED_TEST(FixedPointTestBothReps, FixedPointConcatentate)
{
  using namespace numeric;
  using decimalXX = TypeParam;

  auto vec = std::vector<decimalXX>(1000);
  std::iota(std::begin(vec), std::end(vec), decimalXX{});

  auto const a = wrapper<decimalXX>(vec.begin(), /***/ vec.begin() + 300);
  auto const b = wrapper<decimalXX>(vec.begin() + 300, vec.begin() + 700);
  auto const c = wrapper<decimalXX>(vec.begin() + 700, vec.end());

  auto const fixed_point_columns = std::vector<cudf::column_view>{a, b, c};
  auto const results             = cudf::concatenate(fixed_point_columns);
  auto const expected            = wrapper<decimalXX>(vec.begin(), vec.end());

  CUDF_TEST_EXPECT_COLUMNS_EQUAL(*results, expected);
}

struct DictionaryConcatTest : public cudf::test::BaseFixture {
};

TEST_F(DictionaryConcatTest, StringsKeys)
{
  cudf::test::strings_column_wrapper strings(
    {"eee", "aaa", "ddd", "bbb", "", "", "ccc", "ccc", "ccc", "eee", "aaa"},
    {1, 1, 1, 1, 0, 1, 1, 1, 1, 1, 1});
  auto dictionary = cudf::dictionary::encode(strings);

  std::vector<cudf::size_type> splits{0, 2, 2, 5, 5, 7, 7, 7, 7, 11};
  std::vector<cudf::column_view> views = cudf::slice(dictionary->view(), splits);
  // concatenate should recreate the original column
  auto result  = cudf::concatenate(views);
  auto decoded = cudf::dictionary::decode(result->view());
  CUDF_TEST_EXPECT_COLUMNS_EQUAL(*decoded, strings);
}

template <typename T>
struct DictionaryConcatTestFW : public cudf::test::BaseFixture {
};

TYPED_TEST_CASE(DictionaryConcatTestFW, cudf::test::FixedWidthTypes);

TYPED_TEST(DictionaryConcatTestFW, FixedWidthKeys)
{
  cudf::test::fixed_width_column_wrapper<TypeParam, int32_t> original(
    {20, 10, 0, 5, 15, 15, 10, 5, 20}, {1, 1, 0, 1, 1, 1, 1, 1, 1});
  auto dictionary = cudf::dictionary::encode(original);
  std::vector<cudf::size_type> splits{0, 3, 3, 5, 5, 9};
  std::vector<cudf::column_view> views = cudf::slice(dictionary->view(), splits);
  // concatenated result should equal the original column
  auto result  = cudf::concatenate(views);
  auto decoded = cudf::dictionary::decode(result->view());
  CUDF_TEST_EXPECT_COLUMNS_EQUAL(*decoded, original);
}

TEST_F(DictionaryConcatTest, ErrorsTest)
{
  cudf::test::strings_column_wrapper strings({"aaa", "ddd", "bbb"});
  auto dictionary1 = cudf::dictionary::encode(strings);
  cudf::test::fixed_width_column_wrapper<int32_t> integers({10, 30, 20});
  auto dictionary2 = cudf::dictionary::encode(integers);
  std::vector<cudf::column_view> views({dictionary1->view(), dictionary2->view()});
  EXPECT_THROW(cudf::concatenate(views), cudf::logic_error);
  std::vector<cudf::column_view> empty;
  EXPECT_THROW(cudf::concatenate(empty), cudf::logic_error);
}<|MERGE_RESOLUTION|>--- conflicted
+++ resolved
@@ -527,15 +527,7 @@
     cudf::test::lists_column_wrapper<int> a{{{{LCW{}}}}};
     cudf::test::lists_column_wrapper<int> b{{{LCW{}}}};
     cudf::test::lists_column_wrapper<int> c{{LCW{}}};
-<<<<<<< HEAD
-    auto result = cudf::concatenate({a, b, c});
-
-    cudf::test::lists_column_wrapper<int> expected{{{{LCW{}}}}, {{LCW{}}}, {LCW{}}};
-
-    CUDF_TEST_EXPECT_COLUMNS_EQUAL(*result, expected);
-=======
     EXPECT_THROW(cudf::concatenate({a, b, c}), cudf::logic_error);
->>>>>>> 79280864
   }
 
   {
@@ -553,14 +545,10 @@
     EXPECT_THROW(cudf::concatenate({a, b, c}), cudf::logic_error);
   }
 
-<<<<<<< HEAD
-    CUDF_TEST_EXPECT_COLUMNS_EQUAL(*result, expected);
-=======
   {
     cudf::test::lists_column_wrapper<int> a{{{1, 2, 3}}};
     cudf::test::lists_column_wrapper<int> b{{4, 5}};
     EXPECT_THROW(cudf::concatenate({a, b}), cudf::logic_error);
->>>>>>> 79280864
   }
 }
 
