/*
 * Copyright (c) 2019-2020, NVIDIA CORPORATION.
 *
 * Copyright 2018-2019 BlazingDB, Inc.
 *     Copyright 2018 Christian Noboa Mardini <christian@blazingdb.com>
 *
 * Licensed under the Apache License, Version 2.0 (the "License");
 * you may not use this file except in compliance with the License.
 * You may obtain a copy of the License at
 *
 *     http://www.apache.org/licenses/LICENSE-2.0
 *
 * Unless required by applicable law or agreed to in writing, software
 * distributed under the License is distributed on an "AS IS" BASIS,
 * WITHOUT WARRANTIES OR CONDITIONS OF ANY KIND, either express or implied.
 * See the License for the specific language governing permissions and
 * limitations under the License.
 */

#include <tests/binaryop/assert-binops.h>
#include <cudf/binaryop.hpp>
#include <tests/binaryop/binop-fixture.hpp>

namespace cudf {
namespace test {
namespace binop {
struct BinaryOperationIntegrationTest : public BinaryOperationTest {
};

TEST_F(BinaryOperationIntegrationTest, Add_Scalar_Vector_SI32_FP32_SI64)
{
  using TypeOut = int32_t;
  using TypeLhs = float;
  using TypeRhs = int64_t;

  using ADD = cudf::library::operation::Add<TypeOut, TypeLhs, TypeRhs>;

  auto lhs = make_random_wrapped_scalar<TypeLhs>();
  auto rhs = make_random_wrapped_column<TypeRhs>(10000);

  auto out = cudf::experimental::binary_operation(lhs,
                                                  rhs,
                                                  cudf::experimental::binary_operator::ADD,
                                                  data_type(experimental::type_to_id<TypeOut>()));

  ASSERT_BINOP<TypeOut, TypeLhs, TypeRhs>(*out, lhs, rhs, ADD());
}

TEST_F(BinaryOperationIntegrationTest, Add_Vector_Vector_SI32_FP32_FP32)
{
  using TypeOut = int32_t;
  using TypeLhs = float;
  using TypeRhs = float;

  using ADD = cudf::library::operation::Add<TypeOut, TypeLhs, TypeRhs>;

  auto lhs = make_random_wrapped_column<TypeLhs>(10000);
  auto rhs = make_random_wrapped_column<TypeRhs>(10000);

  auto out = cudf::experimental::binary_operation(lhs,
                                                  rhs,
                                                  cudf::experimental::binary_operator::ADD,
                                                  data_type(experimental::type_to_id<TypeOut>()));

  ASSERT_BINOP<TypeOut, TypeLhs, TypeRhs>(*out, lhs, rhs, ADD());
}

TEST_F(BinaryOperationIntegrationTest, Sub_Scalar_Vector_SI32_FP32_FP32)
{
  using TypeOut = int32_t;
  using TypeLhs = float;
  using TypeRhs = int64_t;

  using SUB = cudf::library::operation::Sub<TypeOut, TypeLhs, TypeRhs>;

  auto lhs = make_random_wrapped_scalar<TypeLhs>();
  auto rhs = make_random_wrapped_column<TypeRhs>(10000);

  auto out = cudf::experimental::binary_operation(lhs,
                                                  rhs,
                                                  cudf::experimental::binary_operator::SUB,
                                                  data_type(experimental::type_to_id<TypeOut>()));

  ASSERT_BINOP<TypeOut, TypeLhs, TypeRhs>(*out, lhs, rhs, SUB());
}

TEST_F(BinaryOperationIntegrationTest, Add_Vector_Scalar_SI08_SI16_SI32)
{
  using TypeOut = int8_t;
  using TypeLhs = int16_t;
  using TypeRhs = int32_t;

  using ADD = cudf::library::operation::Add<TypeOut, TypeLhs, TypeRhs>;

  auto lhs = make_random_wrapped_column<TypeLhs>(100);
  auto rhs = make_random_wrapped_scalar<TypeRhs>();
  auto out = cudf::experimental::binary_operation(lhs,
                                                  rhs,
                                                  cudf::experimental::binary_operator::ADD,
                                                  data_type(experimental::type_to_id<TypeOut>()));

  ASSERT_BINOP<TypeOut, TypeLhs, TypeRhs>(*out, lhs, rhs, ADD());
}

TEST_F(BinaryOperationIntegrationTest, Add_Vector_Vector_SI32_FP64_SI08)
{
  using TypeOut = int32_t;
  using TypeLhs = double;
  using TypeRhs = int8_t;

  using ADD = cudf::library::operation::Add<TypeOut, TypeLhs, TypeRhs>;

  auto lhs = make_random_wrapped_column<TypeLhs>(100);
  auto rhs = make_random_wrapped_column<TypeRhs>(100);
  auto out = cudf::experimental::binary_operation(lhs,
                                                  rhs,
                                                  cudf::experimental::binary_operator::ADD,
                                                  data_type(experimental::type_to_id<TypeOut>()));

  ASSERT_BINOP<TypeOut, TypeLhs, TypeRhs>(*out, lhs, rhs, ADD());
}

TEST_F(BinaryOperationIntegrationTest, Sub_Vector_Vector_SI64)
{
  using TypeOut = int64_t;
  using TypeLhs = int64_t;
  using TypeRhs = int64_t;

  using SUB = cudf::library::operation::Sub<TypeOut, TypeLhs, TypeRhs>;

  auto lhs = make_random_wrapped_column<TypeLhs>(100);
  auto rhs = make_random_wrapped_column<TypeRhs>(100);
  auto out = cudf::experimental::binary_operation(lhs,
                                                  rhs,
                                                  cudf::experimental::binary_operator::SUB,
                                                  data_type(experimental::type_to_id<TypeOut>()));

  ASSERT_BINOP<TypeOut, TypeLhs, TypeRhs>(*out, lhs, rhs, SUB());
}

TEST_F(BinaryOperationIntegrationTest, Sub_Vector_Scalar_SI64_FP64_SI32)
{
  using TypeOut = int64_t;
  using TypeLhs = double;
  using TypeRhs = int32_t;

  using SUB = cudf::library::operation::Sub<TypeOut, TypeLhs, TypeRhs>;

  auto lhs = make_random_wrapped_column<TypeLhs>(10000);
  auto rhs = make_random_wrapped_scalar<TypeRhs>();

  auto out = cudf::experimental::binary_operation(lhs,
                                                  rhs,
                                                  cudf::experimental::binary_operator::SUB,
                                                  data_type(experimental::type_to_id<TypeOut>()));

  ASSERT_BINOP<TypeOut, TypeLhs, TypeRhs>(*out, lhs, rhs, SUB());
}

TEST_F(BinaryOperationIntegrationTest, Mul_Vector_Vector_SI64)
{
  using TypeOut = int64_t;
  using TypeLhs = int64_t;
  using TypeRhs = int64_t;

  using MUL = cudf::library::operation::Mul<TypeOut, TypeLhs, TypeRhs>;

  auto lhs = make_random_wrapped_column<TypeLhs>(100);
  auto rhs = make_random_wrapped_column<TypeRhs>(100);
  auto out = cudf::experimental::binary_operation(lhs,
                                                  rhs,
                                                  cudf::experimental::binary_operator::MUL,
                                                  data_type(experimental::type_to_id<TypeOut>()));

  ASSERT_BINOP<TypeOut, TypeLhs, TypeRhs>(*out, lhs, rhs, MUL());
}

TEST_F(BinaryOperationIntegrationTest, Mul_Vector_Vector_SI64_FP32_FP32)
{
  using TypeOut = int64_t;
  using TypeLhs = float;
  using TypeRhs = float;

  using MUL = cudf::library::operation::Mul<TypeOut, TypeLhs, TypeRhs>;

  auto lhs = make_random_wrapped_column<TypeLhs>(100);
  auto rhs = make_random_wrapped_column<TypeRhs>(100);
  auto out = cudf::experimental::binary_operation(lhs,
                                                  rhs,
                                                  cudf::experimental::binary_operator::MUL,
                                                  data_type(experimental::type_to_id<TypeOut>()));

  ASSERT_BINOP<TypeOut, TypeLhs, TypeRhs>(*out, lhs, rhs, MUL());
}

TEST_F(BinaryOperationIntegrationTest, Div_Vector_Vector_SI64)
{
  using TypeOut = int64_t;
  using TypeLhs = int64_t;
  using TypeRhs = int64_t;

  using DIV = cudf::library::operation::Div<TypeOut, TypeLhs, TypeRhs>;

  auto lhs = make_random_wrapped_column<TypeLhs>(100);
  auto rhs = make_random_wrapped_column<TypeRhs>(100);
  auto out = cudf::experimental::binary_operation(lhs,
                                                  rhs,
                                                  cudf::experimental::binary_operator::DIV,
                                                  data_type(experimental::type_to_id<TypeOut>()));

  ASSERT_BINOP<TypeOut, TypeLhs, TypeRhs>(*out, lhs, rhs, DIV());
}

TEST_F(BinaryOperationIntegrationTest, Div_Vector_Vector_SI64_FP32_FP32)
{
  using TypeOut = int64_t;
  using TypeLhs = float;
  using TypeRhs = float;

  using DIV = cudf::library::operation::Div<TypeOut, TypeLhs, TypeRhs>;

  auto lhs = make_random_wrapped_column<TypeLhs>(100);
  auto rhs = make_random_wrapped_column<TypeRhs>(100);
  auto out = cudf::experimental::binary_operation(lhs,
                                                  rhs,
                                                  cudf::experimental::binary_operator::DIV,
                                                  data_type(experimental::type_to_id<TypeOut>()));

  ASSERT_BINOP<TypeOut, TypeLhs, TypeRhs>(*out, lhs, rhs, DIV());
}

TEST_F(BinaryOperationIntegrationTest, TrueDiv_Vector_Vector_SI64)
{
  using TypeOut = int64_t;
  using TypeLhs = int64_t;
  using TypeRhs = int64_t;

  using TRUEDIV = cudf::library::operation::TrueDiv<TypeOut, TypeLhs, TypeRhs>;

  auto lhs = make_random_wrapped_column<TypeLhs>(100);
  auto rhs = make_random_wrapped_column<TypeRhs>(100);
  auto out = cudf::experimental::binary_operation(lhs,
                                                  rhs,
                                                  cudf::experimental::binary_operator::TRUE_DIV,
                                                  data_type(experimental::type_to_id<TypeOut>()));

  ASSERT_BINOP<TypeOut, TypeLhs, TypeRhs>(*out, lhs, rhs, TRUEDIV());
}

TEST_F(BinaryOperationIntegrationTest, FloorDiv_Vector_Vector_SI64)
{
  using TypeOut = int64_t;
  using TypeLhs = int64_t;
  using TypeRhs = int64_t;

  using FLOORDIV = cudf::library::operation::FloorDiv<TypeOut, TypeLhs, TypeRhs>;

  auto lhs = make_random_wrapped_column<TypeLhs>(100);
  auto rhs = make_random_wrapped_column<TypeRhs>(100);
  auto out = cudf::experimental::binary_operation(lhs,
                                                  rhs,
                                                  cudf::experimental::binary_operator::FLOOR_DIV,
                                                  data_type(experimental::type_to_id<TypeOut>()));

  ASSERT_BINOP<TypeOut, TypeLhs, TypeRhs>(*out, lhs, rhs, FLOORDIV());
}

TEST_F(BinaryOperationIntegrationTest, FloorDiv_Vector_Vector_SI64_FP32_FP32)
{
  using TypeOut = int64_t;
  using TypeLhs = float;
  using TypeRhs = float;

  using FLOORDIV = cudf::library::operation::FloorDiv<TypeOut, TypeLhs, TypeRhs>;

  auto lhs = make_random_wrapped_column<TypeLhs>(100);
  auto rhs = make_random_wrapped_column<TypeRhs>(100);
  auto out = cudf::experimental::binary_operation(lhs,
                                                  rhs,
                                                  cudf::experimental::binary_operator::FLOOR_DIV,
                                                  data_type(experimental::type_to_id<TypeOut>()));

  ASSERT_BINOP<TypeOut, TypeLhs, TypeRhs>(*out, lhs, rhs, FLOORDIV());
}

TEST_F(BinaryOperationIntegrationTest, Mod_Vector_Vector_SI64)
{
  using TypeOut = int64_t;
  using TypeLhs = int64_t;
  using TypeRhs = int64_t;

  using MOD = cudf::library::operation::Mod<TypeOut, TypeLhs, TypeRhs>;

  auto lhs = make_random_wrapped_column<TypeLhs>(100);
  auto rhs = make_random_wrapped_column<TypeRhs>(100);
  auto out = cudf::experimental::binary_operation(lhs,
                                                  rhs,
                                                  cudf::experimental::binary_operator::MOD,
                                                  data_type(experimental::type_to_id<TypeOut>()));

  ASSERT_BINOP<TypeOut, TypeLhs, TypeRhs>(*out, lhs, rhs, MOD());
}

TEST_F(BinaryOperationIntegrationTest, Mod_Vector_Vector_FP32)
{
  using TypeOut = float;
  using TypeLhs = float;
  using TypeRhs = float;

  using MOD = cudf::library::operation::Mod<TypeOut, TypeLhs, TypeRhs>;

  auto lhs = make_random_wrapped_column<TypeLhs>(100);
  auto rhs = make_random_wrapped_column<TypeRhs>(100);
  auto out = cudf::experimental::binary_operation(lhs,
                                                  rhs,
                                                  cudf::experimental::binary_operator::MOD,
                                                  data_type(experimental::type_to_id<TypeOut>()));

  ASSERT_BINOP<TypeOut, TypeLhs, TypeRhs>(*out, lhs, rhs, MOD());
}

TEST_F(BinaryOperationIntegrationTest, Mod_Vector_Vector_SI64_FP32_FP32)
{
  using TypeOut = int64_t;
  using TypeLhs = float;
  using TypeRhs = float;

  using MOD = cudf::library::operation::Mod<TypeOut, TypeLhs, TypeRhs>;

  auto lhs = make_random_wrapped_column<TypeLhs>(100);
  auto rhs = make_random_wrapped_column<TypeRhs>(100);
  auto out = cudf::experimental::binary_operation(lhs,
                                                  rhs,
                                                  cudf::experimental::binary_operator::MOD,
                                                  data_type(experimental::type_to_id<TypeOut>()));

  ASSERT_BINOP<TypeOut, TypeLhs, TypeRhs>(*out, lhs, rhs, MOD());
}

TEST_F(BinaryOperationIntegrationTest, Mod_Vector_Vector_FP64)
{
  using TypeOut = double;
  using TypeLhs = double;
  using TypeRhs = double;

  using MOD = cudf::library::operation::Mod<TypeOut, TypeLhs, TypeRhs>;

  auto lhs = make_random_wrapped_column<TypeLhs>(100);
  auto rhs = make_random_wrapped_column<TypeRhs>(100);
  auto out = cudf::experimental::binary_operation(lhs,
                                                  rhs,
                                                  cudf::experimental::binary_operator::MOD,
                                                  data_type(experimental::type_to_id<TypeOut>()));

  ASSERT_BINOP<TypeOut, TypeLhs, TypeRhs>(*out, lhs, rhs, MOD());
}

TEST_F(BinaryOperationIntegrationTest, Pow_Vector_Vector_FP64_SI64_SI64)
{
  using TypeOut = double;
  using TypeLhs = int64_t;
  using TypeRhs = int64_t;

  using POW = cudf::library::operation::Pow<TypeOut, TypeLhs, TypeRhs>;

  auto lhs = make_random_wrapped_column<TypeLhs>(100);
  auto rhs = make_random_wrapped_column<TypeRhs>(100);
  auto out = cudf::experimental::binary_operation(lhs,
                                                  rhs,
                                                  cudf::experimental::binary_operator::POW,
                                                  data_type(experimental::type_to_id<TypeOut>()));

  /**
   * According to CUDA Programming Guide, 'E.1. Standard Functions', 'Table 7 - Double-Precision
   * Mathematical Standard Library Functions with Maximum ULP Error'
   * The pow function has 2 (full range) maximum ulp error.
   */
  ASSERT_BINOP<TypeOut, TypeLhs, TypeRhs>(*out, lhs, rhs, POW(), NearEqualComparator<TypeOut>{2});
}

TEST_F(BinaryOperationIntegrationTest, Pow_Vector_Vector_FP32)
{
  using TypeOut = float;
  using TypeLhs = float;
  using TypeRhs = float;

  using POW = cudf::library::operation::Pow<TypeOut, TypeLhs, TypeRhs>;

  auto lhs = make_random_wrapped_column<TypeLhs>(100);
  auto rhs = make_random_wrapped_column<TypeRhs>(100);
  auto out = cudf::experimental::binary_operation(lhs,
                                                  rhs,
                                                  cudf::experimental::binary_operator::POW,
                                                  data_type(experimental::type_to_id<TypeOut>()));
  /**
   * According to CUDA Programming Guide, 'E.1. Standard Functions', 'Table 7 - Double-Precision
   * Mathematical Standard Library Functions with Maximum ULP Error'
   * The pow function has 2 (full range) maximum ulp error.
   */
  ASSERT_BINOP<TypeOut, TypeLhs, TypeRhs>(*out, lhs, rhs, POW(), NearEqualComparator<TypeOut>{2});
}

TEST_F(BinaryOperationIntegrationTest, And_Vector_Vector_SI16_SI64_SI32)
{
  using TypeOut = int16_t;
  using TypeLhs = int64_t;
  using TypeRhs = int32_t;

  using AND = cudf::library::operation::BitwiseAnd<TypeOut, TypeLhs, TypeRhs>;

  auto lhs = make_random_wrapped_column<TypeLhs>(100);
  auto rhs = make_random_wrapped_column<TypeRhs>(100);
  auto out = cudf::experimental::binary_operation(lhs,
                                                  rhs,
                                                  cudf::experimental::binary_operator::BITWISE_AND,
                                                  data_type(experimental::type_to_id<TypeOut>()));

  ASSERT_BINOP<TypeOut, TypeLhs, TypeRhs>(*out, lhs, rhs, AND());
}

TEST_F(BinaryOperationIntegrationTest, Or_Vector_Vector_SI64_SI16_SI32)
{
  using TypeOut = int64_t;
  using TypeLhs = int16_t;
  using TypeRhs = int32_t;

  using OR = cudf::library::operation::BitwiseOr<TypeOut, TypeLhs, TypeRhs>;

  auto lhs = make_random_wrapped_column<TypeLhs>(100);
  auto rhs = make_random_wrapped_column<TypeRhs>(100);
  auto out = cudf::experimental::binary_operation(lhs,
                                                  rhs,
                                                  cudf::experimental::binary_operator::BITWISE_OR,
                                                  data_type(experimental::type_to_id<TypeOut>()));

  ASSERT_BINOP<TypeOut, TypeLhs, TypeRhs>(*out, lhs, rhs, OR());
}

TEST_F(BinaryOperationIntegrationTest, Xor_Vector_Vector_SI32_SI16_SI64)
{
  using TypeOut = int32_t;
  using TypeLhs = int16_t;
  using TypeRhs = int64_t;

  using XOR = cudf::library::operation::BitwiseXor<TypeOut, TypeLhs, TypeRhs>;

  auto lhs = make_random_wrapped_column<TypeLhs>(100);
  auto rhs = make_random_wrapped_column<TypeRhs>(100);
  auto out = cudf::experimental::binary_operation(lhs,
                                                  rhs,
                                                  cudf::experimental::binary_operator::BITWISE_XOR,
                                                  data_type(experimental::type_to_id<TypeOut>()));

  ASSERT_BINOP<TypeOut, TypeLhs, TypeRhs>(*out, lhs, rhs, XOR());
}

TEST_F(BinaryOperationIntegrationTest, Logical_And_Vector_Vector_SI16_FP64_SI8)
{
  using TypeOut = int16_t;
  using TypeLhs = double;
  using TypeRhs = int8_t;

  using AND = cudf::library::operation::LogicalAnd<TypeOut, TypeLhs, TypeRhs>;

  auto lhs = make_random_wrapped_column<TypeLhs>(100);
  auto rhs = make_random_wrapped_column<TypeRhs>(100);
  auto out = cudf::experimental::binary_operation(lhs,
                                                  rhs,
                                                  cudf::experimental::binary_operator::LOGICAL_AND,
                                                  data_type(experimental::type_to_id<TypeOut>()));

  ASSERT_BINOP<TypeOut, TypeLhs, TypeRhs>(*out, lhs, rhs, AND());
}

TEST_F(BinaryOperationIntegrationTest, Logical_Or_Vector_Vector_B8_SI16_SI64)
{
  using TypeOut = bool;
  using TypeLhs = int16_t;
  using TypeRhs = int64_t;

  using OR = cudf::library::operation::LogicalOr<TypeOut, TypeLhs, TypeRhs>;

  auto lhs = make_random_wrapped_column<TypeLhs>(100);
  auto rhs = make_random_wrapped_column<TypeRhs>(100);
  auto out = cudf::experimental::binary_operation(lhs,
                                                  rhs,
                                                  cudf::experimental::binary_operator::LOGICAL_OR,
                                                  data_type(experimental::type_to_id<TypeOut>()));

  ASSERT_BINOP<TypeOut, TypeLhs, TypeRhs>(*out, lhs, rhs, OR());
}

TEST_F(BinaryOperationIntegrationTest, Less_Scalar_Vector_B8_TSS_TSS)
{
  using TypeOut = bool;
  using TypeLhs = cudf::timestamp_s;
  using TypeRhs = cudf::timestamp_s;

  using LESS = cudf::library::operation::Less<TypeOut, TypeLhs, TypeRhs>;

  auto lhs = make_random_wrapped_scalar<TypeLhs>();
  auto rhs = make_random_wrapped_column<TypeRhs>(10);
  auto out = cudf::experimental::binary_operation(lhs,
                                                  rhs,
                                                  cudf::experimental::binary_operator::LESS,
                                                  data_type(experimental::type_to_id<TypeOut>()));

  ASSERT_BINOP<TypeOut, TypeLhs, TypeRhs>(*out, lhs, rhs, LESS());
}

TEST_F(BinaryOperationIntegrationTest, Greater_Scalar_Vector_B8_TSMS_TSS)
{
  using TypeOut = bool;
  using TypeLhs = cudf::timestamp_ms;
  using TypeRhs = cudf::timestamp_s;

  using GREATER = cudf::library::operation::Greater<TypeOut, TypeLhs, TypeRhs>;

  auto lhs = make_random_wrapped_scalar<TypeLhs>();
  auto rhs = make_random_wrapped_column<TypeRhs>(100);
  auto out = cudf::experimental::binary_operation(lhs,
                                                  rhs,
                                                  cudf::experimental::binary_operator::GREATER,
                                                  data_type(experimental::type_to_id<TypeOut>()));

  ASSERT_BINOP<TypeOut, TypeLhs, TypeRhs>(*out, lhs, rhs, GREATER());
}

TEST_F(BinaryOperationIntegrationTest, Less_Vector_Vector_B8_TSS_TSS)
{
  using TypeOut = bool;
  using TypeLhs = cudf::timestamp_s;
  using TypeRhs = cudf::timestamp_s;

  using LESS = cudf::library::operation::Less<TypeOut, TypeLhs, TypeRhs>;

  auto lhs = make_random_wrapped_column<TypeLhs>(10);
  auto rhs = make_random_wrapped_column<TypeRhs>(10);
  auto out = cudf::experimental::binary_operation(lhs,
                                                  rhs,
                                                  cudf::experimental::binary_operator::LESS,
                                                  data_type(experimental::type_to_id<TypeOut>()));

  ASSERT_BINOP<TypeOut, TypeLhs, TypeRhs>(*out, lhs, rhs, LESS());
}

TEST_F(BinaryOperationIntegrationTest, Greater_Vector_Vector_B8_TSMS_TSS)
{
  using TypeOut = bool;
  using TypeLhs = cudf::timestamp_ms;
  using TypeRhs = cudf::timestamp_s;

  using GREATER = cudf::library::operation::Greater<TypeOut, TypeLhs, TypeRhs>;

  cudf::test::UniformRandomGenerator<long> rand_gen(1, 10);
  auto itr = cudf::test::make_counting_transform_iterator(
    0, [&rand_gen](auto row) { return rand_gen.generate() * 1000; });

  auto lhs = cudf::test::fixed_width_column_wrapper<TypeLhs>(itr, itr + 100, make_validity_iter());

  auto rhs = make_random_wrapped_column<TypeRhs>(100);
  auto out = cudf::experimental::binary_operation(lhs,
                                                  rhs,
                                                  cudf::experimental::binary_operator::GREATER,
                                                  data_type(experimental::type_to_id<TypeOut>()));

  ASSERT_BINOP<TypeOut, TypeLhs, TypeRhs>(*out, lhs, rhs, GREATER());
}

TEST_F(BinaryOperationIntegrationTest, Less_Scalar_Vector_B8_STR_STR)
{
  using TypeOut = bool;
  using TypeLhs = std::string;
  using TypeRhs = std::string;

  using LESS = cudf::library::operation::Less<TypeOut, TypeLhs, TypeRhs>;

  auto lhs = cudf::string_scalar("eee");
  auto rhs = cudf::test::strings_column_wrapper({"ééé", "bbb", "aa", "", "<null>", "bb", "eee"});
  auto out = cudf::experimental::binary_operation(lhs,
                                                  rhs,
                                                  cudf::experimental::binary_operator::LESS,
                                                  data_type(experimental::type_to_id<TypeOut>()));

  ASSERT_BINOP<TypeOut, TypeLhs, TypeRhs>(*out, lhs, rhs, LESS());
}

TEST_F(BinaryOperationIntegrationTest, Less_Vector_Scalar_B8_STR_STR)
{
  using TypeOut = bool;
  using TypeLhs = std::string;
  using TypeRhs = std::string;

  using LESS = cudf::library::operation::Less<TypeOut, TypeLhs, TypeRhs>;

  auto lhs = cudf::test::strings_column_wrapper({"ééé", "bbb", "aa", "", "<null>", "bb", "eee"});
  auto rhs = cudf::string_scalar("eee");
  auto out = cudf::experimental::binary_operation(lhs,
                                                  rhs,
                                                  cudf::experimental::binary_operator::LESS,
                                                  data_type(experimental::type_to_id<TypeOut>()));

  ASSERT_BINOP<TypeOut, TypeLhs, TypeRhs>(*out, lhs, rhs, LESS());
}

TEST_F(BinaryOperationIntegrationTest, Less_Vector_Vector_B8_STR_STR)
{
  using TypeOut = bool;
  using TypeLhs = std::string;
  using TypeRhs = std::string;

  using LESS = cudf::library::operation::Less<TypeOut, TypeLhs, TypeRhs>;

  auto lhs = cudf::test::strings_column_wrapper({"eee", "bb", "<null>", "", "aa", "bbb", "ééé"});
  auto rhs = cudf::test::strings_column_wrapper({"ééé", "bbb", "aa", "", "<null>", "bb", "eee"});
  auto out = cudf::experimental::binary_operation(lhs,
                                                  rhs,
                                                  cudf::experimental::binary_operator::LESS,
                                                  data_type(experimental::type_to_id<TypeOut>()));

  ASSERT_BINOP<TypeOut, TypeLhs, TypeRhs>(*out, lhs, rhs, LESS());
}

TEST_F(BinaryOperationIntegrationTest, Greater_Vector_Vector_B8_STR_STR)
{
  using TypeOut = bool;
  using TypeLhs = std::string;
  using TypeRhs = std::string;

  using GREATER = cudf::library::operation::Greater<TypeOut, TypeLhs, TypeRhs>;

  auto lhs = cudf::test::strings_column_wrapper({"eee", "bb", "<null>", "", "aa", "bbb", "ééé"});
  auto rhs = cudf::test::strings_column_wrapper({"ééé", "bbb", "aa", "", "<null>", "bb", "eee"});
  auto out = cudf::experimental::binary_operation(lhs,
                                                  rhs,
                                                  cudf::experimental::binary_operator::GREATER,
                                                  data_type(experimental::type_to_id<TypeOut>()));

  ASSERT_BINOP<TypeOut, TypeLhs, TypeRhs>(*out, lhs, rhs, GREATER());
}

TEST_F(BinaryOperationIntegrationTest, Equal_Vector_Vector_B8_STR_STR)
{
  using TypeOut = bool;
  using TypeLhs = std::string;
  using TypeRhs = std::string;

  using EQUAL = cudf::library::operation::Equal<TypeOut, TypeLhs, TypeRhs>;

  auto lhs = cudf::test::strings_column_wrapper({"eee", "bb", "<null>", "", "aa", "bbb", "ééé"});
  auto rhs = cudf::test::strings_column_wrapper({"ééé", "bbb", "aa", "", "<null>", "bb", "eee"});
  auto out = cudf::experimental::binary_operation(lhs,
                                                  rhs,
                                                  cudf::experimental::binary_operator::EQUAL,
                                                  data_type(experimental::type_to_id<TypeOut>()));

  ASSERT_BINOP<TypeOut, TypeLhs, TypeRhs>(*out, lhs, rhs, EQUAL());
}

TEST_F(BinaryOperationIntegrationTest, Equal_Vector_Scalar_B8_STR_STR)
{
  using TypeOut = bool;
  using TypeLhs = std::string;
  using TypeRhs = std::string;

  using EQUAL = cudf::library::operation::Equal<TypeOut, TypeLhs, TypeRhs>;

  auto rhs = cudf::test::strings_column_wrapper({"eee", "bb", "<null>", "", "aa", "bbb", "ééé"});
  auto lhs = cudf::string_scalar("");
  auto out = cudf::experimental::binary_operation(lhs,
                                                  rhs,
                                                  cudf::experimental::binary_operator::EQUAL,
                                                  data_type(experimental::type_to_id<TypeOut>()));

  ASSERT_BINOP<TypeOut, TypeLhs, TypeRhs>(*out, lhs, rhs, EQUAL());
}

TEST_F(BinaryOperationIntegrationTest, LessEqual_Vector_Vector_B8_STR_STR)
{
  using TypeOut = bool;
  using TypeLhs = std::string;
  using TypeRhs = std::string;

  using LESS_EQUAL = cudf::library::operation::LessEqual<TypeOut, TypeLhs, TypeRhs>;

  auto lhs = cudf::test::strings_column_wrapper({"eee", "bb", "<null>", "", "aa", "bbb", "ééé"});
  auto rhs = cudf::test::strings_column_wrapper({"ééé", "bbb", "aa", "", "<null>", "bb", "eee"});
  auto out = cudf::experimental::binary_operation(lhs,
                                                  rhs,
                                                  cudf::experimental::binary_operator::LESS_EQUAL,
                                                  data_type(experimental::type_to_id<TypeOut>()));

  ASSERT_BINOP<TypeOut, TypeLhs, TypeRhs>(*out, lhs, rhs, LESS_EQUAL());
}

TEST_F(BinaryOperationIntegrationTest, GreaterEqual_Vector_Vector_B8_STR_STR)
{
  using TypeOut = bool;
  using TypeLhs = std::string;
  using TypeRhs = std::string;

  using GREATER_EQUAL = cudf::library::operation::GreaterEqual<TypeOut, TypeLhs, TypeRhs>;

  auto lhs = cudf::test::strings_column_wrapper({"eee", "bb", "<null>", "", "aa", "bbb", "ééé"});
  auto rhs = cudf::test::strings_column_wrapper({"ééé", "bbb", "aa", "", "<null>", "bb", "eee"});
  auto out =
    cudf::experimental::binary_operation(lhs,
                                         rhs,
                                         cudf::experimental::binary_operator::GREATER_EQUAL,
                                         data_type(experimental::type_to_id<TypeOut>()));

  ASSERT_BINOP<TypeOut, TypeLhs, TypeRhs>(*out, lhs, rhs, GREATER_EQUAL());
}

TEST_F(BinaryOperationIntegrationTest, ShiftLeft_Vector_Vector_SI32)
{
  using TypeOut = int;
  using TypeLhs = int;
  using TypeRhs = int;

  using SHIFT_LEFT = cudf::library::operation::ShiftLeft<TypeOut, TypeLhs, TypeRhs>;

  auto lhs = make_random_wrapped_column<TypeLhs>(100);
  // this generates values in the range 1-10 which should be reasonable for the shift
  auto rhs = make_random_wrapped_column<TypeRhs>(100);
  auto out = cudf::experimental::binary_operation(lhs,
                                                  rhs,
                                                  cudf::experimental::binary_operator::SHIFT_LEFT,
                                                  data_type(experimental::type_to_id<TypeOut>()));

  ASSERT_BINOP<TypeOut, TypeLhs, TypeRhs>(*out, lhs, rhs, SHIFT_LEFT());
}

TEST_F(BinaryOperationIntegrationTest, ShiftLeft_Vector_Vector_SI32_SI16_SI64)
{
  using TypeOut = int;
  using TypeLhs = int16_t;
  using TypeRhs = int64_t;

  using SHIFT_LEFT = cudf::library::operation::ShiftLeft<TypeOut, TypeLhs, TypeRhs>;

  auto lhs = make_random_wrapped_column<TypeLhs>(100);
  // this generates values in the range 1-10 which should be reasonable for the shift
  auto rhs = make_random_wrapped_column<TypeRhs>(100);
  auto out = cudf::experimental::binary_operation(lhs,
                                                  rhs,
                                                  cudf::experimental::binary_operator::SHIFT_LEFT,
                                                  data_type(experimental::type_to_id<TypeOut>()));

  ASSERT_BINOP<TypeOut, TypeLhs, TypeRhs>(*out, lhs, rhs, SHIFT_LEFT());
}

TEST_F(BinaryOperationIntegrationTest, ShiftLeft_Scalar_Vector_SI32)
{
  using TypeOut = int;
  using TypeLhs = int;
  using TypeRhs = int;

  using SHIFT_LEFT = cudf::library::operation::ShiftLeft<TypeOut, TypeLhs, TypeRhs>;

  auto lhs = make_random_wrapped_scalar<TypeLhs>();
  // this generates values in the range 1-10 which should be reasonable for the shift
  auto rhs = make_random_wrapped_column<TypeRhs>(100);
  auto out = cudf::experimental::binary_operation(lhs,
                                                  rhs,
                                                  cudf::experimental::binary_operator::SHIFT_LEFT,
                                                  data_type(experimental::type_to_id<TypeOut>()));

  ASSERT_BINOP<TypeOut, TypeLhs, TypeRhs>(*out, lhs, rhs, SHIFT_LEFT());
}

TEST_F(BinaryOperationIntegrationTest, ShiftLeft_Vector_Scalar_SI32)
{
  using TypeOut = int;
  using TypeLhs = int;
  using TypeRhs = int;

  using SHIFT_LEFT = cudf::library::operation::ShiftLeft<TypeOut, TypeLhs, TypeRhs>;

  auto lhs = make_random_wrapped_column<TypeLhs>(100);
  // this generates values in the range 1-10 which should be reasonable for the shift
  auto rhs = make_random_wrapped_scalar<TypeRhs>();
  auto out = cudf::experimental::binary_operation(lhs,
                                                  rhs,
                                                  cudf::experimental::binary_operator::SHIFT_LEFT,
                                                  data_type(experimental::type_to_id<TypeOut>()));

  ASSERT_BINOP<TypeOut, TypeLhs, TypeRhs>(*out, lhs, rhs, SHIFT_LEFT());
}

TEST_F(BinaryOperationIntegrationTest, ShiftRight_Vector_Vector_SI32)
{
  using TypeOut = int;
  using TypeLhs = int;
  using TypeRhs = int;

  using SHIFT_RIGHT = cudf::library::operation::ShiftRight<TypeOut, TypeLhs, TypeRhs>;

  auto lhs = make_random_wrapped_column<TypeLhs>(100);
  // this generates values in the range 1-10 which should be reasonable for the shift
  auto rhs = make_random_wrapped_column<TypeRhs>(100);
  auto out = cudf::experimental::binary_operation(lhs,
                                                  rhs,
                                                  cudf::experimental::binary_operator::SHIFT_RIGHT,
                                                  data_type(experimental::type_to_id<TypeOut>()));

  ASSERT_BINOP<TypeOut, TypeLhs, TypeRhs>(*out, lhs, rhs, SHIFT_RIGHT());
}

TEST_F(BinaryOperationIntegrationTest, ShiftRight_Vector_Vector_SI32_SI16_SI64)
{
  using TypeOut = int;
  using TypeLhs = int16_t;
  using TypeRhs = int64_t;

  using SHIFT_RIGHT = cudf::library::operation::ShiftRight<TypeOut, TypeLhs, TypeRhs>;

  auto lhs = make_random_wrapped_column<TypeLhs>(100);
  // this generates values in the range 1-10 which should be reasonable for the shift
  auto rhs = make_random_wrapped_column<TypeRhs>(100);
  auto out = cudf::experimental::binary_operation(lhs,
                                                  rhs,
                                                  cudf::experimental::binary_operator::SHIFT_RIGHT,
                                                  data_type(experimental::type_to_id<TypeOut>()));

  ASSERT_BINOP<TypeOut, TypeLhs, TypeRhs>(*out, lhs, rhs, SHIFT_RIGHT());
}

TEST_F(BinaryOperationIntegrationTest, ShiftRight_Scalar_Vector_SI32)
{
  using TypeOut = int;
  using TypeLhs = int;
  using TypeRhs = int;

  using SHIFT_RIGHT = cudf::library::operation::ShiftRight<TypeOut, TypeLhs, TypeRhs>;

  auto lhs = make_random_wrapped_scalar<TypeLhs>();
  // this generates values in the range 1-10 which should be reasonable for the shift
  auto rhs = make_random_wrapped_column<TypeRhs>(100);
  auto out = cudf::experimental::binary_operation(lhs,
                                                  rhs,
                                                  cudf::experimental::binary_operator::SHIFT_RIGHT,
                                                  data_type(experimental::type_to_id<TypeOut>()));

  ASSERT_BINOP<TypeOut, TypeLhs, TypeRhs>(*out, lhs, rhs, SHIFT_RIGHT());
}

TEST_F(BinaryOperationIntegrationTest, ShiftRight_Vector_Scalar_SI32)
{
  using TypeOut = int;
  using TypeLhs = int;
  using TypeRhs = int;

  using SHIFT_RIGHT = cudf::library::operation::ShiftRight<TypeOut, TypeLhs, TypeRhs>;

  auto lhs = make_random_wrapped_column<TypeLhs>(100);
  // this generates values in the range 1-10 which should be reasonable for the shift
  auto rhs = make_random_wrapped_scalar<TypeRhs>();
  auto out = cudf::experimental::binary_operation(lhs,
                                                  rhs,
                                                  cudf::experimental::binary_operator::SHIFT_RIGHT,
                                                  data_type(experimental::type_to_id<TypeOut>()));

  ASSERT_BINOP<TypeOut, TypeLhs, TypeRhs>(*out, lhs, rhs, SHIFT_RIGHT());
}

TEST_F(BinaryOperationIntegrationTest, ShiftRightUnsigned_Vector_Vector_SI32)
{
  using TypeOut = int;
  using TypeLhs = int;
  using TypeRhs = int;

  using SHIFT_RIGHT_UNSIGNED =
    cudf::library::operation::ShiftRightUnsigned<TypeOut, TypeLhs, TypeRhs>;

  int num_els = 4;

  TypeLhs lhs[] = {-8, 78, -93, 0, -INT_MAX};
  cudf::test::fixed_width_column_wrapper<TypeLhs> lhs_w(lhs, lhs + num_els);

  TypeRhs shift[] = {1, 1, 3, 2, 16};
  cudf::test::fixed_width_column_wrapper<TypeRhs> shift_w(shift, shift + num_els);

  TypeOut expected[] = {2147483644, 39, 536870900, 0, 32768};
  cudf::test::fixed_width_column_wrapper<TypeOut> expected_w(expected, expected + num_els);

  auto out =
    cudf::experimental::binary_operation(lhs_w,
                                         shift_w,
                                         cudf::experimental::binary_operator::SHIFT_RIGHT_UNSIGNED,
                                         data_type(experimental::type_to_id<TypeOut>()));

  cudf::test::expect_columns_equal(*out, expected_w);
}

TEST_F(BinaryOperationIntegrationTest, ShiftRightUnsigned_Vector_Vector_SI32_SI16_SI64)
{
  using TypeOut = int;
  using TypeLhs = int16_t;
  using TypeRhs = int64_t;

  using SHIFT_RIGHT_UNSIGNED =
    cudf::library::operation::ShiftRightUnsigned<TypeOut, TypeLhs, TypeRhs>;

  auto lhs = make_random_wrapped_column<TypeLhs>(100);
  // this generates values in the range 1-10 which should be reasonable for the shift
  auto rhs = make_random_wrapped_column<TypeRhs>(100);
  auto out =
    cudf::experimental::binary_operation(lhs,
                                         rhs,
                                         cudf::experimental::binary_operator::SHIFT_RIGHT_UNSIGNED,
                                         data_type(experimental::type_to_id<TypeOut>()));

  ASSERT_BINOP<TypeOut, TypeLhs, TypeRhs>(*out, lhs, rhs, SHIFT_RIGHT_UNSIGNED());
}

TEST_F(BinaryOperationIntegrationTest, ShiftRightUnsigned_Scalar_Vector_SI32)
{
  using TypeOut = int;
  using TypeLhs = int;
  using TypeRhs = int;

  using SHIFT_RIGHT_UNSIGNED =
    cudf::library::operation::ShiftRightUnsigned<TypeOut, TypeLhs, TypeRhs>;

  auto lhs = make_random_wrapped_scalar<TypeLhs>();
  // this generates values in the range 1-10 which should be reasonable for the shift
  auto rhs = make_random_wrapped_column<TypeRhs>(100);
  auto out =
    cudf::experimental::binary_operation(lhs,
                                         rhs,
                                         cudf::experimental::binary_operator::SHIFT_RIGHT_UNSIGNED,
                                         data_type(experimental::type_to_id<TypeOut>()));

  ASSERT_BINOP<TypeOut, TypeLhs, TypeRhs>(*out, lhs, rhs, SHIFT_RIGHT_UNSIGNED());
}

TEST_F(BinaryOperationIntegrationTest, ShiftRightUnsigned_Vector_Scalar_SI32)
{
  using TypeOut = int;
  using TypeLhs = int;
  using TypeRhs = int;

  using SHIFT_RIGHT_UNSIGNED =
    cudf::library::operation::ShiftRightUnsigned<TypeOut, TypeLhs, TypeRhs>;

  auto lhs = make_random_wrapped_column<TypeLhs>(100);
  // this generates values in the range 1-10 which should be reasonable for the shift
  auto rhs = make_random_wrapped_scalar<TypeRhs>();
  auto out =
    cudf::experimental::binary_operation(lhs,
                                         rhs,
                                         cudf::experimental::binary_operator::SHIFT_RIGHT_UNSIGNED,
                                         data_type(experimental::type_to_id<TypeOut>()));

  ASSERT_BINOP<TypeOut, TypeLhs, TypeRhs>(*out, lhs, rhs, SHIFT_RIGHT_UNSIGNED());
}

TEST_F(BinaryOperationIntegrationTest, LogBase_Vector_Scalar_SI32_SI32_float)
{
  using TypeOut = int;      // Cast the result value to int for easy comparison
  using TypeLhs = int32_t;  // All input types get converted into doubles
  using TypeRhs = float;

  using LOG_BASE = cudf::library::operation::LogBase<TypeOut, TypeLhs, TypeRhs>;

  // Make sure there are no zeros. The log value is purposefully cast to int for easy comparison
  auto elements = make_counting_transform_iterator(1, [](auto i) { return i + 10; });
  fixed_width_column_wrapper<TypeLhs> lhs(elements, elements + 100);
  // Find log to the base 10
  auto rhs = numeric_scalar<TypeRhs>(10);
  auto out = cudf::experimental::binary_operation(lhs,
                                                  rhs,
                                                  cudf::experimental::binary_operator::LOG_BASE,
                                                  data_type(experimental::type_to_id<TypeOut>()));

  ASSERT_BINOP<TypeOut, TypeLhs, TypeRhs>(*out, lhs, rhs, LOG_BASE());
}

TEST_F(BinaryOperationIntegrationTest, LogBase_Scalar_Vector_float_SI32)
{
  using TypeOut = float;
  using TypeLhs = int;
  using TypeRhs = int;  // Integral types promoted to double

  using LOG_BASE = cudf::library::operation::LogBase<TypeOut, TypeLhs, TypeRhs>;

  // Make sure there are no zeros
  auto elements = make_counting_transform_iterator(1, [](auto i) { return i + 30; });
  fixed_width_column_wrapper<TypeRhs> rhs(elements, elements + 100);
  // Find log to the base 2
  auto lhs = numeric_scalar<TypeLhs>(2);
  auto out = cudf::experimental::binary_operation(lhs,
                                                  rhs,
                                                  cudf::experimental::binary_operator::LOG_BASE,
                                                  data_type(experimental::type_to_id<TypeOut>()));

  ASSERT_BINOP<TypeOut, TypeLhs, TypeRhs>(*out, lhs, rhs, LOG_BASE());
}

TEST_F(BinaryOperationIntegrationTest, LogBase_Vector_Vector_double_SI64_SI32)
{
  using TypeOut = double;
  using TypeLhs = int64_t;
  using TypeRhs = int32_t;  // Integral types promoted to double

  using LOG_BASE = cudf::library::operation::LogBase<TypeOut, TypeLhs, TypeRhs>;

  // Make sure there are no zeros
  auto elements = make_counting_transform_iterator(1, [](auto i) { return std::pow(2, i); });
  fixed_width_column_wrapper<TypeLhs> lhs(elements, elements + 50);

  // Find log to the base 7
  auto rhs_elements = make_counting_transform_iterator(0, [](auto) { return 7; });
  fixed_width_column_wrapper<TypeRhs> rhs(rhs_elements, rhs_elements + 50);
  auto out = cudf::experimental::binary_operation(lhs,
                                                  rhs,
                                                  cudf::experimental::binary_operator::LOG_BASE,
                                                  data_type(experimental::type_to_id<TypeOut>()));

  ASSERT_BINOP<TypeOut, TypeLhs, TypeRhs>(*out, lhs, rhs, LOG_BASE());
}

TEST_F(BinaryOperationIntegrationTest, CastAdd_Vector_Vector_SI32_float_float)
{
  using TypeOut = int32_t;
  using TypeLhs = float;
  using TypeRhs = float;  // Integral types promoted to double

  using ADD = cudf::library::operation::Add<TypeOut, TypeLhs, TypeRhs>;

  auto lhs      = cudf::test::fixed_width_column_wrapper<float>{1.3f, 1.6f};
  auto rhs      = cudf::test::fixed_width_column_wrapper<float>{1.3f, 1.6f};
  auto expected = cudf::test::fixed_width_column_wrapper<int>{2, 3};

  auto out = cudf::experimental::binary_operation(lhs,
                                                  rhs,
                                                  cudf::experimental::binary_operator::ADD,
                                                  data_type(experimental::type_to_id<TypeOut>()));

  ASSERT_BINOP<TypeOut, TypeLhs, TypeRhs>(*out, lhs, rhs, ADD());
}

TEST_F(BinaryOperationIntegrationTest, ShiftRightUnsigned_Scalar_Vector_SI64_SI64_SI32)
{
  using TypeOut = int64_t;
  using TypeLhs = int64_t;
  using TypeRhs = int32_t;

  using SHIFT_RIGHT_UNSIGNED =
    cudf::library::operation::ShiftRightUnsigned<TypeOut, TypeLhs, TypeRhs>;

  auto lhs = cudf::experimental::scalar_type_t<TypeLhs>(-12);
  // this generates values in the range 1-10 which should be reasonable for the shift
  auto rhs = make_random_wrapped_column<TypeRhs>(100);
  auto out =
    cudf::experimental::binary_operation(lhs,
                                         rhs,
                                         cudf::experimental::binary_operator::SHIFT_RIGHT_UNSIGNED,
                                         data_type(experimental::type_to_id<TypeOut>()));

  ASSERT_BINOP<TypeOut, TypeLhs, TypeRhs>(*out, lhs, rhs, SHIFT_RIGHT_UNSIGNED());
}

<<<<<<< HEAD
TEST_F(BinaryOperationIntegrationTest, PMod_Scalar_Vector_FP32)
=======
TEST_F(BinaryOperationIntegrationTest, ATan2_Scalar_Vector_FP32)
>>>>>>> a2684586
{
  using TypeOut = float;
  using TypeLhs = float;
  using TypeRhs = float;

<<<<<<< HEAD
  using PMOD = cudf::library::operation::PMod<TypeOut, TypeLhs, TypeRhs>;

  auto lhs = cudf::experimental::scalar_type_t<TypeLhs>(-86099.68377);
  auto rhs = fixed_width_column_wrapper<TypeRhs>{{90770.74881, -15456.4335, 32213.22119}};

  auto out = cudf::experimental::binary_operation(lhs,
                                                  rhs,
                                                  cudf::experimental::binary_operator::PMOD,
                                                  data_type(experimental::type_to_id<TypeOut>()));

  auto out_h    = cudf::test::to_host<TypeOut>(*out);
  auto out_data = out_h.first;
  EXPECT_TRUE(out_data[0] > 0);
  EXPECT_TRUE(out_data[1] < 0);
  EXPECT_TRUE(out_data[2] > 0);
  ASSERT_BINOP<TypeOut, TypeLhs, TypeRhs>(*out, lhs, rhs, PMOD());
}

TEST_F(BinaryOperationIntegrationTest, PMod_Vector_Scalar_FP64)
=======
  using ATAN2 = cudf::library::operation::ATan2<TypeOut, TypeLhs, TypeRhs>;

  auto lhs = make_random_wrapped_scalar<TypeLhs>();
  auto rhs = make_random_wrapped_column<TypeRhs>(10000);

  auto out = cudf::experimental::binary_operation(lhs,
                                                  rhs,
                                                  cudf::experimental::binary_operator::ATAN2,
                                                  data_type(experimental::type_to_id<TypeOut>()));

  // atan2 has a max ULP error of 2 per CUDA programming guide
  ASSERT_BINOP<TypeOut, TypeLhs, TypeRhs>(*out, lhs, rhs, ATAN2(), NearEqualComparator<TypeOut>{2});
}

TEST_F(BinaryOperationIntegrationTest, ATan2_Vector_Scalar_FP64)
>>>>>>> a2684586
{
  using TypeOut = double;
  using TypeLhs = double;
  using TypeRhs = double;

<<<<<<< HEAD
  using PMOD = cudf::library::operation::PMod<TypeOut, TypeLhs, TypeRhs>;

  auto lhs = fixed_width_column_wrapper<TypeLhs>{{90770.74881, -15456.4335, 32213.22119}};
  auto rhs = cudf::experimental::scalar_type_t<TypeRhs>(-86099.68377);

  auto out = cudf::experimental::binary_operation(lhs,
                                                  rhs,
                                                  cudf::experimental::binary_operator::PMOD,
                                                  data_type(experimental::type_to_id<TypeOut>()));

  auto out_h    = cudf::test::to_host<TypeOut>(*out);
  auto out_data = out_h.first;
  EXPECT_TRUE(out_data[0] > 0);
  EXPECT_TRUE(out_data[1] < 0);
  EXPECT_TRUE(out_data[2] > 0);
  ASSERT_BINOP<TypeOut, TypeLhs, TypeRhs>(*out, lhs, rhs, PMOD());
}

TEST_F(BinaryOperationIntegrationTest, PMod_Vector_Vector_FP64_FP32_FP64)
=======
  using ATAN2 = cudf::library::operation::ATan2<TypeOut, TypeLhs, TypeRhs>;

  auto lhs = make_random_wrapped_column<TypeLhs>(10000);
  auto rhs = make_random_wrapped_scalar<TypeRhs>();

  auto out = cudf::experimental::binary_operation(lhs,
                                                  rhs,
                                                  cudf::experimental::binary_operator::ATAN2,
                                                  data_type(experimental::type_to_id<TypeOut>()));

  // atan2 has a max ULP error of 2 per CUDA programming guide
  ASSERT_BINOP<TypeOut, TypeLhs, TypeRhs>(*out, lhs, rhs, ATAN2(), NearEqualComparator<TypeOut>{2});
}

TEST_F(BinaryOperationIntegrationTest, ATan2_Vector_Vector_FP64_FP32_FP64)
>>>>>>> a2684586
{
  using TypeOut = double;
  using TypeLhs = float;
  using TypeRhs = double;

<<<<<<< HEAD
  using PMOD = cudf::library::operation::PMod<TypeOut, TypeLhs, TypeRhs>;

  auto lhs = fixed_width_column_wrapper<TypeLhs>{
    {24854.55893, 79946.87288, -86099.68377, -86099.68377, 1.0, 1.0, -1.0, -1.0}};
  auto rhs = fixed_width_column_wrapper<TypeRhs>{{90770.74881,
                                                  -15456.4335,
                                                  36223.96138,
                                                  -15456.4335,
                                                  2.1336193413893147E307,
                                                  -2.1336193413893147E307,
                                                  2.1336193413893147E307,
                                                  -2.1336193413893147E307}};

  auto out = cudf::experimental::binary_operation(lhs,
                                                  rhs,
                                                  cudf::experimental::binary_operator::PMOD,
                                                  data_type(experimental::type_to_id<TypeOut>()));

  auto out_h    = cudf::test::to_host<TypeOut>(*out);
  auto out_data = out_h.first;
  EXPECT_TRUE(out_data[0] > 0);
  EXPECT_TRUE(out_data[1] > 0);
  EXPECT_TRUE(out_data[2] > 0);
  EXPECT_TRUE(out_data[3] < 0);
  EXPECT_TRUE(out_data[4] == 1);
  EXPECT_TRUE(out_data[5] == 1);
  EXPECT_TRUE(out_data[6] == 0);
  EXPECT_TRUE(out_data[7] == 0);
  ASSERT_BINOP<TypeOut, TypeLhs, TypeRhs>(*out, lhs, rhs, PMOD());
}

TEST_F(BinaryOperationIntegrationTest, PMod_Vector_Vector_FP64_SI32_SI64)
=======
  using ATAN2 = cudf::library::operation::ATan2<TypeOut, TypeLhs, TypeRhs>;

  auto lhs = make_random_wrapped_column<TypeLhs>(10000);
  auto rhs = make_random_wrapped_column<TypeRhs>(10000);

  auto out = cudf::experimental::binary_operation(lhs,
                                                  rhs,
                                                  cudf::experimental::binary_operator::ATAN2,
                                                  data_type(experimental::type_to_id<TypeOut>()));

  // atan2 has a max ULP error of 2 per CUDA programming guide
  ASSERT_BINOP<TypeOut, TypeLhs, TypeRhs>(*out, lhs, rhs, ATAN2(), NearEqualComparator<TypeOut>{2});
}

TEST_F(BinaryOperationIntegrationTest, ATan2_Vector_Vector_FP64_SI32_SI64)
>>>>>>> a2684586
{
  using TypeOut = double;
  using TypeLhs = int32_t;
  using TypeRhs = int64_t;

<<<<<<< HEAD
  using PMOD = cudf::library::operation::PMod<TypeOut, TypeLhs, TypeRhs>;

  auto lhs = make_random_wrapped_column<TypeLhs>(1000);
  auto rhs = make_random_wrapped_column<TypeRhs>(1000);

  auto out = cudf::experimental::binary_operation(lhs,
                                                  rhs,
                                                  cudf::experimental::binary_operator::PMOD,
                                                  data_type(experimental::type_to_id<TypeOut>()));

  ASSERT_BINOP<TypeOut, TypeLhs, TypeRhs>(*out, lhs, rhs, PMOD());
=======
  using ATAN2 = cudf::library::operation::ATan2<TypeOut, TypeLhs, TypeRhs>;

  auto lhs = make_random_wrapped_column<TypeLhs>(10000);
  auto rhs = make_random_wrapped_column<TypeRhs>(10000);

  auto out = cudf::experimental::binary_operation(lhs,
                                                  rhs,
                                                  cudf::experimental::binary_operator::ATAN2,
                                                  data_type(experimental::type_to_id<TypeOut>()));

  // atan2 has a max ULP error of 2 per CUDA programming guide
  ASSERT_BINOP<TypeOut, TypeLhs, TypeRhs>(*out, lhs, rhs, ATAN2(), NearEqualComparator<TypeOut>{2});
>>>>>>> a2684586
}

}  // namespace binop
}  // namespace test
}  // namespace cudf

CUDF_TEST_PROGRAM_MAIN()<|MERGE_RESOLUTION|>--- conflicted
+++ resolved
@@ -1062,17 +1062,12 @@
   ASSERT_BINOP<TypeOut, TypeLhs, TypeRhs>(*out, lhs, rhs, SHIFT_RIGHT_UNSIGNED());
 }
 
-<<<<<<< HEAD
 TEST_F(BinaryOperationIntegrationTest, PMod_Scalar_Vector_FP32)
-=======
-TEST_F(BinaryOperationIntegrationTest, ATan2_Scalar_Vector_FP32)
->>>>>>> a2684586
 {
   using TypeOut = float;
   using TypeLhs = float;
   using TypeRhs = float;
 
-<<<<<<< HEAD
   using PMOD = cudf::library::operation::PMod<TypeOut, TypeLhs, TypeRhs>;
 
   auto lhs = cudf::experimental::scalar_type_t<TypeLhs>(-86099.68377);
@@ -1092,29 +1087,11 @@
 }
 
 TEST_F(BinaryOperationIntegrationTest, PMod_Vector_Scalar_FP64)
-=======
-  using ATAN2 = cudf::library::operation::ATan2<TypeOut, TypeLhs, TypeRhs>;
-
-  auto lhs = make_random_wrapped_scalar<TypeLhs>();
-  auto rhs = make_random_wrapped_column<TypeRhs>(10000);
-
-  auto out = cudf::experimental::binary_operation(lhs,
-                                                  rhs,
-                                                  cudf::experimental::binary_operator::ATAN2,
-                                                  data_type(experimental::type_to_id<TypeOut>()));
-
-  // atan2 has a max ULP error of 2 per CUDA programming guide
-  ASSERT_BINOP<TypeOut, TypeLhs, TypeRhs>(*out, lhs, rhs, ATAN2(), NearEqualComparator<TypeOut>{2});
-}
-
-TEST_F(BinaryOperationIntegrationTest, ATan2_Vector_Scalar_FP64)
->>>>>>> a2684586
 {
   using TypeOut = double;
   using TypeLhs = double;
   using TypeRhs = double;
 
-<<<<<<< HEAD
   using PMOD = cudf::library::operation::PMod<TypeOut, TypeLhs, TypeRhs>;
 
   auto lhs = fixed_width_column_wrapper<TypeLhs>{{90770.74881, -15456.4335, 32213.22119}};
@@ -1134,29 +1111,11 @@
 }
 
 TEST_F(BinaryOperationIntegrationTest, PMod_Vector_Vector_FP64_FP32_FP64)
-=======
-  using ATAN2 = cudf::library::operation::ATan2<TypeOut, TypeLhs, TypeRhs>;
-
-  auto lhs = make_random_wrapped_column<TypeLhs>(10000);
-  auto rhs = make_random_wrapped_scalar<TypeRhs>();
-
-  auto out = cudf::experimental::binary_operation(lhs,
-                                                  rhs,
-                                                  cudf::experimental::binary_operator::ATAN2,
-                                                  data_type(experimental::type_to_id<TypeOut>()));
-
-  // atan2 has a max ULP error of 2 per CUDA programming guide
-  ASSERT_BINOP<TypeOut, TypeLhs, TypeRhs>(*out, lhs, rhs, ATAN2(), NearEqualComparator<TypeOut>{2});
-}
-
-TEST_F(BinaryOperationIntegrationTest, ATan2_Vector_Vector_FP64_FP32_FP64)
->>>>>>> a2684586
 {
   using TypeOut = double;
   using TypeLhs = float;
   using TypeRhs = double;
 
-<<<<<<< HEAD
   using PMOD = cudf::library::operation::PMod<TypeOut, TypeLhs, TypeRhs>;
 
   auto lhs = fixed_width_column_wrapper<TypeLhs>{
@@ -1189,7 +1148,70 @@
 }
 
 TEST_F(BinaryOperationIntegrationTest, PMod_Vector_Vector_FP64_SI32_SI64)
-=======
+{
+  using TypeOut = double;
+  using TypeLhs = int32_t;
+  using TypeRhs = int64_t;
+
+  using PMOD = cudf::library::operation::PMod<TypeOut, TypeLhs, TypeRhs>;
+
+  auto lhs = make_random_wrapped_column<TypeLhs>(1000);
+  auto rhs = make_random_wrapped_column<TypeRhs>(1000);
+
+  auto out = cudf::experimental::binary_operation(lhs,
+                                                  rhs,
+                                                  cudf::experimental::binary_operator::PMOD,
+                                                  data_type(experimental::type_to_id<TypeOut>()));
+
+  ASSERT_BINOP<TypeOut, TypeLhs, TypeRhs>(*out, lhs, rhs, PMOD());
+}
+
+TEST_F(BinaryOperationIntegrationTest, ATan2_Scalar_Vector_FP32)
+{
+  using TypeOut = float;
+  using TypeLhs = float;
+  using TypeRhs = float;
+
+  using ATAN2 = cudf::library::operation::ATan2<TypeOut, TypeLhs, TypeRhs>;
+
+  auto lhs = make_random_wrapped_scalar<TypeLhs>();
+  auto rhs = make_random_wrapped_column<TypeRhs>(10000);
+
+  auto out = cudf::experimental::binary_operation(lhs,
+                                                  rhs,
+                                                  cudf::experimental::binary_operator::ATAN2,
+                                                  data_type(experimental::type_to_id<TypeOut>()));
+
+  // atan2 has a max ULP error of 2 per CUDA programming guide
+  ASSERT_BINOP<TypeOut, TypeLhs, TypeRhs>(*out, lhs, rhs, ATAN2(), NearEqualComparator<TypeOut>{2});
+}
+
+TEST_F(BinaryOperationIntegrationTest, ATan2_Vector_Scalar_FP64)
+{
+  using TypeOut = double;
+  using TypeLhs = double;
+  using TypeRhs = double;
+
+  using ATAN2 = cudf::library::operation::ATan2<TypeOut, TypeLhs, TypeRhs>;
+
+  auto lhs = make_random_wrapped_column<TypeLhs>(10000);
+  auto rhs = make_random_wrapped_scalar<TypeRhs>();
+
+  auto out = cudf::experimental::binary_operation(lhs,
+                                                  rhs,
+                                                  cudf::experimental::binary_operator::ATAN2,
+                                                  data_type(experimental::type_to_id<TypeOut>()));
+
+  // atan2 has a max ULP error of 2 per CUDA programming guide
+  ASSERT_BINOP<TypeOut, TypeLhs, TypeRhs>(*out, lhs, rhs, ATAN2(), NearEqualComparator<TypeOut>{2});
+}
+
+TEST_F(BinaryOperationIntegrationTest, ATan2_Vector_Vector_FP64_FP32_FP64)
+{
+  using TypeOut = double;
+  using TypeLhs = float;
+  using TypeRhs = double;
+
   using ATAN2 = cudf::library::operation::ATan2<TypeOut, TypeLhs, TypeRhs>;
 
   auto lhs = make_random_wrapped_column<TypeLhs>(10000);
@@ -1205,25 +1227,11 @@
 }
 
 TEST_F(BinaryOperationIntegrationTest, ATan2_Vector_Vector_FP64_SI32_SI64)
->>>>>>> a2684586
 {
   using TypeOut = double;
   using TypeLhs = int32_t;
   using TypeRhs = int64_t;
 
-<<<<<<< HEAD
-  using PMOD = cudf::library::operation::PMod<TypeOut, TypeLhs, TypeRhs>;
-
-  auto lhs = make_random_wrapped_column<TypeLhs>(1000);
-  auto rhs = make_random_wrapped_column<TypeRhs>(1000);
-
-  auto out = cudf::experimental::binary_operation(lhs,
-                                                  rhs,
-                                                  cudf::experimental::binary_operator::PMOD,
-                                                  data_type(experimental::type_to_id<TypeOut>()));
-
-  ASSERT_BINOP<TypeOut, TypeLhs, TypeRhs>(*out, lhs, rhs, PMOD());
-=======
   using ATAN2 = cudf::library::operation::ATan2<TypeOut, TypeLhs, TypeRhs>;
 
   auto lhs = make_random_wrapped_column<TypeLhs>(10000);
@@ -1236,7 +1244,6 @@
 
   // atan2 has a max ULP error of 2 per CUDA programming guide
   ASSERT_BINOP<TypeOut, TypeLhs, TypeRhs>(*out, lhs, rhs, ATAN2(), NearEqualComparator<TypeOut>{2});
->>>>>>> a2684586
 }
 
 }  // namespace binop
