--- conflicted
+++ resolved
@@ -195,34 +195,19 @@
  * elements.
  *
  * @tparam Element The fixed-width element type
-<<<<<<< HEAD
- **/
-template <typename Element>
-=======
- *---------------------------------------------------------------------------**/
+ **/
 template <typename ElementTo>
->>>>>>> cfb1f6b6
 class fixed_width_column_wrapper : public detail::column_wrapper {
  public:
   /**
    * @brief Default constructor initializes an empty column with proper dtype
-<<<<<<< HEAD
-   **/
-  fixed_width_column_wrapper() : column_wrapper{} {
-    std::vector<Element> empty;
-    wrapped.reset(new cudf::column{
-        cudf::data_type{cudf::experimental::type_to_id<Element>()},
-        0,
-        detail::make_elements<Element>(empty.begin(), empty.end())});
-=======
-   *---------------------------------------------------------------------------**/
+   **/
   fixed_width_column_wrapper() : column_wrapper{}
   {
     std::vector<ElementTo> empty;
     wrapped.reset(new cudf::column{cudf::data_type{cudf::experimental::type_to_id<ElementTo>()},
                                    0,
                                    detail::make_elements<ElementTo>(empty.begin(), empty.end())});
->>>>>>> cfb1f6b6
   }
 
   /**
@@ -299,17 +284,11 @@
    * ```
    *
    * @param element_list The list of elements
-<<<<<<< HEAD
-   **/
-  fixed_width_column_wrapper(std::initializer_list<Element> elements)
-      : fixed_width_column_wrapper(std::cbegin(elements), std::cend(elements)) {
-=======
-   *---------------------------------------------------------------------------**/
+   **/
   template <typename ElementFrom>
   fixed_width_column_wrapper(std::initializer_list<ElementFrom> elements)
     : fixed_width_column_wrapper(std::cbegin(elements), std::cend(elements))
   {
->>>>>>> cfb1f6b6
   }
 
   /**
@@ -328,14 +307,9 @@
    *
    * @param elements The list of elements
    * @param validity The list of validity indicator booleans
-<<<<<<< HEAD
-   **/
-  fixed_width_column_wrapper(std::initializer_list<Element> elements,
-=======
-   *---------------------------------------------------------------------------**/
+   **/
   template <typename ElementFrom>
   fixed_width_column_wrapper(std::initializer_list<ElementFrom> elements,
->>>>>>> cfb1f6b6
                              std::initializer_list<bool> validity)
     : fixed_width_column_wrapper(std::cbegin(elements), std::cend(elements), std::cbegin(validity))
   {
@@ -357,21 +331,12 @@
    * convertible to `bool`
    * @param element_list The list of elements
    * @param v The beginning of the sequence of validity indicators
-<<<<<<< HEAD
-   **/
-  template <typename ValidityIterator>
-  fixed_width_column_wrapper(std::initializer_list<Element> element_list,
-                             ValidityIterator v)
-      : fixed_width_column_wrapper(std::cbegin(element_list),
-                                   std::cend(element_list), v) {}
-=======
-   *---------------------------------------------------------------------------**/
+   **/
   template <typename ValidityIterator, typename ElementFrom>
   fixed_width_column_wrapper(std::initializer_list<ElementFrom> element_list, ValidityIterator v)
     : fixed_width_column_wrapper(std::cbegin(element_list), std::cend(element_list), v)
   {
   }
->>>>>>> cfb1f6b6
 };
 
 /**
