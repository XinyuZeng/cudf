--- conflicted
+++ resolved
@@ -88,14 +88,8 @@
     auto expected_column_view1{static_cast<cudf::column_view const&>(expectedDataWrap1)};
     cudf::test::expect_columns_equal(expected_column_view1, output_column_view1);
 
-<<<<<<< HEAD
-    if (cudf::type_to_id<TypeParam>() == cudf::BOOL8) {
+    if (cudf::type_to_id<TypeParam>() == cudf::type_id::BOOL8) {
       fixed_width_column_wrapper<bool> expectedDataWrap2({1, 0, 1, 0, 1, 0, 1, 0, 1, 1, 0, 1, 0});
-=======
-    if (cudf::type_to_id<TypeParam>() == cudf::type_id::BOOL8) {
-      fixed_width_column_wrapper<TypeParam> expectedDataWrap2(
-        {1, 0, 1, 0, 1, 0, 1, 0, 1, 1, 0, 1, 0});
->>>>>>> 34924ab9
       auto expected_column_view2{static_cast<cudf::column_view const&>(expectedDataWrap2)};
 
       EXPECT_EQ(inputRows, expected_column_view2.size());
@@ -133,14 +127,8 @@
     auto expected_column_view1{static_cast<cudf::column_view const&>(expectedDataWrap1)};
     cudf::test::expect_columns_equal(expected_column_view1, output_column_view1);
 
-<<<<<<< HEAD
-    if (cudf::type_to_id<TypeParam>() == cudf::BOOL8) {
+    if (cudf::type_to_id<TypeParam>() == cudf::type_id::BOOL8) {
       fixed_width_column_wrapper<bool> expectedDataWrap2({1, 0, 1, 0, 1, 0, 1, 0, 1, 0, 1, 0, 1});
-=======
-    if (cudf::type_to_id<TypeParam>() == cudf::type_id::BOOL8) {
-      fixed_width_column_wrapper<TypeParam> expectedDataWrap2(
-        {1, 0, 1, 0, 1, 0, 1, 0, 1, 0, 1, 0, 1});
->>>>>>> 34924ab9
       auto expected_column_view2{static_cast<cudf::column_view const&>(expectedDataWrap2)};
 
       EXPECT_EQ(inputRows, expected_column_view2.size());
@@ -178,14 +166,8 @@
     auto expected_column_view1{static_cast<cudf::column_view const&>(expectedDataWrap1)};
     cudf::test::expect_columns_equal(expected_column_view1, output_column_view1);
 
-<<<<<<< HEAD
-    if (cudf::type_to_id<TypeParam>() == cudf::BOOL8) {
+    if (cudf::type_to_id<TypeParam>() == cudf::type_id::BOOL8) {
       fixed_width_column_wrapper<bool> expectedDataWrap2({0, 1, 0, 1, 1, 0, 1, 0, 1, 0, 1, 0, 1});
-=======
-    if (cudf::type_to_id<TypeParam>() == cudf::type_id::BOOL8) {
-      fixed_width_column_wrapper<TypeParam> expectedDataWrap2(
-        {0, 1, 0, 1, 1, 0, 1, 0, 1, 0, 1, 0, 1});
->>>>>>> 34924ab9
       auto expected_column_view2{static_cast<cudf::column_view const&>(expectedDataWrap2)};
 
       EXPECT_EQ(inputRows, expected_column_view2.size());
@@ -246,13 +228,8 @@
     auto expected_column_view1{static_cast<cudf::column_view const&>(expectedDataWrap1)};
     cudf::test::expect_columns_equal(expected_column_view1, output_column_view1);
 
-<<<<<<< HEAD
-    if (cudf::type_to_id<TypeParam>() == cudf::BOOL8) {
+    if (cudf::type_to_id<TypeParam>() == cudf::type_id::BOOL8) {
       fixed_width_column_wrapper<bool> expectedDataWrap2({1, 0, 1, 0, 0, 1, 0, 1, 1, 0, 1});
-=======
-    if (cudf::type_to_id<TypeParam>() == cudf::type_id::BOOL8) {
-      fixed_width_column_wrapper<TypeParam> expectedDataWrap2({1, 0, 1, 0, 0, 1, 0, 1, 1, 0, 1});
->>>>>>> 34924ab9
       auto expected_column_view2{static_cast<cudf::column_view const&>(expectedDataWrap2)};
 
       EXPECT_EQ(inputRows, expected_column_view2.size());
@@ -289,13 +266,8 @@
     auto expected_column_view1{static_cast<cudf::column_view const&>(expectedDataWrap1)};
     cudf::test::expect_columns_equal(expected_column_view1, output_column_view1);
 
-<<<<<<< HEAD
-    if (cudf::type_to_id<TypeParam>() == cudf::BOOL8) {
+    if (cudf::type_to_id<TypeParam>() == cudf::type_id::BOOL8) {
       fixed_width_column_wrapper<bool> expectedDataWrap2({1, 0, 1, 1, 0, 1, 0, 0, 1, 0, 1});
-=======
-    if (cudf::type_to_id<TypeParam>() == cudf::type_id::BOOL8) {
-      fixed_width_column_wrapper<TypeParam> expectedDataWrap2({1, 0, 1, 1, 0, 1, 0, 0, 1, 0, 1});
->>>>>>> 34924ab9
       auto expected_column_view2{static_cast<cudf::column_view const&>(expectedDataWrap2)};
 
       EXPECT_EQ(inputRows, expected_column_view2.size());
@@ -332,13 +304,8 @@
     auto expected_column_view1{static_cast<cudf::column_view const&>(expectedDataWrap1)};
     cudf::test::expect_columns_equal(expected_column_view1, output_column_view1);
 
-<<<<<<< HEAD
-    if (cudf::type_to_id<TypeParam>() == cudf::BOOL8) {
+    if (cudf::type_to_id<TypeParam>() == cudf::type_id::BOOL8) {
       fixed_width_column_wrapper<bool> expectedDataWrap2({0, 1, 0, 1, 1, 0, 1, 1, 0, 1, 0});
-=======
-    if (cudf::type_to_id<TypeParam>() == cudf::type_id::BOOL8) {
-      fixed_width_column_wrapper<TypeParam> expectedDataWrap2({0, 1, 0, 1, 1, 0, 1, 1, 0, 1, 0});
->>>>>>> 34924ab9
       auto expected_column_view2{static_cast<cudf::column_view const&>(expectedDataWrap2)};
 
       EXPECT_EQ(inputRows, expected_column_view2.size());
@@ -399,13 +366,8 @@
     auto expected_column_view1{static_cast<cudf::column_view const&>(expectedDataWrap1)};
     cudf::test::expect_columns_equal(expected_column_view1, output_column_view1);
 
-<<<<<<< HEAD
-    if (cudf::type_to_id<TypeParam>() == cudf::BOOL8) {
+    if (cudf::type_to_id<TypeParam>() == cudf::type_id::BOOL8) {
       fixed_width_column_wrapper<bool> expectedDataWrap2({1, 0, 1, 0, 1, 0, 1, 0, 1, 0, 1});
-=======
-    if (cudf::type_to_id<TypeParam>() == cudf::type_id::BOOL8) {
-      fixed_width_column_wrapper<TypeParam> expectedDataWrap2({1, 0, 1, 0, 1, 0, 1, 0, 1, 0, 1});
->>>>>>> 34924ab9
       auto expected_column_view2{static_cast<cudf::column_view const&>(expectedDataWrap2)};
 
       EXPECT_EQ(inputRows, expected_column_view2.size());
@@ -443,13 +405,8 @@
     auto expected_column_view1{static_cast<cudf::column_view const&>(expectedDataWrap1)};
     cudf::test::expect_columns_equal(expected_column_view1, output_column_view1);
 
-<<<<<<< HEAD
-    if (cudf::type_to_id<TypeParam>() == cudf::BOOL8) {
+    if (cudf::type_to_id<TypeParam>() == cudf::type_id::BOOL8) {
       fixed_width_column_wrapper<bool> expectedDataWrap2({0, 1, 0, 1, 0, 1, 1, 0, 1, 0, 1});
-=======
-    if (cudf::type_to_id<TypeParam>() == cudf::type_id::BOOL8) {
-      fixed_width_column_wrapper<TypeParam> expectedDataWrap2({0, 1, 0, 1, 0, 1, 1, 0, 1, 0, 1});
->>>>>>> 34924ab9
       auto expected_column_view2{static_cast<cudf::column_view const&>(expectedDataWrap2)};
 
       EXPECT_EQ(inputRows, expected_column_view2.size());
@@ -487,13 +444,8 @@
     auto expected_column_view1{static_cast<cudf::column_view const&>(expectedDataWrap1)};
     cudf::test::expect_columns_equal(expected_column_view1, output_column_view1);
 
-<<<<<<< HEAD
-    if (cudf::type_to_id<TypeParam>() == cudf::BOOL8) {
+    if (cudf::type_to_id<TypeParam>() == cudf::type_id::BOOL8) {
       fixed_width_column_wrapper<bool> expectedDataWrap2({0, 1, 0, 1, 0, 1, 0, 1, 0, 1, 1});
-=======
-    if (cudf::type_to_id<TypeParam>() == cudf::type_id::BOOL8) {
-      fixed_width_column_wrapper<TypeParam> expectedDataWrap2({0, 1, 0, 1, 0, 1, 0, 1, 0, 1, 1});
->>>>>>> 34924ab9
       auto expected_column_view2{static_cast<cudf::column_view const&>(expectedDataWrap2)};
 
       EXPECT_EQ(inputRows, expected_column_view2.size());
@@ -555,13 +507,8 @@
     auto expected_column_view1{static_cast<cudf::column_view const&>(expectedDataWrap1)};
     cudf::test::expect_columns_equal(expected_column_view1, output_column_view1);
 
-<<<<<<< HEAD
-    if (cudf::type_to_id<TypeParam>() == cudf::BOOL8) {
+    if (cudf::type_to_id<TypeParam>() == cudf::type_id::BOOL8) {
       fixed_width_column_wrapper<bool> expectedDataWrap2({0, 1, 1, 0, 1, 0, 1, 0, 1, 0, 1});
-=======
-    if (cudf::type_to_id<TypeParam>() == cudf::type_id::BOOL8) {
-      fixed_width_column_wrapper<TypeParam> expectedDataWrap2({0, 1, 1, 0, 1, 0, 1, 0, 1, 0, 1});
->>>>>>> 34924ab9
       auto expected_column_view2{static_cast<cudf::column_view const&>(expectedDataWrap2)};
 
       EXPECT_EQ(inputRows, expected_column_view2.size());
@@ -640,13 +587,8 @@
     auto expected_column_view1{static_cast<cudf::column_view const&>(expectedDataWrap1)};
     cudf::test::expect_columns_equal(expected_column_view1, output_column_view1);
 
-<<<<<<< HEAD
-    if (cudf::type_to_id<TypeParam>() == cudf::BOOL8) {
+    if (cudf::type_to_id<TypeParam>() == cudf::type_id::BOOL8) {
       fixed_width_column_wrapper<bool> expectedDataWrap2(
-=======
-    if (cudf::type_to_id<TypeParam>() == cudf::type_id::BOOL8) {
-      fixed_width_column_wrapper<TypeParam> expectedDataWrap2(
->>>>>>> 34924ab9
         {1, 0, 1, 0, 1, 0, 1, 0, 1, 0, 1, 0, 1, 0, 1, 0, 1, 0, 1, 0, 1});
       auto expected_column_view2{static_cast<cudf::column_view const&>(expectedDataWrap2)};
 
@@ -693,13 +635,8 @@
     auto expected_column_view1{static_cast<cudf::column_view const&>(expectedDataWrap1)};
     cudf::test::expect_columns_equal(expected_column_view1, output_column_view1);
 
-<<<<<<< HEAD
-    if (cudf::type_to_id<TypeParam>() == cudf::BOOL8) {
+    if (cudf::type_to_id<TypeParam>() == cudf::type_id::BOOL8) {
       fixed_width_column_wrapper<bool> expectedDataWrap2(
-=======
-    if (cudf::type_to_id<TypeParam>() == cudf::type_id::BOOL8) {
-      fixed_width_column_wrapper<TypeParam> expectedDataWrap2(
->>>>>>> 34924ab9
         {1, 0, 1, 0, 1, 0, 1, 1, 0, 1, 0, 1, 0, 1, 0, 1, 0, 1, 0, 1, 0});
       auto expected_column_view2{static_cast<cudf::column_view const&>(expectedDataWrap2)};
 
@@ -759,13 +696,8 @@
   auto expected_column_view1{static_cast<cudf::column_view const&>(expectedDataWrap1)};
   cudf::test::expect_columns_equal(expected_column_view1, output_column_view1);
 
-<<<<<<< HEAD
-  if (cudf::type_to_id<TypeParam>() == cudf::BOOL8) {
+  if (cudf::type_to_id<TypeParam>() == cudf::type_id::BOOL8) {
     fixed_width_column_wrapper<bool> expectedDataWrap2({1, 0, 1, 0, 1, 0, 1, 0, 1, 0, 1});
-=======
-  if (cudf::type_to_id<TypeParam>() == cudf::type_id::BOOL8) {
-    fixed_width_column_wrapper<TypeParam> expectedDataWrap2({1, 0, 1, 0, 1, 0, 1, 0, 1, 0, 1});
->>>>>>> 34924ab9
     auto expected_column_view2{static_cast<cudf::column_view const&>(expectedDataWrap2)};
 
     EXPECT_EQ(inputRows, expected_column_view2.size());
