--- conflicted
+++ resolved
@@ -73,12 +73,7 @@
 
   std::transform(
       std::cbegin(h_input_v), std::cend(h_input_v), std::begin(h_expect_v),
-<<<<<<< HEAD
-      [](TypeParam e) -> cudf::experimental::bool8 {
-        return static_cast<cudf::experimental::bool8>(!e); });
-=======
       [](TypeParam e) -> bool { return static_cast<bool>(!e); });
->>>>>>> 6fde8d3a
 
   cudf::test::fixed_width_column_wrapper<TypeParam> input(
       std::cbegin(h_input_v), std::cend(h_input_v));
