/*
 * Copyright (c) 2020, NVIDIA CORPORATION.
 *
 * Licensed under the Apache License, Version 2.0 (the "License");
 * you may not use this file except in compliance with the License.
 * You may obtain a copy of the License at
 *
 *     http://www.apache.org/licenses/LICENSE-2.0
 *
 * Unless required by applicable law or agreed to in writing, software
 * distributed under the License is distributed on an "AS IS" BASIS,
 * WITHOUT WARRANTIES OR CONDITIONS OF ANY KIND, either express or implied.
 * See the License for the specific language governing permissions and
 * limitations under the License.
 */

#include <cudf/column/column_factories.hpp>
#include <cudf/dictionary/dictionary_factories.hpp>


namespace cudf
{

std::unique_ptr<column> make_dictionary_column( column_view const& keys_column,
                                                column_view const& indices_column,
                                                rmm::mr::device_memory_resource* mr,
                                                cudaStream_t stream)
{
    CUDF_EXPECTS( !keys_column.has_nulls(), "keys column must not have nulls" );
    if( keys_column.size()==0 )
        return make_empty_column( data_type{DICTIONARY32} );
    CUDF_EXPECTS( indices_column.type().id()==cudf::type_id::INT32, "indices column must be INT32" );

    auto keys_copy = std::make_unique<column>( keys_column, stream, mr );
    auto indices_copy = std::make_unique<column>( indices_column, stream, mr);
    rmm::device_buffer null_mask;
    auto null_count = indices_column.null_count();
    if( null_count )
    {
        indices_copy->set_null_mask(null_mask,0);
        null_mask = copy_bitmask(indices_column,stream,mr);
    }

    std::vector<std::unique_ptr<column>> children;
    children.emplace_back(std::move(indices_copy));
    children.emplace_back(std::move(keys_copy));
    return std::make_unique<column>(
        data_type{DICTIONARY32}, indices_column.size(),
        rmm::device_buffer{0,stream,mr},
        null_mask, null_count,
        std::move(children));
}

std::unique_ptr<column> make_dictionary_column( std::unique_ptr<column> keys_column,
                                                std::unique_ptr<column> indices_column,
                                                rmm::device_buffer&& null_mask,
                                                size_type null_count )
{
    CUDF_EXPECTS( !keys_column->has_nulls(), "keys column must not have nulls" );
    CUDF_EXPECTS( !indices_column->has_nulls(), "indices column must not have nulls" );
    CUDF_EXPECTS( indices_column->type().id()==cudf::type_id::INT32, "indices must be type INT32" );

<<<<<<< HEAD
    size_type count = indices_column->size();
=======
    auto count = indices_column->size();
>>>>>>> fdd8a60a
    std::vector<std::unique_ptr<column>> children;
    children.emplace_back(std::move(indices_column));
    children.emplace_back(std::move(keys_column));
    return std::make_unique<column>(
        data_type{DICTIONARY32}, count,
        rmm::device_buffer{0},
        null_mask, null_count,
        std::move(children));
}

}  // namespace cudf<|MERGE_RESOLUTION|>--- conflicted
+++ resolved
@@ -60,11 +60,7 @@
     CUDF_EXPECTS( !indices_column->has_nulls(), "indices column must not have nulls" );
     CUDF_EXPECTS( indices_column->type().id()==cudf::type_id::INT32, "indices must be type INT32" );
 
-<<<<<<< HEAD
-    size_type count = indices_column->size();
-=======
     auto count = indices_column->size();
->>>>>>> fdd8a60a
     std::vector<std::unique_ptr<column>> children;
     children.emplace_back(std::move(indices_column));
     children.emplace_back(std::move(keys_column));
