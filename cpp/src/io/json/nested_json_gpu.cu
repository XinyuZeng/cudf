/*
 * Copyright (c) 2022-2023, NVIDIA CORPORATION.
 *
 * Licensed under the Apache License, Version 2.0 (the "License");
 * you may not use this file except in compliance with the License.
 * You may obtain a copy of the License at
 *
 *     http://www.apache.org/licenses/LICENSE-2.0
 *
 * Unless required by applicable law or agreed to in writing, software
 * distributed under the License is distributed on an "AS IS" BASIS,
 * WITHOUT WARRANTIES OR CONDITIONS OF ANY KIND, either express or implied.
 * See the License for the specific language governing permissions and
 * limitations under the License.
 */

#include "nested_json.hpp"

#include <io/fst/logical_stack.cuh>
#include <io/fst/lookup_tables.cuh>
#include <io/utilities/parsing_utils.cuh>
#include <io/utilities/type_inference.cuh>

#include <cudf/column/column_factories.hpp>
#include <cudf/detail/nvtx/ranges.hpp>
#include <cudf/detail/utilities/vector_factories.hpp>
#include <cudf/detail/utilities/visitor_overload.hpp>
#include <cudf/detail/valid_if.cuh>
#include <cudf/io/detail/data_casting.cuh>
#include <cudf/io/detail/tokenize_json.hpp>
#include <cudf/io/json.hpp>
#include <cudf/table/table.hpp>
#include <cudf/types.hpp>
#include <cudf/utilities/bit.hpp>
#include <cudf/utilities/error.hpp>
#include <cudf/utilities/span.hpp>

#include <rmm/device_scalar.hpp>
#include <rmm/device_uvector.hpp>
#include <rmm/exec_policy.hpp>

#include <thrust/device_vector.h>
#include <thrust/iterator/discard_iterator.h>
#include <thrust/iterator/transform_iterator.h>
#include <thrust/iterator/zip_iterator.h>
#include <thrust/transform.h>
#include <thrust/tuple.h>

#include <cuda/functional>

#include <limits>
#include <stack>

// Debug print flag
#ifndef NJP_DEBUG_PRINT
// #define NJP_DEBUG_PRINT
#endif

namespace {

/**
 * @brief While parsing the token stream, we use a stack of tree_nodes to maintain all the
 * information about the data path that is relevant.
 */
struct tree_node {
  // The column that this node is associated with
  cudf::io::json::json_column* column;

  // The row offset that this node belongs to within the given column
  uint32_t row_index;

  // Selected child column
  // E.g., if this is a struct node, and we subsequently encountered the field name "a", then this
  // point's to the struct's "a" child column
  cudf::io::json::json_column* current_selected_col = nullptr;

  std::size_t num_children = 0;
};

/**
 * @brief Verifies that the JSON input can be handled without corrupted data due to offset
 * overflows.
 *
 * @param input_size The JSON inputs size in bytes
 */
void check_input_size(std::size_t input_size)
{
  // Transduce() writes symbol offsets that may be as large input_size-1
  CUDF_EXPECTS(input_size == 0 ||
                 (input_size - 1) <= std::numeric_limits<cudf::io::json::SymbolOffsetT>::max(),
               "Given JSON input is too large");
}
}  // namespace

namespace cudf::io::json {

// FST to prune tokens of invalid lines for recovering JSON lines format
namespace token_filter {

// Type used to represent the target state in the transition table
using StateT = char;

// Type used to represent a symbol group id
using SymbolGroupT = uint8_t;

/**
 * @brief Definition of the DFA's states
 */
enum class dfa_states : StateT { VALID, INVALID, NUM_STATES };

// Aliases for readability of the transition table
constexpr auto TT_INV = dfa_states::INVALID;
constexpr auto TT_VLD = dfa_states::VALID;

/**
 * @brief Definition of the symbol groups
 */
enum class dfa_symbol_group_id : SymbolGroupT {
  ERROR,             ///< Error token symbol group
  DELIMITER,         ///< Record / line delimiter symbol group
  OTHER_SYMBOLS,     ///< Symbol group that implicitly matches all other tokens
  NUM_SYMBOL_GROUPS  ///< Total number of symbol groups
};

constexpr auto TT_NUM_STATES     = static_cast<StateT>(dfa_states::NUM_STATES);
constexpr auto NUM_SYMBOL_GROUPS = static_cast<uint32_t>(dfa_symbol_group_id::NUM_SYMBOL_GROUPS);

// Lookup table to map an input symbol (i.e., a token) to a symbol group
std::array<std::vector<PdaTokenT>, NUM_SYMBOL_GROUPS - 1> const symbol_groups{{
  {static_cast<PdaTokenT>(token_t::ErrorBegin)},  // Symbols mapping to ERROR
  {static_cast<PdaTokenT>(token_t::LineEnd)}      // Symbols mapping to DELIMITER
}};

/**
 * @brief Function object to map (token,token_index) tuples to a symbol group.
 */
struct UnwrapTokenFromSymbolOp {
  template <typename SymbolGroupLookupTableT>
  CUDF_HOST_DEVICE SymbolGroupT operator()(SymbolGroupLookupTableT const& sgid_lut,
                                           thrust::tuple<PdaTokenT, SymbolOffsetT> symbol) const
  {
    PdaTokenT const token_type = thrust::get<0>(symbol);
    return sgid_lut.lookup(token_type);
  }
};

/**
 * @brief Translation function object that discards line delimiter tokens and tokens belonging to
 * invalid lines.
 */
struct TransduceToken {
  template <typename TransducerTableT, typename RelativeOffsetT, typename SymbolT>
  constexpr CUDF_HOST_DEVICE SymbolT operator()(TransducerTableT const&,
                                                StateT const state_id,
                                                SymbolGroupT const match_id,
                                                RelativeOffsetT const relative_offset,
                                                SymbolT const read_symbol) const
  {
    const bool is_end_of_invalid_line =
      (state_id == static_cast<StateT>(TT_INV) &&
       match_id == static_cast<SymbolGroupT>(dfa_symbol_group_id::DELIMITER));

    if (is_end_of_invalid_line) {
      return relative_offset == 0 ? SymbolT{token_t::StructEnd, 0}
                                  : SymbolT{token_t::StructBegin, 0};
    } else {
      return read_symbol;
    }
  }

  template <typename TransducerTableT, typename SymbolT>
  constexpr CUDF_HOST_DEVICE int32_t operator()(TransducerTableT const&,
                                                StateT const state_id,
                                                SymbolGroupT const match_id,
                                                SymbolT const read_symbol) const
  {
    // Number of tokens emitted on invalid lines
    constexpr int32_t num_inv_tokens = 2;

    const bool is_delimiter = match_id == static_cast<SymbolGroupT>(dfa_symbol_group_id::DELIMITER);

    // If state is either invalid or we're entering an invalid state, we discard tokens
    const bool is_part_of_invalid_line =
      (match_id != static_cast<SymbolGroupT>(dfa_symbol_group_id::ERROR) &&
       state_id == static_cast<StateT>(TT_VLD));

    // Indicates whether we transition from an invalid line to a potentially valid line
    const bool is_end_of_invalid_line = (state_id == static_cast<StateT>(TT_INV) && is_delimiter);

    int32_t const emit_count =
      is_end_of_invalid_line ? num_inv_tokens : (is_part_of_invalid_line && !is_delimiter ? 1 : 0);
    return emit_count;
  }
};

// Transition table
std::array<std::array<dfa_states, NUM_SYMBOL_GROUPS>, TT_NUM_STATES> const transition_table{
  {/* IN_STATE      ERROR   DELIM   OTHER */
   /* VALID    */ {{TT_INV, TT_VLD, TT_VLD}},
   /* INVALID  */ {{TT_INV, TT_VLD, TT_INV}}}};

// The DFA's starting state
constexpr auto start_state = static_cast<StateT>(TT_VLD);
}  // namespace token_filter

// JSON to stack operator DFA (Deterministic Finite Automata)
namespace to_stack_op {

// Type used to represent the target state in the transition table
using StateT = char;

/**
 * @brief Definition of the DFA's states
 */
enum class dfa_states : StateT {
  // The active state while outside of a string. When encountering an opening bracket or curly
  // brace, we push it onto the stack. When encountering a closing bracket or brace, we pop from the
  // stack.
  TT_OOS = 0U,

  // The active state while within a string (e.g., field name or a string value). We do not push or
  // pop from the stack while in this state.
  TT_STR,

  // The active state after encountering an escape symbol (e.g., '\'), while in the TT_STR state.
  TT_ESC,

  // Total number of states
  TT_NUM_STATES
};

// Aliases for readability of the transition table
constexpr auto TT_OOS = dfa_states::TT_OOS;
constexpr auto TT_STR = dfa_states::TT_STR;
constexpr auto TT_ESC = dfa_states::TT_ESC;

/**
 * @brief Definition of the symbol groups
 */
enum class dfa_symbol_group_id : uint8_t {
  OPENING_BRACE,     ///< Opening brace SG: {
  OPENING_BRACKET,   ///< Opening bracket SG: [
  CLOSING_BRACE,     ///< Closing brace SG: }
  CLOSING_BRACKET,   ///< Closing bracket SG: ]
  QUOTE_CHAR,        ///< Quote character SG: "
  ESCAPE_CHAR,       ///< Escape character SG: '\'
  NEWLINE_CHAR,      ///< Newline character SG: '\n'
  OTHER_SYMBOLS,     ///< SG implicitly matching all other characters
  NUM_SYMBOL_GROUPS  ///< Total number of symbol groups
};

constexpr auto TT_NUM_STATES     = static_cast<StateT>(dfa_states::TT_NUM_STATES);
constexpr auto NUM_SYMBOL_GROUPS = static_cast<uint32_t>(dfa_symbol_group_id::NUM_SYMBOL_GROUPS);

// The i-th string representing all the characters of a symbol group
std::array<std::string, NUM_SYMBOL_GROUPS - 1> const symbol_groups{
  {{"{"}, {"["}, {"}"}, {"]"}, {"\""}, {"\\"}, {"\n"}}};

// Transition table
std::array<std::array<dfa_states, NUM_SYMBOL_GROUPS>, TT_NUM_STATES> const transition_table{
  {/* IN_STATE          {       [       }       ]       "       \      \n    OTHER */
   /* TT_OOS    */ {{TT_OOS, TT_OOS, TT_OOS, TT_OOS, TT_STR, TT_OOS, TT_OOS, TT_OOS}},
   /* TT_STR    */ {{TT_STR, TT_STR, TT_STR, TT_STR, TT_OOS, TT_ESC, TT_STR, TT_STR}},
   /* TT_ESC    */ {{TT_STR, TT_STR, TT_STR, TT_STR, TT_STR, TT_STR, TT_STR, TT_STR}}}};

// Translation table (i.e., for each transition, what are the symbols that we output)
std::array<std::array<std::vector<char>, NUM_SYMBOL_GROUPS>, TT_NUM_STATES> const translation_table{
  {/* IN_STATE         {      [      }      ]      "      \     \n    OTHER */
   /* TT_OOS    */ {{{'{'}, {'['}, {'}'}, {']'}, {}, {}, {}, {}}},
   /* TT_STR    */ {{{}, {}, {}, {}, {}, {}, {}, {}}},
   /* TT_ESC    */ {{{}, {}, {}, {}, {}, {}, {}, {}}}}};

// Translation table
std::array<std::array<std::vector<char>, NUM_SYMBOL_GROUPS>, TT_NUM_STATES> const
  resetting_translation_table{
    {/* IN_STATE         {      [      }      ]      "      \     \n    OTHER */
     /* TT_OOS    */ {{{'{'}, {'['}, {'}'}, {']'}, {}, {}, {'\n'}, {}}},
     /* TT_STR    */ {{{}, {}, {}, {}, {}, {}, {}, {}}},
     /* TT_ESC    */ {{{}, {}, {}, {}, {}, {}, {}, {}}}}};

// The DFA's starting state
constexpr auto start_state = static_cast<StateT>(TT_OOS);
}  // namespace to_stack_op

// JSON tokenizer pushdown automaton
namespace tokenizer_pda {

// Type used to represent the target state in the transition table
using StateT = char;

/**
 * @brief Symbol groups for the input alphabet for the pushdown automaton
 */
enum class symbol_group_id : PdaSymbolGroupIdT {
  /// Opening brace
  OPENING_BRACE,
  /// Opening bracket
  OPENING_BRACKET,
  /// Closing brace
  CLOSING_BRACE,
  /// Closing bracket
  CLOSING_BRACKET,
  /// Quote
  QUOTE,
  /// Escape
  ESCAPE,
  /// Comma
  COMMA,
  /// Colon
  COLON,
  /// Whitespace
  WHITE_SPACE,
  /// Linebreak
  LINE_BREAK,
  /// Other (any input symbol not assigned to one of the above symbol groups)
  OTHER,
  /// Total number of symbol groups amongst which to differentiate
  NUM_PDA_INPUT_SGS
};

/**
 * @brief Symbols in the stack alphabet
 */
enum class stack_symbol_group_id : PdaStackSymbolGroupIdT {
  /// Symbol representing that we're at the JSON root (nesting level 0)
  STACK_ROOT,

  /// Symbol representing that we're currently within a list object
  STACK_LIST,

  /// Symbol representing that we're currently within a struct object
  STACK_STRUCT,

  /// Total number of symbols in the stack alphabet
  NUM_STACK_SGS
};
constexpr auto NUM_PDA_INPUT_SGS =
  static_cast<PdaSymbolGroupIdT>(symbol_group_id::NUM_PDA_INPUT_SGS);
constexpr auto NUM_STACK_SGS =
  static_cast<PdaStackSymbolGroupIdT>(stack_symbol_group_id::NUM_STACK_SGS);

/// Total number of symbol groups to differentiate amongst (stack alphabet * input alphabet)
constexpr PdaSymbolGroupIdT NUM_PDA_SGIDS = NUM_PDA_INPUT_SGS * NUM_STACK_SGS;

/// Mapping a input symbol to the symbol group id
static __constant__ PdaSymbolGroupIdT tos_sg_to_pda_sgid[] = {
  static_cast<PdaSymbolGroupIdT>(symbol_group_id::OTHER),
  static_cast<PdaSymbolGroupIdT>(symbol_group_id::OTHER),
  static_cast<PdaSymbolGroupIdT>(symbol_group_id::OTHER),
  static_cast<PdaSymbolGroupIdT>(symbol_group_id::OTHER),
  static_cast<PdaSymbolGroupIdT>(symbol_group_id::OTHER),
  static_cast<PdaSymbolGroupIdT>(symbol_group_id::OTHER),
  static_cast<PdaSymbolGroupIdT>(symbol_group_id::OTHER),
  static_cast<PdaSymbolGroupIdT>(symbol_group_id::OTHER),
  static_cast<PdaSymbolGroupIdT>(symbol_group_id::OTHER),
  static_cast<PdaSymbolGroupIdT>(symbol_group_id::WHITE_SPACE),
  static_cast<PdaSymbolGroupIdT>(symbol_group_id::LINE_BREAK),
  static_cast<PdaSymbolGroupIdT>(symbol_group_id::OTHER),
  static_cast<PdaSymbolGroupIdT>(symbol_group_id::OTHER),
  static_cast<PdaSymbolGroupIdT>(symbol_group_id::WHITE_SPACE),
  static_cast<PdaSymbolGroupIdT>(symbol_group_id::OTHER),
  static_cast<PdaSymbolGroupIdT>(symbol_group_id::OTHER),
  static_cast<PdaSymbolGroupIdT>(symbol_group_id::OTHER),
  static_cast<PdaSymbolGroupIdT>(symbol_group_id::OTHER),
  static_cast<PdaSymbolGroupIdT>(symbol_group_id::OTHER),
  static_cast<PdaSymbolGroupIdT>(symbol_group_id::OTHER),
  static_cast<PdaSymbolGroupIdT>(symbol_group_id::OTHER),
  static_cast<PdaSymbolGroupIdT>(symbol_group_id::OTHER),
  static_cast<PdaSymbolGroupIdT>(symbol_group_id::OTHER),
  static_cast<PdaSymbolGroupIdT>(symbol_group_id::OTHER),
  static_cast<PdaSymbolGroupIdT>(symbol_group_id::OTHER),
  static_cast<PdaSymbolGroupIdT>(symbol_group_id::OTHER),
  static_cast<PdaSymbolGroupIdT>(symbol_group_id::OTHER),
  static_cast<PdaSymbolGroupIdT>(symbol_group_id::OTHER),
  static_cast<PdaSymbolGroupIdT>(symbol_group_id::OTHER),
  static_cast<PdaSymbolGroupIdT>(symbol_group_id::OTHER),
  static_cast<PdaSymbolGroupIdT>(symbol_group_id::OTHER),
  static_cast<PdaSymbolGroupIdT>(symbol_group_id::OTHER),
  static_cast<PdaSymbolGroupIdT>(symbol_group_id::WHITE_SPACE),
  static_cast<PdaSymbolGroupIdT>(symbol_group_id::OTHER),
  static_cast<PdaSymbolGroupIdT>(symbol_group_id::QUOTE),
  static_cast<PdaSymbolGroupIdT>(symbol_group_id::OTHER),
  static_cast<PdaSymbolGroupIdT>(symbol_group_id::OTHER),
  static_cast<PdaSymbolGroupIdT>(symbol_group_id::OTHER),
  static_cast<PdaSymbolGroupIdT>(symbol_group_id::OTHER),
  static_cast<PdaSymbolGroupIdT>(symbol_group_id::OTHER),
  static_cast<PdaSymbolGroupIdT>(symbol_group_id::OTHER),
  static_cast<PdaSymbolGroupIdT>(symbol_group_id::OTHER),
  static_cast<PdaSymbolGroupIdT>(symbol_group_id::OTHER),
  static_cast<PdaSymbolGroupIdT>(symbol_group_id::OTHER),
  static_cast<PdaSymbolGroupIdT>(symbol_group_id::COMMA),
  static_cast<PdaSymbolGroupIdT>(symbol_group_id::OTHER),
  static_cast<PdaSymbolGroupIdT>(symbol_group_id::OTHER),
  static_cast<PdaSymbolGroupIdT>(symbol_group_id::OTHER),
  static_cast<PdaSymbolGroupIdT>(symbol_group_id::OTHER),
  static_cast<PdaSymbolGroupIdT>(symbol_group_id::OTHER),
  static_cast<PdaSymbolGroupIdT>(symbol_group_id::OTHER),
  static_cast<PdaSymbolGroupIdT>(symbol_group_id::OTHER),
  static_cast<PdaSymbolGroupIdT>(symbol_group_id::OTHER),
  static_cast<PdaSymbolGroupIdT>(symbol_group_id::OTHER),
  static_cast<PdaSymbolGroupIdT>(symbol_group_id::OTHER),
  static_cast<PdaSymbolGroupIdT>(symbol_group_id::OTHER),
  static_cast<PdaSymbolGroupIdT>(symbol_group_id::OTHER),
  static_cast<PdaSymbolGroupIdT>(symbol_group_id::OTHER),
  static_cast<PdaSymbolGroupIdT>(symbol_group_id::COLON),
  static_cast<PdaSymbolGroupIdT>(symbol_group_id::OTHER),
  static_cast<PdaSymbolGroupIdT>(symbol_group_id::OTHER),
  static_cast<PdaSymbolGroupIdT>(symbol_group_id::OTHER),
  static_cast<PdaSymbolGroupIdT>(symbol_group_id::OTHER),
  static_cast<PdaSymbolGroupIdT>(symbol_group_id::OTHER),
  static_cast<PdaSymbolGroupIdT>(symbol_group_id::OTHER),
  static_cast<PdaSymbolGroupIdT>(symbol_group_id::OTHER),
  static_cast<PdaSymbolGroupIdT>(symbol_group_id::OTHER),
  static_cast<PdaSymbolGroupIdT>(symbol_group_id::OTHER),
  static_cast<PdaSymbolGroupIdT>(symbol_group_id::OTHER),
  static_cast<PdaSymbolGroupIdT>(symbol_group_id::OTHER),
  static_cast<PdaSymbolGroupIdT>(symbol_group_id::OTHER),
  static_cast<PdaSymbolGroupIdT>(symbol_group_id::OTHER),
  static_cast<PdaSymbolGroupIdT>(symbol_group_id::OTHER),
  static_cast<PdaSymbolGroupIdT>(symbol_group_id::OTHER),
  static_cast<PdaSymbolGroupIdT>(symbol_group_id::OTHER),
  static_cast<PdaSymbolGroupIdT>(symbol_group_id::OTHER),
  static_cast<PdaSymbolGroupIdT>(symbol_group_id::OTHER),
  static_cast<PdaSymbolGroupIdT>(symbol_group_id::OTHER),
  static_cast<PdaSymbolGroupIdT>(symbol_group_id::OTHER),
  static_cast<PdaSymbolGroupIdT>(symbol_group_id::OTHER),
  static_cast<PdaSymbolGroupIdT>(symbol_group_id::OTHER),
  static_cast<PdaSymbolGroupIdT>(symbol_group_id::OTHER),
  static_cast<PdaSymbolGroupIdT>(symbol_group_id::OTHER),
  static_cast<PdaSymbolGroupIdT>(symbol_group_id::OTHER),
  static_cast<PdaSymbolGroupIdT>(symbol_group_id::OTHER),
  static_cast<PdaSymbolGroupIdT>(symbol_group_id::OTHER),
  static_cast<PdaSymbolGroupIdT>(symbol_group_id::OTHER),
  static_cast<PdaSymbolGroupIdT>(symbol_group_id::OTHER),
  static_cast<PdaSymbolGroupIdT>(symbol_group_id::OTHER),
  static_cast<PdaSymbolGroupIdT>(symbol_group_id::OTHER),
  static_cast<PdaSymbolGroupIdT>(symbol_group_id::OTHER),
  static_cast<PdaSymbolGroupIdT>(symbol_group_id::OPENING_BRACKET),
  static_cast<PdaSymbolGroupIdT>(symbol_group_id::ESCAPE),
  static_cast<PdaSymbolGroupIdT>(symbol_group_id::CLOSING_BRACKET),
  static_cast<PdaSymbolGroupIdT>(symbol_group_id::OTHER),
  static_cast<PdaSymbolGroupIdT>(symbol_group_id::OTHER),
  static_cast<PdaSymbolGroupIdT>(symbol_group_id::OTHER),
  static_cast<PdaSymbolGroupIdT>(symbol_group_id::OTHER),
  static_cast<PdaSymbolGroupIdT>(symbol_group_id::OTHER),
  static_cast<PdaSymbolGroupIdT>(symbol_group_id::OTHER),
  static_cast<PdaSymbolGroupIdT>(symbol_group_id::OTHER),
  static_cast<PdaSymbolGroupIdT>(symbol_group_id::OTHER),
  static_cast<PdaSymbolGroupIdT>(symbol_group_id::OTHER),
  static_cast<PdaSymbolGroupIdT>(symbol_group_id::OTHER),
  static_cast<PdaSymbolGroupIdT>(symbol_group_id::OTHER),
  static_cast<PdaSymbolGroupIdT>(symbol_group_id::OTHER),
  static_cast<PdaSymbolGroupIdT>(symbol_group_id::OTHER),
  static_cast<PdaSymbolGroupIdT>(symbol_group_id::OTHER),
  static_cast<PdaSymbolGroupIdT>(symbol_group_id::OTHER),
  static_cast<PdaSymbolGroupIdT>(symbol_group_id::OTHER),
  static_cast<PdaSymbolGroupIdT>(symbol_group_id::OTHER),
  static_cast<PdaSymbolGroupIdT>(symbol_group_id::OTHER),
  static_cast<PdaSymbolGroupIdT>(symbol_group_id::OTHER),
  static_cast<PdaSymbolGroupIdT>(symbol_group_id::OTHER),
  static_cast<PdaSymbolGroupIdT>(symbol_group_id::OTHER),
  static_cast<PdaSymbolGroupIdT>(symbol_group_id::OTHER),
  static_cast<PdaSymbolGroupIdT>(symbol_group_id::OTHER),
  static_cast<PdaSymbolGroupIdT>(symbol_group_id::OTHER),
  static_cast<PdaSymbolGroupIdT>(symbol_group_id::OTHER),
  static_cast<PdaSymbolGroupIdT>(symbol_group_id::OTHER),
  static_cast<PdaSymbolGroupIdT>(symbol_group_id::OTHER),
  static_cast<PdaSymbolGroupIdT>(symbol_group_id::OTHER),
  static_cast<PdaSymbolGroupIdT>(symbol_group_id::OTHER),
  static_cast<PdaSymbolGroupIdT>(symbol_group_id::OPENING_BRACE),
  static_cast<PdaSymbolGroupIdT>(symbol_group_id::OTHER),
  static_cast<PdaSymbolGroupIdT>(symbol_group_id::CLOSING_BRACE),
  static_cast<PdaSymbolGroupIdT>(symbol_group_id::OTHER)};

/**
 * @brief Maps a (top-of-stack symbol, input symbol)-pair to a symbol group id of the deterministic
 * visibly pushdown automaton (DVPA)
 */
struct PdaSymbolToSymbolGroupId {
  template <typename SymbolT, typename StackSymbolT>
  __device__ __forceinline__ PdaSymbolGroupIdT
  operator()(thrust::tuple<SymbolT, StackSymbolT> symbol_pair)
  {
    // The symbol read from the input
    auto symbol = thrust::get<0>(symbol_pair);

    // The stack symbol (i.e., what is on top of the stack at the time the input symbol was read)
    // I.e., whether we're reading in something within a struct, a list, or the JSON root
    auto stack_symbol = thrust::get<1>(symbol_pair);

    // The stack symbol offset: '_' is the root group (0), '[' is the list group (1), '{' is the
    // struct group (2)
    int32_t stack_idx = static_cast<PdaStackSymbolGroupIdT>(
      (stack_symbol == '_') ? stack_symbol_group_id::STACK_ROOT
                            : ((stack_symbol == '[') ? stack_symbol_group_id::STACK_LIST
                                                     : stack_symbol_group_id::STACK_STRUCT));

    // The relative symbol group id of the current input symbol
    constexpr auto pda_sgid_lookup_size =
      static_cast<int32_t>(sizeof(tos_sg_to_pda_sgid) / sizeof(tos_sg_to_pda_sgid[0]));
    PdaSymbolGroupIdT symbol_gid =
      tos_sg_to_pda_sgid[min(static_cast<int32_t>(symbol), pda_sgid_lookup_size - 1)];
    return stack_idx * static_cast<PdaSymbolGroupIdT>(symbol_group_id::NUM_PDA_INPUT_SGS) +
           symbol_gid;
  }
};

// The states defined by the pushdown automaton
enum class pda_state_t : StateT {
  // Beginning of value
  PD_BOV,
  // Beginning of array
  PD_BOA,
  // Literal or number
  PD_LON,
  // String
  PD_STR,
  // After escape char when within string
  PD_SCE,
  // After having parsed a value
  PD_PVL,
  // Before the next field name
  PD_BFN,
  // Field name
  PD_FLN,
  // After escape char when within field name
  PD_FNE,
  // After a field name inside a struct
  PD_PFN,
  // Error state (trap state)
  PD_ERR,
  // Total number of PDA states
  PD_NUM_STATES
};

enum class json_format_cfg_t {
  // Format describing regular JSON
  JSON,

  // Format describing permissive newline-delimited JSON
  // I.e., newline characters are only treteated as delimiters at the root stack level
  // E.g., this is treated as a single record:
  // {"a":
  //  123}
  JSON_LINES,

  // Format describing strict newline-delimited JSON
  // I.e., All newlines are delimiting a record, independent of the context they appear in
  JSON_LINES_STRICT,

  // Transition table for parsing newline-delimited JSON that recovers from invalid JSON lines
  // This format also follows `JSON_LINES_STRICT` behaviour
  JSON_LINES_RECOVER

};

// Aliases for readability of the transition table
constexpr auto PD_BOV = pda_state_t::PD_BOV;
constexpr auto PD_BOA = pda_state_t::PD_BOA;
constexpr auto PD_LON = pda_state_t::PD_LON;
constexpr auto PD_STR = pda_state_t::PD_STR;
constexpr auto PD_SCE = pda_state_t::PD_SCE;
constexpr auto PD_PVL = pda_state_t::PD_PVL;
constexpr auto PD_BFN = pda_state_t::PD_BFN;
constexpr auto PD_FLN = pda_state_t::PD_FLN;
constexpr auto PD_FNE = pda_state_t::PD_FNE;
constexpr auto PD_PFN = pda_state_t::PD_PFN;
constexpr auto PD_ERR = pda_state_t::PD_ERR;

constexpr auto PD_NUM_STATES = static_cast<StateT>(pda_state_t::PD_NUM_STATES);

// The starting state of the pushdown automaton
constexpr auto start_state = static_cast<StateT>(pda_state_t::PD_BOV);

/**
 * @brief Getting the transition table
 */
auto get_transition_table(json_format_cfg_t format)
{
  static_assert(static_cast<PdaStackSymbolGroupIdT>(stack_symbol_group_id::STACK_ROOT) == 0);
  static_assert(static_cast<PdaStackSymbolGroupIdT>(stack_symbol_group_id::STACK_LIST) == 1);
  static_assert(static_cast<PdaStackSymbolGroupIdT>(stack_symbol_group_id::STACK_STRUCT) == 2);

  std::array<std::array<pda_state_t, NUM_PDA_SGIDS>, PD_NUM_STATES> pda_tt;

  if (format == json_format_cfg_t::JSON || format == json_format_cfg_t::JSON_LINES) {
    // In case of newline-delimited JSON, multiple newlines are ignored, similar to whitespace.
    // Thas is, empty lines are ignored
    // PD_ANL describes the target state after a new line on an empty stack (JSON root level)
    auto const PD_ANL = (format == json_format_cfg_t::JSON) ? PD_PVL : PD_BOV;

    // First row:  empty stack         ("root" level of the JSON)
    // Second row: '[' on top of stack (we're parsing a list value)
    // Third row:  '{' on top of stack (we're parsing a struct value)
    //  {       [       }       ]       "       \       ,       :     space   newline other
    pda_tt[static_cast<StateT>(pda_state_t::PD_BOV)] = {
      PD_BOA, PD_BOA, PD_ERR, PD_ERR, PD_STR, PD_ERR, PD_ERR, PD_ERR, PD_BOV, PD_BOV, PD_LON,
      PD_BOA, PD_BOA, PD_ERR, PD_PVL, PD_STR, PD_ERR, PD_ERR, PD_ERR, PD_BOV, PD_BOV, PD_LON,
      PD_BOA, PD_BOA, PD_ERR, PD_ERR, PD_STR, PD_ERR, PD_ERR, PD_ERR, PD_BOV, PD_BOV, PD_LON};
    pda_tt[static_cast<StateT>(pda_state_t::PD_BOA)] = {
      PD_ERR, PD_ERR, PD_ERR, PD_ERR, PD_ERR, PD_ERR, PD_ERR, PD_ERR, PD_ERR, PD_ERR, PD_ERR,
      PD_BOA, PD_BOA, PD_ERR, PD_PVL, PD_STR, PD_ERR, PD_ERR, PD_ERR, PD_BOA, PD_BOA, PD_LON,
      PD_ERR, PD_ERR, PD_PVL, PD_ERR, PD_FLN, PD_ERR, PD_ERR, PD_ERR, PD_BOA, PD_BOA, PD_ERR};
    pda_tt[static_cast<StateT>(pda_state_t::PD_LON)] = {
      PD_ERR, PD_ERR, PD_ERR, PD_ERR, PD_ERR, PD_ERR, PD_ERR, PD_ERR, PD_PVL, PD_PVL, PD_LON,
      PD_ERR, PD_ERR, PD_ERR, PD_PVL, PD_ERR, PD_ERR, PD_BOV, PD_ERR, PD_PVL, PD_PVL, PD_LON,
      PD_ERR, PD_ERR, PD_PVL, PD_ERR, PD_ERR, PD_ERR, PD_BFN, PD_ERR, PD_PVL, PD_PVL, PD_LON};
    pda_tt[static_cast<StateT>(pda_state_t::PD_STR)] = {
      PD_STR, PD_STR, PD_STR, PD_STR, PD_PVL, PD_SCE, PD_STR, PD_STR, PD_STR, PD_STR, PD_STR,
      PD_STR, PD_STR, PD_STR, PD_STR, PD_PVL, PD_SCE, PD_STR, PD_STR, PD_STR, PD_STR, PD_STR,
      PD_STR, PD_STR, PD_STR, PD_STR, PD_PVL, PD_SCE, PD_STR, PD_STR, PD_STR, PD_STR, PD_STR};
    pda_tt[static_cast<StateT>(pda_state_t::PD_SCE)] = {
      PD_STR, PD_STR, PD_STR, PD_STR, PD_STR, PD_STR, PD_STR, PD_STR, PD_STR, PD_STR, PD_STR,
      PD_STR, PD_STR, PD_STR, PD_STR, PD_STR, PD_STR, PD_STR, PD_STR, PD_STR, PD_STR, PD_STR,
      PD_STR, PD_STR, PD_STR, PD_STR, PD_STR, PD_STR, PD_STR, PD_STR, PD_STR, PD_STR, PD_STR};
    pda_tt[static_cast<StateT>(pda_state_t::PD_PVL)] = {
      PD_ERR, PD_ERR, PD_ERR, PD_ERR, PD_ERR, PD_ERR, PD_ERR, PD_ERR, PD_PVL, PD_ANL, PD_ERR,
      PD_ERR, PD_ERR, PD_ERR, PD_PVL, PD_ERR, PD_ERR, PD_BOV, PD_ERR, PD_PVL, PD_PVL, PD_ERR,
      PD_ERR, PD_ERR, PD_PVL, PD_ERR, PD_ERR, PD_ERR, PD_BFN, PD_ERR, PD_PVL, PD_PVL, PD_ERR};
    pda_tt[static_cast<StateT>(pda_state_t::PD_BFN)] = {
      PD_ERR, PD_ERR, PD_ERR, PD_ERR, PD_ERR, PD_ERR, PD_ERR, PD_ERR, PD_ERR, PD_ERR, PD_ERR,
      PD_ERR, PD_ERR, PD_ERR, PD_ERR, PD_ERR, PD_ERR, PD_ERR, PD_ERR, PD_ERR, PD_ERR, PD_ERR,
      PD_ERR, PD_ERR, PD_PVL, PD_ERR, PD_FLN, PD_ERR, PD_ERR, PD_ERR, PD_BFN, PD_BFN, PD_ERR};
    pda_tt[static_cast<StateT>(pda_state_t::PD_FLN)] = {
      PD_ERR, PD_ERR, PD_ERR, PD_ERR, PD_ERR, PD_ERR, PD_ERR, PD_ERR, PD_ERR, PD_ERR, PD_ERR,
      PD_ERR, PD_ERR, PD_ERR, PD_ERR, PD_ERR, PD_ERR, PD_ERR, PD_ERR, PD_ERR, PD_ERR, PD_ERR,
      PD_FLN, PD_FLN, PD_FLN, PD_FLN, PD_PFN, PD_FNE, PD_FLN, PD_FLN, PD_FLN, PD_FLN, PD_FLN};
    pda_tt[static_cast<StateT>(pda_state_t::PD_FNE)] = {
      PD_ERR, PD_ERR, PD_ERR, PD_ERR, PD_ERR, PD_ERR, PD_ERR, PD_ERR, PD_ERR, PD_ERR, PD_ERR,
      PD_ERR, PD_ERR, PD_ERR, PD_ERR, PD_ERR, PD_ERR, PD_ERR, PD_ERR, PD_ERR, PD_ERR, PD_ERR,
      PD_FLN, PD_FLN, PD_FLN, PD_FLN, PD_FLN, PD_FLN, PD_FLN, PD_FLN, PD_FLN, PD_FLN, PD_FLN};
    pda_tt[static_cast<StateT>(pda_state_t::PD_PFN)] = {
      PD_ERR, PD_ERR, PD_ERR, PD_ERR, PD_ERR, PD_ERR, PD_ERR, PD_ERR, PD_ERR, PD_ERR, PD_ERR,
      PD_ERR, PD_ERR, PD_ERR, PD_ERR, PD_ERR, PD_ERR, PD_ERR, PD_ERR, PD_ERR, PD_ERR, PD_ERR,
      PD_ERR, PD_ERR, PD_ERR, PD_ERR, PD_ERR, PD_ERR, PD_ERR, PD_BOV, PD_PFN, PD_PFN, PD_ERR};
    pda_tt[static_cast<StateT>(pda_state_t::PD_ERR)] = {
      PD_ERR, PD_ERR, PD_ERR, PD_ERR, PD_ERR, PD_ERR, PD_ERR, PD_ERR, PD_ERR, PD_ERR, PD_ERR,
      PD_ERR, PD_ERR, PD_ERR, PD_ERR, PD_ERR, PD_ERR, PD_ERR, PD_ERR, PD_ERR, PD_ERR, PD_ERR,
      PD_ERR, PD_ERR, PD_ERR, PD_ERR, PD_ERR, PD_ERR, PD_ERR, PD_ERR, PD_ERR, PD_ERR, PD_ERR};
  }
  // Transition table for strict JSON lines (including recovery)
  // Newlines are treated as record delimiters
  else {
    // In case of newline-delimited JSON, multiple newlines are ignored, similar to whitespace.
    // Thas is, empty lines are ignored
    // PD_ANL describes the target state after a new line after encountering error state
    auto const PD_ANL = (format == json_format_cfg_t::JSON_LINES_RECOVER) ? PD_BOV : PD_ERR;

    // First row:  empty stack         ("root" level of the JSON)
    // Second row: '[' on top of stack (we're parsing a list value)
    // Third row:  '{' on top of stack (we're parsing a struct value)
    //  {       [       }       ]       "       \       ,       :     space   newline other
    pda_tt[static_cast<StateT>(pda_state_t::PD_BOV)] = {
      PD_BOA, PD_BOA, PD_ERR, PD_ERR, PD_STR, PD_ERR, PD_ERR, PD_ERR, PD_BOV, PD_BOV, PD_LON,
      PD_BOA, PD_BOA, PD_ERR, PD_PVL, PD_STR, PD_ERR, PD_ERR, PD_ERR, PD_BOV, PD_BOV, PD_LON,
      PD_BOA, PD_BOA, PD_ERR, PD_ERR, PD_STR, PD_ERR, PD_ERR, PD_ERR, PD_BOV, PD_BOV, PD_LON};
    pda_tt[static_cast<StateT>(pda_state_t::PD_BOA)] = {
      PD_ERR, PD_ERR, PD_ERR, PD_ERR, PD_ERR, PD_ERR, PD_ERR, PD_ERR, PD_ERR, PD_BOV, PD_ERR,
      PD_BOA, PD_BOA, PD_ERR, PD_PVL, PD_STR, PD_ERR, PD_ERR, PD_ERR, PD_BOA, PD_BOV, PD_LON,
      PD_ERR, PD_ERR, PD_PVL, PD_ERR, PD_FLN, PD_ERR, PD_ERR, PD_ERR, PD_BOA, PD_BOV, PD_ERR};
    pda_tt[static_cast<StateT>(pda_state_t::PD_LON)] = {
      PD_ERR, PD_ERR, PD_ERR, PD_ERR, PD_ERR, PD_ERR, PD_ERR, PD_ERR, PD_PVL, PD_BOV, PD_LON,
      PD_ERR, PD_ERR, PD_ERR, PD_PVL, PD_ERR, PD_ERR, PD_BOV, PD_ERR, PD_PVL, PD_BOV, PD_LON,
      PD_ERR, PD_ERR, PD_PVL, PD_ERR, PD_ERR, PD_ERR, PD_BFN, PD_ERR, PD_PVL, PD_BOV, PD_LON};
    pda_tt[static_cast<StateT>(pda_state_t::PD_STR)] = {
      PD_STR, PD_STR, PD_STR, PD_STR, PD_PVL, PD_SCE, PD_STR, PD_STR, PD_STR, PD_STR, PD_STR,
      PD_STR, PD_STR, PD_STR, PD_STR, PD_PVL, PD_SCE, PD_STR, PD_STR, PD_STR, PD_STR, PD_STR,
      PD_STR, PD_STR, PD_STR, PD_STR, PD_PVL, PD_SCE, PD_STR, PD_STR, PD_STR, PD_STR, PD_STR};
    pda_tt[static_cast<StateT>(pda_state_t::PD_SCE)] = {
      PD_STR, PD_STR, PD_STR, PD_STR, PD_STR, PD_STR, PD_STR, PD_STR, PD_STR, PD_STR, PD_STR,
      PD_STR, PD_STR, PD_STR, PD_STR, PD_STR, PD_STR, PD_STR, PD_STR, PD_STR, PD_STR, PD_STR,
      PD_STR, PD_STR, PD_STR, PD_STR, PD_STR, PD_STR, PD_STR, PD_STR, PD_STR, PD_STR, PD_STR};
    pda_tt[static_cast<StateT>(pda_state_t::PD_PVL)] = {
      PD_ERR, PD_ERR, PD_ERR, PD_ERR, PD_ERR, PD_ERR, PD_ERR, PD_ERR, PD_PVL, PD_BOV, PD_ERR,
      PD_ERR, PD_ERR, PD_ERR, PD_PVL, PD_ERR, PD_ERR, PD_BOV, PD_ERR, PD_PVL, PD_BOV, PD_ERR,
      PD_ERR, PD_ERR, PD_PVL, PD_ERR, PD_ERR, PD_ERR, PD_BFN, PD_ERR, PD_PVL, PD_BOV, PD_ERR};
    pda_tt[static_cast<StateT>(pda_state_t::PD_BFN)] = {
      PD_ERR, PD_ERR, PD_ERR, PD_ERR, PD_ERR, PD_ERR, PD_ERR, PD_ERR, PD_ERR, PD_BOV, PD_ERR,
      PD_ERR, PD_ERR, PD_ERR, PD_ERR, PD_ERR, PD_ERR, PD_ERR, PD_ERR, PD_ERR, PD_BOV, PD_ERR,
      PD_ERR, PD_ERR, PD_PVL, PD_ERR, PD_FLN, PD_ERR, PD_ERR, PD_ERR, PD_BFN, PD_BOV, PD_ERR};
    pda_tt[static_cast<StateT>(pda_state_t::PD_FLN)] = {
      PD_ERR, PD_ERR, PD_ERR, PD_ERR, PD_ERR, PD_ERR, PD_ERR, PD_ERR, PD_ERR, PD_BOV, PD_ERR,
      PD_ERR, PD_ERR, PD_ERR, PD_ERR, PD_ERR, PD_ERR, PD_ERR, PD_ERR, PD_ERR, PD_BOV, PD_ERR,
      PD_FLN, PD_FLN, PD_FLN, PD_FLN, PD_PFN, PD_FNE, PD_FLN, PD_FLN, PD_FLN, PD_BOV, PD_FLN};
    pda_tt[static_cast<StateT>(pda_state_t::PD_FNE)] = {
      PD_ERR, PD_ERR, PD_ERR, PD_ERR, PD_ERR, PD_ERR, PD_ERR, PD_ERR, PD_ERR, PD_ERR, PD_ERR,
      PD_ERR, PD_ERR, PD_ERR, PD_ERR, PD_ERR, PD_ERR, PD_ERR, PD_ERR, PD_ERR, PD_ERR, PD_ERR,
      PD_FLN, PD_FLN, PD_FLN, PD_FLN, PD_FLN, PD_FLN, PD_FLN, PD_FLN, PD_FLN, PD_FLN, PD_FLN};
    pda_tt[static_cast<StateT>(pda_state_t::PD_PFN)] = {
      PD_ERR, PD_ERR, PD_ERR, PD_ERR, PD_ERR, PD_ERR, PD_ERR, PD_ERR, PD_ERR, PD_BOV, PD_ERR,
      PD_ERR, PD_ERR, PD_ERR, PD_ERR, PD_ERR, PD_ERR, PD_ERR, PD_ERR, PD_ERR, PD_BOV, PD_ERR,
      PD_ERR, PD_ERR, PD_ERR, PD_ERR, PD_ERR, PD_ERR, PD_ERR, PD_BOV, PD_PFN, PD_BOV, PD_ERR};
    pda_tt[static_cast<StateT>(pda_state_t::PD_ERR)] = {
      PD_ERR, PD_ERR, PD_ERR, PD_ERR, PD_ERR, PD_ERR, PD_ERR, PD_ERR, PD_ERR, PD_ANL, PD_ERR,
      PD_ERR, PD_ERR, PD_ERR, PD_ERR, PD_ERR, PD_ERR, PD_ERR, PD_ERR, PD_ERR, PD_ANL, PD_ERR,
      PD_ERR, PD_ERR, PD_ERR, PD_ERR, PD_ERR, PD_ERR, PD_ERR, PD_ERR, PD_ERR, PD_ANL, PD_ERR};
  }
  return pda_tt;
}

/**
 * @brief Getting the translation table
 */
auto get_translation_table(bool include_line_delimiter)
{
  constexpr auto StructBegin       = token_t::StructBegin;
  constexpr auto StructEnd         = token_t::StructEnd;
  constexpr auto ListBegin         = token_t::ListBegin;
  constexpr auto ListEnd           = token_t::ListEnd;
  constexpr auto StructMemberBegin = token_t::StructMemberBegin;
  constexpr auto StructMemberEnd   = token_t::StructMemberEnd;
  constexpr auto FieldNameBegin    = token_t::FieldNameBegin;
  constexpr auto FieldNameEnd      = token_t::FieldNameEnd;
  constexpr auto StringBegin       = token_t::StringBegin;
  constexpr auto StringEnd         = token_t::StringEnd;
  constexpr auto ValueBegin        = token_t::ValueBegin;
  constexpr auto ValueEnd          = token_t::ValueEnd;
  constexpr auto ErrorBegin        = token_t::ErrorBegin;

  /**
   * @brief Appends token_t::LineEnd token to the given token sequence, if and only if
   * `include_line_delimiter` is true.
   */
  auto nl_tokens = [include_line_delimiter](std::vector<char> tokens) {
    if (include_line_delimiter) { tokens.push_back(token_t::LineEnd); }
    return tokens;
  };

  std::array<std::array<std::vector<char>, NUM_PDA_SGIDS>, PD_NUM_STATES> pda_tlt;
  pda_tlt[static_cast<StateT>(pda_state_t::PD_BOV)] = {{                /*ROOT*/
                                                        {StructBegin},  // OPENING_BRACE
                                                        {ListBegin},    // OPENING_BRACKET
                                                        {ErrorBegin},   // CLOSING_BRACE
                                                        {ErrorBegin},   // CLOSING_BRACKET
                                                        {StringBegin},  // QUOTE
                                                        {ErrorBegin},   // ESCAPE
                                                        {ErrorBegin},   // COMMA
                                                        {ErrorBegin},   // COLON
                                                        {},             // WHITE_SPACE
                                                        nl_tokens({}),  // LINE_BREAK
                                                        {ValueBegin},   // OTHER
                                                        /*LIST*/
                                                        {StructBegin},  // OPENING_BRACE
                                                        {ListBegin},    // OPENING_BRACKET
                                                        {ErrorBegin},   // CLOSING_BRACE
                                                        {ListEnd},      // CLOSING_BRACKET
                                                        {StringBegin},  // QUOTE
                                                        {ErrorBegin},   // ESCAPE
                                                        {ErrorBegin},   // COMMA
                                                        {ErrorBegin},   // COLON
                                                        {},             // WHITE_SPACE
                                                        nl_tokens({}),  // LINE_BREAK
                                                        {ValueBegin},   // OTHER
                                                        /*STRUCT*/
                                                        {StructBegin},   // OPENING_BRACE
                                                        {ListBegin},     // OPENING_BRACKET
                                                        {ErrorBegin},    // CLOSING_BRACE
                                                        {ErrorBegin},    // CLOSING_BRACKET
                                                        {StringBegin},   // QUOTE
                                                        {ErrorBegin},    // ESCAPE
                                                        {ErrorBegin},    // COMMA
                                                        {ErrorBegin},    // COLON
                                                        {},              // WHITE_SPACE
                                                        nl_tokens({}),   // LINE_BREAK
                                                        {ValueBegin}}};  // OTHER
  pda_tlt[static_cast<StateT>(pda_state_t::PD_BOA)] = {
    {                                                                    /*ROOT*/
     {ErrorBegin},                                                       // OPENING_BRACE
     {ErrorBegin},                                                       // OPENING_BRACKET
     {ErrorBegin},                                                       // CLOSING_BRACE
     {ErrorBegin},                                                       // CLOSING_BRACKET
     {ErrorBegin},                                                       // QUOTE
     {ErrorBegin},                                                       // ESCAPE
     {ErrorBegin},                                                       // COMMA
     {ErrorBegin},                                                       // COLON
     {ErrorBegin},                                                       // WHITE_SPACE
     nl_tokens({ErrorBegin}),                                            // LINE_BREAK
     {ErrorBegin},                                                       // OTHER
     /*LIST*/
     {StructBegin},  // OPENING_BRACE
     {ListBegin},    // OPENING_BRACKET
     {ErrorBegin},   // CLOSING_BRACE
     {ListEnd},      // CLOSING_BRACKET
     {StringBegin},  // QUOTE
     {ErrorBegin},   // ESCAPE
     {ErrorBegin},   // COMMA
     {ErrorBegin},   // COLON
     {},             // WHITE_SPACE
     nl_tokens({}),  // LINE_BREAK
     {ValueBegin},   // OTHER
     /*STRUCT*/
     {ErrorBegin},                         // OPENING_BRACE
     {ErrorBegin},                         // OPENING_BRACKET
     {StructEnd},                          // CLOSING_BRACE
     {ErrorBegin},                         // CLOSING_BRACKET
     {StructMemberBegin, FieldNameBegin},  // QUOTE
     {ErrorBegin},                         // ESCAPE
     {ErrorBegin},                         // COMMA
     {ErrorBegin},                         // COLON
     {},                                   // WHITE_SPACE
     nl_tokens({}),                        // LINE_BREAK
     {ErrorBegin}}};                       // OTHER
  pda_tlt[static_cast<StateT>(pda_state_t::PD_LON)] = {
    {                                      /*ROOT*/
     {ErrorBegin},                         // OPENING_BRACE
     {ErrorBegin},                         // OPENING_BRACKET
     {ErrorBegin},                         // CLOSING_BRACE
     {ErrorBegin},                         // CLOSING_BRACKET
     {ErrorBegin},                         // QUOTE
     {ErrorBegin},                         // ESCAPE
     {ErrorBegin},                         // COMMA
     {ErrorBegin},                         // COLON
     {ValueEnd},                           // WHITE_SPACE
     nl_tokens({ValueEnd}),                // LINE_BREAK
     {},                                   // OTHER
     /*LIST*/
     {ErrorBegin},           // OPENING_BRACE
     {ErrorBegin},           // OPENING_BRACKET
     {ErrorBegin},           // CLOSING_BRACE
     {ValueEnd, ListEnd},    // CLOSING_BRACKET
     {ErrorBegin},           // QUOTE
     {ErrorBegin},           // ESCAPE
     {ValueEnd},             // COMMA
     {ErrorBegin},           // COLON
     {ValueEnd},             // WHITE_SPACE
     nl_tokens({ValueEnd}),  // LINE_BREAK
     {},                     // OTHER
     /*STRUCT*/
     {ErrorBegin},                                                      // OPENING_BRACE
     {ErrorBegin},                                                      // OPENING_BRACKET
     {ValueEnd, StructMemberEnd, StructEnd},                            // CLOSING_BRACE
     {ErrorBegin},                                                      // CLOSING_BRACKET
     {ErrorBegin},                                                      // QUOTE
     {ErrorBegin},                                                      // ESCAPE
     {ValueEnd, StructMemberEnd},                                       // COMMA
     {ErrorBegin},                                                      // COLON
     {ValueEnd},                                                        // WHITE_SPACE
     nl_tokens({ValueEnd}),                                             // LINE_BREAK
     {}}};                                                              // OTHER

  pda_tlt[static_cast<StateT>(pda_state_t::PD_STR)] = {{                /*ROOT*/
                                                        {},             // OPENING_BRACE
                                                        {},             // OPENING_BRACKET
                                                        {},             // CLOSING_BRACE
                                                        {},             // CLOSING_BRACKET
                                                        {StringEnd},    // QUOTE
                                                        {},             // ESCAPE
                                                        {},             // COMMA
                                                        {},             // COLON
                                                        {},             // WHITE_SPACE
                                                        nl_tokens({}),  // LINE_BREAK
                                                        {},             // OTHER
                                                        /*LIST*/
                                                        {},             // OPENING_BRACE
                                                        {},             // OPENING_BRACKET
                                                        {},             // CLOSING_BRACE
                                                        {},             // CLOSING_BRACKET
                                                        {StringEnd},    // QUOTE
                                                        {},             // ESCAPE
                                                        {},             // COMMA
                                                        {},             // COLON
                                                        {},             // WHITE_SPACE
                                                        nl_tokens({}),  // LINE_BREAK
                                                        {},             // OTHER
                                                        /*STRUCT*/
                                                        {},             // OPENING_BRACE
                                                        {},             // OPENING_BRACKET
                                                        {},             // CLOSING_BRACE
                                                        {},             // CLOSING_BRACKET
                                                        {StringEnd},    // QUOTE
                                                        {},             // ESCAPE
                                                        {},             // COMMA
                                                        {},             // COLON
                                                        {},             // WHITE_SPACE
                                                        nl_tokens({}),  // LINE_BREAK
                                                        {}}};           // OTHER

  pda_tlt[static_cast<StateT>(pda_state_t::PD_SCE)] = {{                /*ROOT*/
                                                        {},             // OPENING_BRACE
                                                        {},             // OPENING_BRACKET
                                                        {},             // CLOSING_BRACE
                                                        {},             // CLOSING_BRACKET
                                                        {},             // QUOTE
                                                        {},             // ESCAPE
                                                        {},             // COMMA
                                                        {},             // COLON
                                                        {},             // WHITE_SPACE
                                                        nl_tokens({}),  // LINE_BREAK
                                                        {},             // OTHER
                                                        /*LIST*/
                                                        {},             // OPENING_BRACE
                                                        {},             // OPENING_BRACKET
                                                        {},             // CLOSING_BRACE
                                                        {},             // CLOSING_BRACKET
                                                        {},             // QUOTE
                                                        {},             // ESCAPE
                                                        {},             // COMMA
                                                        {},             // COLON
                                                        {},             // WHITE_SPACE
                                                        nl_tokens({}),  // LINE_BREAK
                                                        {},             // OTHER
                                                        /*STRUCT*/
                                                        {},             // OPENING_BRACE
                                                        {},             // OPENING_BRACKET
                                                        {},             // CLOSING_BRACE
                                                        {},             // CLOSING_BRACKET
                                                        {},             // QUOTE
                                                        {},             // ESCAPE
                                                        {},             // COMMA
                                                        {},             // COLON
                                                        {},             // WHITE_SPACE
                                                        nl_tokens({}),  // LINE_BREAK
                                                        {}}};           // OTHER

  pda_tlt[static_cast<StateT>(pda_state_t::PD_PVL)] = {
    {                /*ROOT*/
     {ErrorBegin},   // OPENING_BRACE
     {ErrorBegin},   // OPENING_BRACKET
     {ErrorBegin},   // CLOSING_BRACE
     {ErrorBegin},   // CLOSING_BRACKET
     {ErrorBegin},   // QUOTE
     {ErrorBegin},   // ESCAPE
     {ErrorBegin},   // COMMA
     {ErrorBegin},   // COLON
     {},             // WHITE_SPACE
     nl_tokens({}),  // LINE_BREAK
     {ErrorBegin},   // OTHER
     /*LIST*/
     {ErrorBegin},   // OPENING_BRACE
     {ErrorBegin},   // OPENING_BRACKET
     {ErrorBegin},   // CLOSING_BRACE
     {ListEnd},      // CLOSING_BRACKET
     {ErrorBegin},   // QUOTE
     {ErrorBegin},   // ESCAPE
     {},             // COMMA
     {ErrorBegin},   // COLON
     {},             // WHITE_SPACE
     nl_tokens({}),  // LINE_BREAK
     {ErrorBegin},   // OTHER
     /*STRUCT*/
     {ErrorBegin},                  // OPENING_BRACE
     {ErrorBegin},                  // OPENING_BRACKET
     {StructMemberEnd, StructEnd},  // CLOSING_BRACE
     {ErrorBegin},                  // CLOSING_BRACKET
     {ErrorBegin},                  // QUOTE
     {ErrorBegin},                  // ESCAPE
     {StructMemberEnd},             // COMMA
     {ErrorBegin},                  // COLON
     {},                            // WHITE_SPACE
     nl_tokens({}),                 // LINE_BREAK
     {ErrorBegin}}};                // OTHER

  pda_tlt[static_cast<StateT>(pda_state_t::PD_BFN)] = {
    {                          /*ROOT*/
     {ErrorBegin},             // OPENING_BRACE
     {ErrorBegin},             // OPENING_BRACKET
     {ErrorBegin},             // CLOSING_BRACE
     {ErrorBegin},             // CLOSING_BRACKET
     {ErrorBegin},             // QUOTE
     {ErrorBegin},             // ESCAPE
     {ErrorBegin},             // COMMA
     {ErrorBegin},             // COLON
     {ErrorBegin},             // WHITE_SPACE
     nl_tokens({ErrorBegin}),  // LINE_BREAK
     {ErrorBegin},             // OTHER
     /*LIST*/
     {ErrorBegin},             // OPENING_BRACE
     {ErrorBegin},             // OPENING_BRACKET
     {ErrorBegin},             // CLOSING_BRACE
     {ErrorBegin},             // CLOSING_BRACKET
     {ErrorBegin},             // QUOTE
     {ErrorBegin},             // ESCAPE
     {ErrorBegin},             // COMMA
     {ErrorBegin},             // COLON
     {ErrorBegin},             // WHITE_SPACE
     nl_tokens({ErrorBegin}),  // LINE_BREAK
     {ErrorBegin},             // OTHER
     /*STRUCT*/
     {ErrorBegin},                                                                // OPENING_BRACE
     {ErrorBegin},                                                                // OPENING_BRACKET
     {StructEnd},                                                                 // CLOSING_BRACE
     {ErrorBegin},                                                                // CLOSING_BRACKET
     {StructMemberBegin, FieldNameBegin},                                         // QUOTE
     {ErrorBegin},                                                                // ESCAPE
     {ErrorBegin},                                                                // COMMA
     {ErrorBegin},                                                                // COLON
     {},                                                                          // WHITE_SPACE
     nl_tokens({}),                                                               // LINE_BREAK
     {ErrorBegin}}};                                                              // OTHER

  pda_tlt[static_cast<StateT>(pda_state_t::PD_FLN)] = {{                          /*ROOT*/
                                                        {ErrorBegin},             // OPENING_BRACE
                                                        {ErrorBegin},             // OPENING_BRACKET
                                                        {ErrorBegin},             // CLOSING_BRACE
                                                        {ErrorBegin},             // CLOSING_BRACKET
                                                        {ErrorBegin},             // QUOTE
                                                        {ErrorBegin},             // ESCAPE
                                                        {ErrorBegin},             // COMMA
                                                        {ErrorBegin},             // COLON
                                                        {ErrorBegin},             // WHITE_SPACE
                                                        nl_tokens({ErrorBegin}),  // LINE_BREAK
                                                        {ErrorBegin},             // OTHER
                                                        /*LIST*/
                                                        {ErrorBegin},             // OPENING_BRACE
                                                        {ErrorBegin},             // OPENING_BRACKET
                                                        {ErrorBegin},             // CLOSING_BRACE
                                                        {ErrorBegin},             // CLOSING_BRACKET
                                                        {ErrorBegin},             // QUOTE
                                                        {ErrorBegin},             // ESCAPE
                                                        {ErrorBegin},             // COMMA
                                                        {ErrorBegin},             // COLON
                                                        {ErrorBegin},             // WHITE_SPACE
                                                        nl_tokens({ErrorBegin}),  // LINE_BREAK
                                                        {ErrorBegin},             // OTHER
                                                        /*STRUCT*/
                                                        {},                       // OPENING_BRACE
                                                        {},                       // OPENING_BRACKET
                                                        {},                       // CLOSING_BRACE
                                                        {},                       // CLOSING_BRACKET
                                                        {FieldNameEnd},           // QUOTE
                                                        {},                       // ESCAPE
                                                        {},                       // COMMA
                                                        {},                       // COLON
                                                        {},                       // WHITE_SPACE
                                                        nl_tokens({}),            // LINE_BREAK
                                                        {}}};                     // OTHER

  pda_tlt[static_cast<StateT>(pda_state_t::PD_FNE)] = {{                          /*ROOT*/
                                                        {ErrorBegin},             // OPENING_BRACE
                                                        {ErrorBegin},             // OPENING_BRACKET
                                                        {ErrorBegin},             // CLOSING_BRACE
                                                        {ErrorBegin},             // CLOSING_BRACKET
                                                        {ErrorBegin},             // QUOTE
                                                        {ErrorBegin},             // ESCAPE
                                                        {ErrorBegin},             // COMMA
                                                        {ErrorBegin},             // COLON
                                                        {ErrorBegin},             // WHITE_SPACE
                                                        nl_tokens({ErrorBegin}),  // LINE_BREAK
                                                        {ErrorBegin},             // OTHER
                                                        /*LIST*/
                                                        {ErrorBegin},             // OPENING_BRACE
                                                        {ErrorBegin},             // OPENING_BRACKET
                                                        {ErrorBegin},             // CLOSING_BRACE
                                                        {ErrorBegin},             // CLOSING_BRACKET
                                                        {ErrorBegin},             // QUOTE
                                                        {ErrorBegin},             // ESCAPE
                                                        {ErrorBegin},             // COMMA
                                                        {ErrorBegin},             // COLON
                                                        {ErrorBegin},             // WHITE_SPACE
                                                        nl_tokens({ErrorBegin}),  // LINE_BREAK
                                                        {ErrorBegin},             // OTHER
                                                        /*STRUCT*/
                                                        {},                       // OPENING_BRACE
                                                        {},                       // OPENING_BRACKET
                                                        {},                       // CLOSING_BRACE
                                                        {},                       // CLOSING_BRACKET
                                                        {},                       // QUOTE
                                                        {},                       // ESCAPE
                                                        {},                       // COMMA
                                                        {},                       // COLON
                                                        {},                       // WHITE_SPACE
                                                        nl_tokens({}),            // LINE_BREAK
                                                        {}}};                     // OTHER

  pda_tlt[static_cast<StateT>(pda_state_t::PD_PFN)] = {{                          /*ROOT*/
                                                        {ErrorBegin},             // OPENING_BRACE
                                                        {ErrorBegin},             // OPENING_BRACKET
                                                        {ErrorBegin},             // CLOSING_BRACE
                                                        {ErrorBegin},             // CLOSING_BRACKET
                                                        {ErrorBegin},             // QUOTE
                                                        {ErrorBegin},             // ESCAPE
                                                        {ErrorBegin},             // COMMA
                                                        {ErrorBegin},             // COLON
                                                        {ErrorBegin},             // WHITE_SPACE
                                                        nl_tokens({ErrorBegin}),  // LINE_BREAK
                                                        {ErrorBegin},             // OTHER
                                                        /*LIST*/
                                                        {ErrorBegin},             // OPENING_BRACE
                                                        {ErrorBegin},             // OPENING_BRACKET
                                                        {ErrorBegin},             // CLOSING_BRACE
                                                        {ErrorBegin},             // CLOSING_BRACKET
                                                        {ErrorBegin},             // QUOTE
                                                        {ErrorBegin},             // ESCAPE
                                                        {ErrorBegin},             // COMMA
                                                        {ErrorBegin},             // COLON
                                                        {ErrorBegin},             // WHITE_SPACE
                                                        nl_tokens({ErrorBegin}),  // LINE_BREAK
                                                        {ErrorBegin},             // OTHER
                                                        /*STRUCT*/
                                                        {ErrorBegin},    // OPENING_BRACE
                                                        {ErrorBegin},    // OPENING_BRACKET
                                                        {ErrorBegin},    // CLOSING_BRACE
                                                        {ErrorBegin},    // CLOSING_BRACKET
                                                        {ErrorBegin},    // QUOTE
                                                        {ErrorBegin},    // ESCAPE
                                                        {ErrorBegin},    // COMMA
                                                        {},              // COLON
                                                        {},              // WHITE_SPACE
                                                        nl_tokens({}),   // LINE_BREAK
                                                        {ErrorBegin}}};  // OTHER

  pda_tlt[static_cast<StateT>(pda_state_t::PD_ERR)] = {{                 /*ROOT*/
                                                        {},              // OPENING_BRACE
                                                        {},              // OPENING_BRACKET
                                                        {},              // CLOSING_BRACE
                                                        {},              // CLOSING_BRACKET
                                                        {},              // QUOTE
                                                        {},              // ESCAPE
                                                        {},              // COMMA
                                                        {},              // COLON
                                                        {},              // WHITE_SPACE
                                                        nl_tokens({}),   // LINE_BREAK
                                                        {},              // OTHER
                                                        /*LIST*/
                                                        {},             // OPENING_BRACE
                                                        {},             // OPENING_BRACKET
                                                        {},             // CLOSING_BRACE
                                                        {},             // CLOSING_BRACKET
                                                        {},             // QUOTE
                                                        {},             // ESCAPE
                                                        {},             // COMMA
                                                        {},             // COLON
                                                        {},             // WHITE_SPACE
                                                        nl_tokens({}),  // LINE_BREAK
                                                        {},             // OTHER
                                                        /*STRUCT*/
                                                        {},             // OPENING_BRACE
                                                        {},             // OPENING_BRACKET
                                                        {},             // CLOSING_BRACE
                                                        {},             // CLOSING_BRACKET
                                                        {},             // QUOTE
                                                        {},             // ESCAPE
                                                        {},             // COMMA
                                                        {},             // COLON
                                                        {},             // WHITE_SPACE
                                                        nl_tokens({}),  // LINE_BREAK
                                                        {}}};           // OTHER
  return pda_tlt;
}

}  // namespace tokenizer_pda

/**
 * @brief Function object used to filter for brackets and braces that represent push and pop
 * operations
 */
struct JSONToStackOp {
  template <typename StackSymbolT>
  constexpr CUDF_HOST_DEVICE fst::stack_op_type operator()(StackSymbolT const& stack_symbol) const
  {
    switch (stack_symbol) {
      case '{':
      case '[': return fst::stack_op_type::PUSH;
      case '}':
      case ']': return fst::stack_op_type::POP;
      default: return fst::stack_op_type::READ;
    }
  }
};

/**
 * @brief Function object used to filter for brackets and braces that represent push and pop
 * operations
 */
struct JSONWithRecoveryToStackOp {
  template <typename StackSymbolT>
  constexpr CUDF_HOST_DEVICE fst::stack_op_type operator()(StackSymbolT const& stack_symbol) const
  {
    switch (stack_symbol) {
      case '{':
      case '[': return fst::stack_op_type::PUSH;
      case '}':
      case ']': return fst::stack_op_type::POP;
      case '\n': return fst::stack_op_type::RESET;
      default: return fst::stack_op_type::READ;
    }
  }
};

void json_column::null_fill(row_offset_t up_to_row_offset)
{
  // Fill all the rows up to up_to_row_offset with "empty"/null rows
  validity.resize(word_index(up_to_row_offset) + 1);
  std::fill_n(std::back_inserter(string_offsets),
              up_to_row_offset - string_offsets.size(),
              (string_offsets.size() > 0) ? string_offsets.back() : 0);
  std::fill_n(std::back_inserter(string_lengths), up_to_row_offset - string_lengths.size(), 0);
  std::fill_n(std::back_inserter(child_offsets),
              up_to_row_offset + 1 - child_offsets.size(),
              (child_offsets.size() > 0) ? child_offsets.back() : 0);
  current_offset = up_to_row_offset;
}

void json_column::level_child_cols_recursively(row_offset_t min_row_count)
{
  // Fill this columns with nulls up to the given row count
  null_fill(min_row_count);

  // If this is a struct column, we need to level all its child columns
  if (type == json_col_t::StructColumn) {
    for (auto it = std::begin(child_columns); it != std::end(child_columns); it++) {
      it->second.level_child_cols_recursively(min_row_count);
    }
  }
  // If this is a list column, we need to make sure that its child column levels its children
  else if (type == json_col_t::ListColumn) {
    auto it = std::begin(child_columns);
    // Make that child column fill its child columns up to its own row count
    if (it != std::end(child_columns)) {
      it->second.level_child_cols_recursively(it->second.current_offset);
    }
  }
};

void json_column::append_row(uint32_t row_index,
                             json_col_t row_type,
                             uint32_t string_offset,
                             uint32_t string_end,
                             uint32_t child_count)
{
  // If, thus far, the column's type couldn't be inferred, we infer it to the given type
  if (type == json_col_t::Unknown) {
    type = row_type;
  }
  // If, at some point within a column, we encounter a nested type (list or struct),
  // we change that column's type to that respective nested type and invalidate all previous rows
  else if (type == json_col_t::StringColumn &&
           (row_type == json_col_t::ListColumn || row_type == json_col_t::StructColumn)) {
    // Change the column type
    type = row_type;

    // Invalidate all previous entries, as they were _not_ of the nested type to which we just
    // converted
    std::fill_n(validity.begin(), validity.size(), 0);
    valid_count = 0U;
  }
  // If this is a nested column but we're trying to insert either (a) a list node into a struct
  // column or (b) a struct node into a list column, we fail
  CUDF_EXPECTS(not((type == json_col_t::ListColumn and row_type == json_col_t::StructColumn) or
                   (type == json_col_t::StructColumn and row_type == json_col_t::ListColumn)),
               "A mix of lists and structs within the same column is not supported");

  // We shouldn't run into this, as we shouldn't be asked to append an "unknown" row type
  CUDF_EXPECTS(type != json_col_t::Unknown, "Encountered invalid JSON token sequence");

  // Fill all the omitted rows with "empty"/null rows (if needed)
  null_fill(row_index);

  // Table listing what we intend to use for a given column type and row type combination
  // col type | row type  => {valid, FAIL, null}
  // -----------------------------------------------
  // List     | List      => valid
  // List     | Struct    => FAIL
  // List     | String    => null
  // Struct   | List      => FAIL
  // Struct   | Struct    => valid
  // Struct   | String    => null
  // String   | List      => valid (we switch col type to list, null'ing all previous rows)
  // String   | Struct    => valid (we switch col type to list, null'ing all previous rows)
  // String   | String    => valid
  bool const is_valid = (type == row_type);
  if (static_cast<size_type>(validity.size()) < word_index(current_offset)) validity.push_back({});
  if (is_valid) { set_bit_unsafe(&validity.back(), intra_word_index(current_offset)); }
  valid_count += (is_valid) ? 1U : 0U;
  string_offsets.push_back(string_offset);
  string_lengths.push_back(string_end - string_offset);
  child_offsets.push_back((child_offsets.size() > 0) ? child_offsets.back() + child_count : 0);
  current_offset++;
};

namespace detail {

void get_stack_context(device_span<SymbolT const> json_in,
                       SymbolT* d_top_of_stack,
                       stack_behavior_t stack_behavior,
                       rmm::cuda_stream_view stream)
{
  check_input_size(json_in.size());

  // Range of encapsulating function that comprises:
  // -> DFA simulation for filtering out brackets and braces inside of quotes
  // -> Logical stack to infer the stack context
  CUDF_FUNC_RANGE();

  // Symbol representing the JSON-root (i.e., we're at nesting level '0')
  constexpr StackSymbolT root_symbol = '_';
  // This can be any stack symbol from the stack alphabet that does not push onto stack
  constexpr StackSymbolT read_symbol = 'x';

  // Number of stack operations in the input (i.e., number of '{', '}', '[', ']' outside of quotes)
  rmm::device_scalar<SymbolOffsetT> d_num_stack_ops(stream);

  // Sequence of stack symbols and their position in the original input (sparse representation)
  rmm::device_uvector<StackSymbolT> stack_ops{json_in.size(), stream};
  rmm::device_uvector<SymbolOffsetT> stack_op_indices{json_in.size(), stream};

  // Prepare finite-state transducer that only selects '{', '}', '[', ']' outside of quotes
  constexpr auto max_translation_table_size =
    to_stack_op::NUM_SYMBOL_GROUPS * to_stack_op::TT_NUM_STATES;

  // Translation table specialized on the choice of whether to reset on newlines outside of strings
  const auto translation_table = (stack_behavior == stack_behavior_t::ResetOnDelimiter)
                                   ? to_stack_op::resetting_translation_table
                                   : to_stack_op::translation_table;

  auto json_to_stack_ops_fst = fst::detail::make_fst(
    fst::detail::make_symbol_group_lut(to_stack_op::symbol_groups),
    fst::detail::make_transition_table(to_stack_op::transition_table),
    fst::detail::make_translation_table<max_translation_table_size>(translation_table),
    stream);

  // "Search" for relevant occurrence of brackets and braces that indicate the beginning/end
  // of structs/lists
  json_to_stack_ops_fst.Transduce(json_in.begin(),
                                  static_cast<SymbolOffsetT>(json_in.size()),
                                  stack_ops.data(),
                                  stack_op_indices.data(),
                                  d_num_stack_ops.data(),
                                  to_stack_op::start_state,
                                  stream);

  // Copy back to actual number of stack operations
  auto const num_stack_ops = d_num_stack_ops.value(stream);

  // Stack operations with indices are converted to top of the stack for each character in the input
  if (stack_behavior == stack_behavior_t::ResetOnDelimiter) {
    fst::sparse_stack_op_to_top_of_stack<StackLevelT>(
      stack_ops.data(),
      device_span<SymbolOffsetT>{stack_op_indices.data(), num_stack_ops},
      JSONWithRecoveryToStackOp{},
      d_top_of_stack,
      root_symbol,
      read_symbol,
      json_in.size(),
      stream);
  } else {
    fst::sparse_stack_op_to_top_of_stack<StackLevelT>(
      stack_ops.data(),
      device_span<SymbolOffsetT>{stack_op_indices.data(), num_stack_ops},
      JSONToStackOp{},
      d_top_of_stack,
      root_symbol,
      read_symbol,
      json_in.size(),
      stream);
  }
}

std::pair<rmm::device_uvector<PdaTokenT>, rmm::device_uvector<SymbolOffsetT>> process_token_stream(
  device_span<PdaTokenT const> tokens,
  device_span<SymbolOffsetT const> token_indices,
  rmm::cuda_stream_view stream)
{
  // Instantiate FST for post-processing the token stream to remove all tokens that belong to an
  // invalid JSON line
  token_filter::UnwrapTokenFromSymbolOp sgid_op{};
  auto filter_fst =
    fst::detail::make_fst(fst::detail::make_symbol_group_lut(token_filter::symbol_groups, sgid_op),
                          fst::detail::make_transition_table(token_filter::transition_table),
                          fst::detail::make_translation_functor(token_filter::TransduceToken{}),
                          stream);

  auto const mr = rmm::mr::get_current_device_resource();
  rmm::device_scalar<SymbolOffsetT> d_num_selected_tokens(stream, mr);
  rmm::device_uvector<PdaTokenT> filtered_tokens_out{tokens.size(), stream, mr};
  rmm::device_uvector<SymbolOffsetT> filtered_token_indices_out{tokens.size(), stream, mr};

  // The FST is run on the reverse token stream, discarding all tokens between ErrorBegin and the
  // next LineEnd (LineEnd, inv_token_0, inv_token_1, ..., inv_token_n, ErrorBegin, LineEnd, ...),
  // emitting a [StructBegin, StructEnd] pair on the end of such an invalid line. In that example,
  // inv_token_i for i in [0, n] together with the ErrorBegin are removed and replaced with
  // StructBegin, StructEnd. Also, all LineEnd are removed as well, as these are not relevant after
  // this stage anymore
  filter_fst.Transduce(
    thrust::make_reverse_iterator(thrust::make_zip_iterator(tokens.data(), token_indices.data()) +
                                  tokens.size()),
    static_cast<SymbolOffsetT>(tokens.size()),
    thrust::make_reverse_iterator(
      thrust::make_zip_iterator(filtered_tokens_out.data(), filtered_token_indices_out.data()) +
      tokens.size()),
    thrust::make_discard_iterator(),
    d_num_selected_tokens.data(),
    token_filter::start_state,
    stream);

  auto const num_total_tokens = d_num_selected_tokens.value(stream);
  rmm::device_uvector<PdaTokenT> tokens_out{num_total_tokens, stream, mr};
  rmm::device_uvector<SymbolOffsetT> token_indices_out{num_total_tokens, stream, mr};
  thrust::copy(rmm::exec_policy(stream),
               filtered_tokens_out.end() - num_total_tokens,
               filtered_tokens_out.end(),
               tokens_out.data());
  thrust::copy(rmm::exec_policy(stream),
               filtered_token_indices_out.end() - num_total_tokens,
               filtered_token_indices_out.end(),
               token_indices_out.data());

  return std::make_pair(std::move(tokens_out), std::move(token_indices_out));
}

std::pair<rmm::device_uvector<PdaTokenT>, rmm::device_uvector<SymbolOffsetT>> get_token_stream(
  device_span<SymbolT const> json_in,
  cudf::io::json_reader_options const& options,
  rmm::cuda_stream_view stream,
  rmm::mr::device_memory_resource* mr)
{
  check_input_size(json_in.size());

  // Range of encapsulating function that parses to internal columnar data representation
  CUDF_FUNC_RANGE();

  auto const new_line_delimited_json = options.is_enabled_lines();

  // (!new_line_delimited_json)                         => JSON
  // (new_line_delimited_json and recover_from_error)   => JSON_LINES_RECOVER
  // (new_line_delimited_json and !recover_from_error)  => JSON_LINES
  auto format = new_line_delimited_json
                  ? (options.recovery_mode() == json_recovery_mode_t::RECOVER_WITH_NULL
                       ? tokenizer_pda::json_format_cfg_t::JSON_LINES_RECOVER
                       : tokenizer_pda::json_format_cfg_t::JSON_LINES)
                  : tokenizer_pda::json_format_cfg_t::JSON;

  // Prepare for PDA transducer pass, merging input symbols with stack symbols
  auto const recover_from_error = (format == tokenizer_pda::json_format_cfg_t::JSON_LINES_RECOVER);
  rmm::device_uvector<PdaSymbolGroupIdT> pda_sgids = [json_in, stream, recover_from_error]() {
    // Memory holding the top-of-stack stack context for the input
    rmm::device_uvector<StackSymbolT> stack_op_indices{json_in.size(), stream};

    // Identify what is the stack context for each input character (JSON-root, struct, or list)
    auto const stack_behavior = recover_from_error ? stack_behavior_t::ResetOnDelimiter
                                                   : stack_behavior_t::PushPopWithoutReset;
    get_stack_context(json_in, stack_op_indices.data(), stack_behavior, stream);

    rmm::device_uvector<PdaSymbolGroupIdT> pda_sgids{json_in.size(), stream};
    auto zip_in = thrust::make_zip_iterator(json_in.data(), stack_op_indices.data());
    thrust::transform(rmm::exec_policy(stream),
                      zip_in,
                      zip_in + json_in.size(),
                      pda_sgids.data(),
                      tokenizer_pda::PdaSymbolToSymbolGroupId{});
    return pda_sgids;
  }();

  // Instantiating PDA transducer
  std::array<std::vector<char>, tokenizer_pda::NUM_PDA_SGIDS> pda_sgid_identity{};
  std::generate(std::begin(pda_sgid_identity),
                std::end(pda_sgid_identity),
                [i = char{0}]() mutable { return std::vector<char>{i++}; });

  constexpr auto max_translation_table_size =
    tokenizer_pda::NUM_PDA_SGIDS *
    static_cast<tokenizer_pda::StateT>(tokenizer_pda::pda_state_t::PD_NUM_STATES);
  auto json_to_tokens_fst = fst::detail::make_fst(
    fst::detail::make_symbol_group_lut(pda_sgid_identity),
    fst::detail::make_transition_table(tokenizer_pda::get_transition_table(format)),
    fst::detail::make_translation_table<max_translation_table_size>(
      tokenizer_pda::get_translation_table(recover_from_error)),
    stream);

  // Perform a PDA-transducer pass
  // Compute the maximum amount of tokens that can possibly be emitted for a given input size
  // Worst case ratio of tokens per input char is given for a struct with an empty field name, that
  // may be arbitrarily deeply nested: {"":_}, where '_' is a placeholder for any JSON value,
  // possibly another such struct. That is, 6 tokens for 5 chars (plus chars and tokens of '_')
  std::size_t constexpr min_chars_per_struct  = 5;
  std::size_t constexpr max_tokens_per_struct = 6;
  auto const max_token_out_count =
    cudf::util::div_rounding_up_safe(json_in.size(), min_chars_per_struct) * max_tokens_per_struct;
  rmm::device_scalar<std::size_t> num_written_tokens{stream};
  // In case we're recovering on invalid JSON lines, post-processing the token stream requires to
  // see a JSON-line delimiter as the very first item
  SymbolOffsetT const delimiter_offset =
    (format == tokenizer_pda::json_format_cfg_t::JSON_LINES_RECOVER ? 1 : 0);
  rmm::device_uvector<PdaTokenT> tokens{max_token_out_count + delimiter_offset, stream, mr};
  rmm::device_uvector<SymbolOffsetT> tokens_indices{
    max_token_out_count + delimiter_offset, stream, mr};

  json_to_tokens_fst.Transduce(pda_sgids.begin(),
                               static_cast<SymbolOffsetT>(json_in.size()),
                               tokens.data() + delimiter_offset,
                               tokens_indices.data() + delimiter_offset,
                               num_written_tokens.data(),
                               tokenizer_pda::start_state,
                               stream);

  auto const num_total_tokens = num_written_tokens.value(stream) + delimiter_offset;
  tokens.resize(num_total_tokens, stream);
  tokens_indices.resize(num_total_tokens, stream);

  if (delimiter_offset == 1) {
    tokens.set_element(0, token_t::LineEnd, stream);
    auto [filtered_tokens, filtered_tokens_indices] =
      process_token_stream(tokens, tokens_indices, stream);
    tokens         = std::move(filtered_tokens);
    tokens_indices = std::move(filtered_tokens_indices);
  }

  CUDF_EXPECTS(num_total_tokens <= max_token_out_count,
               "Generated token count exceeds the expected token count");

  return std::make_pair(std::move(tokens), std::move(tokens_indices));
}

/**
 * @brief Parses the given JSON string and generates a tree representation of the given input.
 *
 * @param[in,out] root_column The root column of the hierarchy of columns into which data is parsed
 * @param[in,out] current_data_path The stack represents the path from the JSON root node to the
 * first node encountered in \p input
 * @param[in] input The JSON input in host memory
 * @param[in] d_input The JSON input in device memory
 * @param[in] options Parsing options specifying the parsing behaviour
 * @param[in] include_quote_char Whether to include the original quote chars around string values,
 * allowing to distinguish string values from numeric and literal values
 * @param[in] stream The CUDA stream to which kernels are dispatched
 * @param[in] mr Optional, resource with which to allocate
 * @return The columnar representation of the data from the given JSON input
 */
void make_json_column(json_column& root_column,
                      std::stack<tree_node>& current_data_path,
                      host_span<SymbolT const> input,
                      device_span<SymbolT const> d_input,
                      cudf::io::json_reader_options const& options,
                      bool include_quote_char,
                      rmm::cuda_stream_view stream,
                      rmm::mr::device_memory_resource* mr)
{
  // Range of encapsulating function that parses to internal columnar data representation
  CUDF_FUNC_RANGE();

  // Parse the JSON and get the token stream
  auto const [d_tokens_gpu, d_token_indices_gpu] = get_token_stream(d_input, options, stream, mr);

  // Copy the JSON tokens to the host
  thrust::host_vector<PdaTokenT> tokens =
    cudf::detail::make_host_vector_async(d_tokens_gpu, stream);
  thrust::host_vector<SymbolOffsetT> token_indices_gpu =
    cudf::detail::make_host_vector_async(d_token_indices_gpu, stream);

  // Make sure tokens have been copied to the host
  stream.synchronize();

  // Whether this token is the valid token to begin the JSON document with
  auto is_valid_root_token = [](PdaTokenT const token) {
    switch (token) {
      case token_t::StructBegin:
      case token_t::ListBegin:
      case token_t::StringBegin:
      case token_t::ValueBegin: return true;
      default: return false;
    };
  };

  // Returns the token's corresponding column type
  auto token_to_column_type = [](PdaTokenT const token) {
    switch (token) {
      case token_t::StructBegin: return json_col_t::StructColumn;
      case token_t::ListBegin: return json_col_t::ListColumn;
      case token_t::StringBegin: return json_col_t::StringColumn;
      case token_t::ValueBegin: return json_col_t::StringColumn;
      default: return json_col_t::Unknown;
    };
  };

  // Depending on whether we want to include the quotes of strings or not, respectively, we:
  // (a) strip off the beginning quote included in StringBegin and FieldNameBegin or
  // (b) include of the end quote excluded from in StringEnd and strip off the beginning quote
  // included FieldNameBegin
  auto get_token_index = [include_quote_char](PdaTokenT const token,
                                              SymbolOffsetT const token_index) {
    constexpr SymbolOffsetT quote_char_size = 1;
    switch (token) {
      // Optionally strip off quote char included for StringBegin
      case token_t::StringBegin: return token_index + (include_quote_char ? 0 : quote_char_size);
      // Optionally include trailing quote char for string values excluded for StringEnd
      case token_t::StringEnd: return token_index + (include_quote_char ? quote_char_size : 0);
      // Strip off quote char included for FieldNameBegin
      case token_t::FieldNameBegin: return token_index + quote_char_size;
      default: return token_index;
    };
  };

  // The end-of-* partner token for a given beginning-of-* token
  auto end_of_partner = [](PdaTokenT const token) {
    switch (token) {
      case token_t::StringBegin: return token_t::StringEnd;
      case token_t::ValueBegin: return token_t::ValueEnd;
      case token_t::FieldNameBegin: return token_t::FieldNameEnd;
      default: return token_t::ErrorBegin;
    };
  };

#ifdef NJP_DEBUG_PRINT
  auto column_type_string = [](json_col_t column_type) {
    switch (column_type) {
      case json_col_t::Unknown: return "Unknown";
      case json_col_t::ListColumn: return "List";
      case json_col_t::StructColumn: return "Struct";
      case json_col_t::StringColumn: return "String";
      default: return "Unknown";
    }
  };

  auto token_to_string = [](PdaTokenT token_type) {
    switch (token_type) {
      case token_t::StructBegin: return "StructBegin";
      case token_t::StructEnd: return "StructEnd";
      case token_t::ListBegin: return "ListBegin";
      case token_t::ListEnd: return "ListEnd";
      case token_t::StructMemberBegin: return "StructMemberBegin";
      case token_t::StructMemberEnd: return "StructMemberEnd";
      case token_t::FieldNameBegin: return "FieldNameBegin";
      case token_t::FieldNameEnd: return "FieldNameEnd";
      case token_t::StringBegin: return "StringBegin";
      case token_t::StringEnd: return "StringEnd";
      case token_t::ValueBegin: return "ValueBegin";
      case token_t::ValueEnd: return "ValueEnd";
      case token_t::ErrorBegin: return "ErrorBegin";
      case token_t::LineEnd: return "LineEnd";
      default: return "Unknown";
    }
  };
#endif

  /**
   * @brief Updates the given row in the given column with a new string_end and child_count. In
   * particular, updating the child count is relevant for list columns.
   */
  auto update_row =
    [](json_column* column, uint32_t row_index, uint32_t string_end, uint32_t child_count) {
#ifdef NJP_DEBUG_PRINT
      std::cout << "  -> update_row()\n";
      std::cout << "  ---> col@" << column << "\n";
      std::cout << "  ---> row #" << row_index << "\n";
      std::cout << "  ---> string_lengths = " << (string_end - column->string_offsets[row_index])
                << "\n";
      std::cout << "  ---> child_offsets = " << (column->child_offsets[row_index + 1] + child_count)
                << "\n";
#endif
      column->string_lengths[row_index]    = column->child_offsets[row_index + 1] + child_count;
      column->child_offsets[row_index + 1] = column->child_offsets[row_index + 1] + child_count;
    };

  /**
   * @brief Gets the currently selected child column given a \p current_data_path.
   *
   * That is, if \p current_data_path top-of-stack is
   * (a) a struct, the selected child column corresponds to the child column of the last field name
   * node encountered.
   * (b) a list, the selected child column corresponds to single child column of
   * the list column. In this case, the child column may not exist yet.
   */
  auto get_selected_column = [](std::stack<tree_node>& current_data_path) {
    json_column* selected_col = current_data_path.top().current_selected_col;

    // If the node does not have a selected column yet
    if (selected_col == nullptr) {
      // We're looking at the child column of a list column
      if (current_data_path.top().column->type == json_col_t::ListColumn) {
        CUDF_EXPECTS(current_data_path.top().column->child_columns.size() <= 1,
                     "Encountered a list column with more than a single child column");
        // The child column has yet to be created
        if (current_data_path.top().column->child_columns.size() == 0) {
          current_data_path.top().column->child_columns.emplace(std::string{list_child_name},
                                                                json_column{json_col_t::Unknown});
          current_data_path.top().column->column_order.push_back(list_child_name);
        }
        current_data_path.top().current_selected_col =
          &current_data_path.top().column->child_columns.begin()->second;
        selected_col = current_data_path.top().current_selected_col;
      } else {
        CUDF_FAIL("Trying to retrieve child column without encountering a field name.");
      }
    }
#ifdef NJP_DEBUG_PRINT
    std::cout << "  -> get_selected_column()\n";
    std::cout << "  ---> selected col@" << selected_col << "\n";
#endif
    return selected_col;
  };

  /**
   * @brief Returns a pointer to the child column with the given \p field_name within the current
   * struct column.
   */
  auto select_column = [](std::stack<tree_node>& current_data_path, std::string const& field_name) {
#ifdef NJP_DEBUG_PRINT
    std::cout << "  -> select_column(" << field_name << ")\n";
#endif
    // The field name's parent struct node
    auto& current_struct_node = current_data_path.top();

    // Verify that the field name node is actually a child of a struct
    CUDF_EXPECTS(current_data_path.top().column->type == json_col_t::StructColumn,
                 "Invalid JSON token sequence");

    json_column* struct_col  = current_struct_node.column;
    auto const& child_col_it = struct_col->child_columns.find(field_name);

    // The field name's column exists already, select that as the struct node's currently selected
    // child column
    if (child_col_it != struct_col->child_columns.end()) { return &child_col_it->second; }

    // The field name's column does not exist yet, so we have to append the child column to the
    // struct column
    struct_col->column_order.push_back(field_name);
    return &struct_col->child_columns.emplace(field_name, json_column{}).first->second;
  };

  /**
   * @brief Gets the row offset at which to insert. I.e., for a child column of a list column, we
   * just have to append the row to the end. Otherwise we have to propagate the row offset from the
   * parent struct column.
   */
  auto get_target_row_index = [](std::stack<tree_node> const& current_data_path,
                                 json_column* target_column) {
#ifdef NJP_DEBUG_PRINT
    std::cout << " -> target row: "
              << ((current_data_path.top().column->type == json_col_t::ListColumn)
                    ? target_column->current_offset
                    : current_data_path.top().row_index)
              << "\n";
#endif
    return (current_data_path.top().column->type == json_col_t::ListColumn)
             ? target_column->current_offset
             : current_data_path.top().row_index;
  };

  // The offset of the token currently being processed
  std::size_t offset = 0;

  // Giving names to magic constants
  constexpr uint32_t zero_child_count = 0;

  CUDF_EXPECTS(tokens.size() == token_indices_gpu.size(),
               "Unexpected mismatch in number of token types and token indices");
  CUDF_EXPECTS(tokens.size() > 0, "Empty JSON input not supported");

  // The JSON root may only be a struct, list, string, or value node
  CUDF_EXPECTS(is_valid_root_token(tokens[offset]), "Invalid beginning of JSON document");

  while (offset < tokens.size()) {
    // Verify there's at least the JSON root node left on the stack to which we can append data
    CUDF_EXPECTS(current_data_path.size() > 0, "Invalid JSON structure");

    // Verify that the current node in the tree (which becomes this nodes parent) can have children
    CUDF_EXPECTS(current_data_path.top().column->type == json_col_t::ListColumn or
                   current_data_path.top().column->type == json_col_t::StructColumn,
                 "Invalid JSON structure");

    // The token we're currently parsing
    auto const& token = tokens[offset];

#ifdef NJP_DEBUG_PRINT
    std::cout << "[" << token_to_string(token) << "]\n";
#endif

    // StructBegin token
    if (token == token_t::StructBegin) {
      // Get this node's column. That is, the parent node's selected column:
      // (a) if parent is a list, then this will (create and) return the list's only child column
      // (b) if parent is a struct, then this will return the column selected by the last field name
      // encountered.
      json_column* selected_col = get_selected_column(current_data_path);

      // Get the row offset at which to insert
      auto const target_row_index = get_target_row_index(current_data_path, selected_col);

      // Increment parent's child count and insert this struct node into the data path
      current_data_path.top().num_children++;
      current_data_path.push({selected_col, target_row_index, nullptr, zero_child_count});

      // Add this struct node to the current column
      selected_col->append_row(target_row_index,
                               token_to_column_type(tokens[offset]),
                               get_token_index(tokens[offset], token_indices_gpu[offset]),
                               get_token_index(tokens[offset], token_indices_gpu[offset]),
                               zero_child_count);
    }

    // StructEnd token
    else if (token == token_t::StructEnd) {
      // Verify that this node in fact a struct node (i.e., it was part of a struct column)
      CUDF_EXPECTS(current_data_path.top().column->type == json_col_t::StructColumn,
                   "Broken invariant while parsing JSON");
      CUDF_EXPECTS(current_data_path.top().column != nullptr,
                   "Broken invariant while parsing JSON");

      // Update row to account for string offset
      update_row(current_data_path.top().column,
                 current_data_path.top().row_index,
                 get_token_index(tokens[offset], token_indices_gpu[offset]),
                 current_data_path.top().num_children);

      // Pop struct from the path stack
      current_data_path.pop();
    }

    // ListBegin token
    else if (token == token_t::ListBegin) {
      // Get the selected column
      json_column* selected_col = get_selected_column(current_data_path);

      // Get the row offset at which to insert
      auto const target_row_index = get_target_row_index(current_data_path, selected_col);

      // Increment parent's child count and insert this struct node into the data path
      current_data_path.top().num_children++;
      current_data_path.push({selected_col, target_row_index, nullptr, zero_child_count});

      // Add this struct node to the current column
      selected_col->append_row(target_row_index,
                               token_to_column_type(tokens[offset]),
                               get_token_index(tokens[offset], token_indices_gpu[offset]),
                               get_token_index(tokens[offset], token_indices_gpu[offset]),
                               zero_child_count);
    }

    // ListEnd token
    else if (token == token_t::ListEnd) {
      // Verify that this node in fact a list node (i.e., it was part of a list column)
      CUDF_EXPECTS(current_data_path.top().column->type == json_col_t::ListColumn,
                   "Broken invariant while parsing JSON");
      CUDF_EXPECTS(current_data_path.top().column != nullptr,
                   "Broken invariant while parsing JSON");

      // Update row to account for string offset
      update_row(current_data_path.top().column,
                 current_data_path.top().row_index,
                 get_token_index(tokens[offset], token_indices_gpu[offset]),
                 current_data_path.top().num_children);

      // Pop list from the path stack
      current_data_path.pop();
    }

    // Error token
    else if (token == token_t::ErrorBegin) {
#ifdef NJP_DEBUG_PRINT
      std::cout << "[ErrorBegin]\n";
      std::cout << "@" << get_token_index(tokens[offset], token_indices_gpu[offset]);
#endif
      CUDF_FAIL("Parser encountered an invalid format.");
    }

    // FieldName, String, or Value (begin, end)-pair
    else if (token == token_t::FieldNameBegin or token == token_t::StringBegin or
             token == token_t::ValueBegin) {
      // Verify that this token has the right successor to build a correct (being, end) token pair
      CUDF_EXPECTS((offset + 1) < tokens.size(), "Invalid JSON token sequence");
      CUDF_EXPECTS(tokens[offset + 1] == end_of_partner(token), "Invalid JSON token sequence");

      // The offset to the first symbol from the JSON input associated with the current token
      auto const& token_begin_offset = get_token_index(tokens[offset], token_indices_gpu[offset]);

      // The offset to one past the last symbol associated with the current token
      auto const& token_end_offset =
        get_token_index(tokens[offset + 1], token_indices_gpu[offset + 1]);

      // FieldNameBegin
      // For the current struct node in the tree, select the child column corresponding to this
      // field name
      if (token == token_t::FieldNameBegin) {
        std::string field_name{input.data() + token_begin_offset,
                               (token_end_offset - token_begin_offset)};
        current_data_path.top().current_selected_col = select_column(current_data_path, field_name);
      }
      // StringBegin
      // ValueBegin
      // As we currently parse to string columns there's no further differentiation
      else if (token == token_t::StringBegin or token == token_t::ValueBegin) {
        // Get the selected column
        json_column* selected_col = get_selected_column(current_data_path);

        // Get the row offset at which to insert
        auto const target_row_index = get_target_row_index(current_data_path, selected_col);

        current_data_path.top().num_children++;

        selected_col->append_row(target_row_index,
                                 token_to_column_type(token),
                                 token_begin_offset,
                                 token_end_offset,
                                 zero_child_count);
      } else {
        CUDF_FAIL("Unknown JSON token");
      }

      // As we've also consumed the end-of-* token, we advance the processed token offset by one
      offset++;
    }

    offset++;
  }

  // Make sure all of a struct's child columns have the same length
  root_column.level_child_cols_recursively(root_column.current_offset);
}

/**
 * @brief Retrieves the parse_options to be used for type inference and type casting
 *
 * @param options The reader options to influence the relevant type inference and type casting
 * options
 */
auto parsing_options(cudf::io::json_reader_options const& options)
{
  auto parse_opts = cudf::io::parse_options{',', '\n', '\"', '.'};

  auto const stream     = cudf::get_default_stream();
  parse_opts.dayfirst   = options.is_enabled_dayfirst();
  parse_opts.keepquotes = options.is_enabled_keep_quotes();
  parse_opts.trie_true  = cudf::detail::create_serialized_trie({"true"}, stream);
  parse_opts.trie_false = cudf::detail::create_serialized_trie({"false"}, stream);
  parse_opts.trie_na    = cudf::detail::create_serialized_trie({"", "null"}, stream);
  return parse_opts;
}

std::pair<std::unique_ptr<column>, std::vector<column_name_info>> json_column_to_cudf_column(
  json_column const& json_col,
  device_span<SymbolT const> d_input,
  cudf::io::json_reader_options const& options,
  std::optional<schema_element> schema,
  rmm::cuda_stream_view stream,
  rmm::mr::device_memory_resource* mr)
{
  // Range of orchestrating/encapsulating function
  CUDF_FUNC_RANGE();

  auto make_validity =
    [stream, mr](json_column const& json_col) -> std::pair<rmm::device_buffer, size_type> {
    return {rmm::device_buffer{json_col.validity.data(),
                               bitmask_allocation_size_bytes(json_col.current_offset),
                               stream,
                               mr},
            json_col.current_offset - json_col.valid_count};
  };

  auto get_child_schema = [schema](auto child_name) -> std::optional<schema_element> {
    if (schema.has_value()) {
      auto const result = schema.value().child_types.find(child_name);
      if (result != std::end(schema.value().child_types)) { return result->second; }
    }
    return {};
  };

  switch (json_col.type) {
    case json_col_t::StringColumn: {
      auto const col_size = json_col.string_offsets.size();
      CUDF_EXPECTS(json_col.string_offsets.size() == json_col.string_lengths.size(),
                   "string offset, string length mismatch");

      // Move string_offsets and string_lengths to GPU
      rmm::device_uvector<json_column::row_offset_t> d_string_offsets =
        cudf::detail::make_device_uvector_async(
          json_col.string_offsets, stream, rmm::mr::get_current_device_resource());
      rmm::device_uvector<json_column::row_offset_t> d_string_lengths =
        cudf::detail::make_device_uvector_async(
          json_col.string_lengths, stream, rmm::mr::get_current_device_resource());

      // Prepare iterator that returns (string_offset, string_length)-tuples
      auto offset_length_it =
        thrust::make_zip_iterator(d_string_offsets.begin(), d_string_lengths.begin());

      // Prepare iterator that returns (string_offset, string_length)-pairs needed by inference
      auto string_ranges_it = thrust::make_transform_iterator(
        offset_length_it,
        cuda::proclaim_return_type<thrust::pair<json_column::row_offset_t, std::size_t>>(
          [] __device__(auto ip) {
            return thrust::pair<json_column::row_offset_t, std::size_t>{
              thrust::get<0>(ip), static_cast<std::size_t>(thrust::get<1>(ip))};
          }));

      // Prepare iterator that returns (string_ptr, string_length)-pairs needed by type conversion
      auto string_spans_it = thrust::make_transform_iterator(
<<<<<<< HEAD
        offset_length_it,
        cuda::proclaim_return_type<thrust::pair<const char*, std::size_t>>(
          [data = d_input.data()] __device__(auto ip) {
            return thrust::pair<const char*, std::size_t>{
              data + thrust::get<0>(ip), static_cast<std::size_t>(thrust::get<1>(ip))};
          }));
=======
        offset_length_it, [data = d_input.data()] __device__(auto ip) {
          return thrust::pair<char const*, std::size_t>{
            data + thrust::get<0>(ip), static_cast<std::size_t>(thrust::get<1>(ip))};
        });
>>>>>>> 6443f0ef

      data_type target_type{};

      if (schema.has_value()) {
#ifdef NJP_DEBUG_PRINT
        std::cout << "-> explicit type: "
                  << (schema.has_value() ? std::to_string(static_cast<int>(schema->type.id()))
                                         : "n/a");
#endif
        target_type = schema.value().type;
      }
      // Infer column type, if we don't have an explicit type for it
      else {
        target_type = cudf::io::detail::infer_data_type(
          parsing_options(options).json_view(), d_input, string_ranges_it, col_size, stream);
      }

      auto [result_bitmask, null_count] = make_validity(json_col);

      // Convert strings to the inferred data type
      auto col = experimental::detail::parse_data(string_spans_it,
                                                  col_size,
                                                  target_type,
                                                  std::move(result_bitmask),
                                                  null_count,
                                                  parsing_options(options).view(),
                                                  stream,
                                                  mr);

      // Reset nullable if we do not have nulls
      // This is to match the existing JSON reader's behaviour:
      // - Non-string columns will always be returned as nullable
      // - String columns will be returned as nullable, iff there's at least one null entry
      if (target_type.id() == type_id::STRING and col->null_count() == 0) {
        col->set_null_mask(rmm::device_buffer{0, stream, mr}, 0);
      }

      // For string columns return ["offsets", "char"] schema
      if (target_type.id() == type_id::STRING) {
        return {std::move(col), std::vector<column_name_info>{{"offsets"}, {"chars"}}};
      }
      // Non-string leaf-columns (e.g., numeric) do not have child columns in the schema
      else {
        return {std::move(col), std::vector<column_name_info>{}};
      }
      break;
    }
    case json_col_t::StructColumn: {
      std::vector<std::unique_ptr<column>> child_columns;
      std::vector<column_name_info> column_names{};
      size_type num_rows{json_col.current_offset};
      // Create children columns
      for (auto const& col_name : json_col.column_order) {
        auto const& col = json_col.child_columns.find(col_name);
        column_names.emplace_back(col->first);
        auto const& child_col      = col->second;
        auto [child_column, names] = json_column_to_cudf_column(
          child_col, d_input, options, get_child_schema(col_name), stream, mr);
        CUDF_EXPECTS(num_rows == child_column->size(),
                     "All children columns must have the same size");
        child_columns.push_back(std::move(child_column));
        column_names.back().children = names;
      }
      auto [result_bitmask, null_count] = make_validity(json_col);
      return {
        make_structs_column(
          num_rows, std::move(child_columns), null_count, std::move(result_bitmask), stream, mr),
        column_names};
      break;
    }
    case json_col_t::ListColumn: {
      size_type num_rows = json_col.child_offsets.size();
      std::vector<column_name_info> column_names{};
      column_names.emplace_back("offsets");
      column_names.emplace_back(
        json_col.child_columns.empty() ? list_child_name : json_col.child_columns.begin()->first);

      rmm::device_uvector<json_column::row_offset_t> d_offsets =
        cudf::detail::make_device_uvector_async(json_col.child_offsets, stream, mr);
      auto offsets_column = std::make_unique<column>(
        data_type{type_id::INT32}, num_rows, d_offsets.release(), rmm::device_buffer{}, 0);
      // Create children column
      auto [child_column, names] =
        json_col.child_columns.empty()
          ? std::pair<std::unique_ptr<column>,
                      std::vector<column_name_info>>{std::make_unique<column>(),
                                                     std::vector<column_name_info>{}}
          : json_column_to_cudf_column(json_col.child_columns.begin()->second,
                                       d_input,
                                       options,
                                       get_child_schema(json_col.child_columns.begin()->first),
                                       stream,
                                       mr);
      column_names.back().children      = names;
      auto [result_bitmask, null_count] = make_validity(json_col);
      return {make_lists_column(num_rows - 1,
                                std::move(offsets_column),
                                std::move(child_column),
                                null_count,
                                std::move(result_bitmask),
                                stream,
                                mr),
              std::move(column_names)};
      break;
    }
    default: CUDF_FAIL("Unsupported column type, yet to be implemented"); break;
  }

  return {};
}

table_with_metadata host_parse_nested_json(device_span<SymbolT const> d_input,
                                           cudf::io::json_reader_options const& options,
                                           rmm::cuda_stream_view stream,
                                           rmm::mr::device_memory_resource* mr)
{
  // Range of orchestrating/encapsulating function
  CUDF_FUNC_RANGE();

  auto const h_input = cudf::detail::make_std_vector_async(d_input, stream);

  auto const new_line_delimited_json = options.is_enabled_lines();

  // Get internal JSON column
  json_column root_column{};
  std::stack<tree_node> data_path{};

  constexpr uint32_t row_offset_zero            = 0;
  constexpr uint32_t token_begin_offset_zero    = 0;
  constexpr uint32_t token_end_offset_zero      = 0;
  constexpr uint32_t node_init_child_count_zero = 0;

  // Whether the tokenizer stage should keep quote characters for string values
  // If the tokenizer keeps the quote characters, they may be stripped during type casting
  constexpr bool include_quote_chars = true;

  // We initialize the very root node and root column, which represent the JSON document being
  // parsed. That root node is a list node and that root column is a list column. The column has the
  // root node as its only row. The values parsed from the JSON input will be treated as follows:
  // (1) For JSON lines: we expect to find a list of JSON values that all
  // will be inserted into this root list column. (2) For regular JSON: we expect to have only a
  // single value (list, struct, string, number, literal) that will be inserted into this root
  // column.
  root_column.append_row(
    row_offset_zero, json_col_t::ListColumn, token_begin_offset_zero, token_end_offset_zero, 1);

  // Push the root node onto the stack for the data path
  data_path.push({&root_column, row_offset_zero, nullptr, node_init_child_count_zero});

  make_json_column(
    root_column, data_path, h_input, d_input, options, include_quote_chars, stream, mr);

  // data_root refers to the root column of the data represented by the given JSON string
  auto const& data_root =
    new_line_delimited_json ? root_column : root_column.child_columns.begin()->second;

  // Zero row entries
  if (data_root.type == json_col_t::ListColumn && data_root.child_columns.size() == 0) {
    return table_with_metadata{std::make_unique<table>(std::vector<std::unique_ptr<column>>{})};
  }

  // Verify that we were in fact given a list of structs (or in JSON speech: an array of objects)
  auto constexpr single_child_col_count = 1;
  CUDF_EXPECTS(data_root.type == json_col_t::ListColumn and
                 data_root.child_columns.size() == single_child_col_count and
                 data_root.child_columns.begin()->second.type == json_col_t::StructColumn,
               "Currently the nested JSON parser only supports an array of (nested) objects");

  // Slice off the root list column, which has only a single row that contains all the structs
  auto const& root_struct_col = data_root.child_columns.begin()->second;

  // Initialize meta data to be populated while recursing through the tree of columns
  std::vector<std::unique_ptr<column>> out_columns;
  std::vector<column_name_info> out_column_names;

  // Iterate over the struct's child columns and convert to cudf column
  size_type column_index = 0;
  for (auto const& col_name : root_struct_col.column_order) {
    auto const& json_col = root_struct_col.child_columns.find(col_name)->second;
    // Insert this columns name into the schema
    out_column_names.emplace_back(col_name);

    std::optional<schema_element> child_schema_element = std::visit(
      cudf::detail::visitor_overload{
        [column_index](std::vector<data_type> const& user_dtypes) -> std::optional<schema_element> {
          auto ret = (static_cast<std::size_t>(column_index) < user_dtypes.size())
                       ? std::optional<schema_element>{{user_dtypes[column_index]}}
                       : std::optional<schema_element>{};
#ifdef NJP_DEBUG_PRINT
          std::cout << "Column by index: #" << column_index << ", type id: "
                    << (ret.has_value() ? std::to_string(static_cast<int>(ret->type.id())) : "n/a")
                    << ", with " << (ret.has_value() ? ret->child_types.size() : 0) << " children"
                    << "\n";
#endif
          return ret;
        },
        [col_name](
          std::map<std::string, data_type> const& user_dtypes) -> std::optional<schema_element> {
          auto ret = (user_dtypes.find(col_name) != std::end(user_dtypes))
                       ? std::optional<schema_element>{{user_dtypes.find(col_name)->second}}
                       : std::optional<schema_element>{};
#ifdef NJP_DEBUG_PRINT
          std::cout << "Column by flat name: '" << col_name << "', type id: "
                    << (ret.has_value() ? std::to_string(static_cast<int>(ret->type.id())) : "n/a")
                    << ", with " << (ret.has_value() ? ret->child_types.size() : 0) << " children"
                    << "\n";
#endif
          return ret;
        },
        [col_name](std::map<std::string, schema_element> const& user_dtypes)
          -> std::optional<schema_element> {
          auto ret = (user_dtypes.find(col_name) != std::end(user_dtypes))
                       ? user_dtypes.find(col_name)->second
                       : std::optional<schema_element>{};
#ifdef NJP_DEBUG_PRINT
          std::cout << "Column by nested name: #" << col_name << ", type id: "
                    << (ret.has_value() ? std::to_string(static_cast<int>(ret->type.id())) : "n/a")
                    << ", with " << (ret.has_value() ? ret->child_types.size() : 0) << " children"
                    << "\n";
#endif
          return ret;
        }},
      options.get_dtypes());

    // Get this JSON column's cudf column and schema info
    auto [cudf_col, col_name_info] =
      json_column_to_cudf_column(json_col, d_input, options, child_schema_element, stream, mr);
    out_column_names.back().children = std::move(col_name_info);
    out_columns.emplace_back(std::move(cudf_col));

    column_index++;
  }

  return table_with_metadata{std::make_unique<table>(std::move(out_columns)), {out_column_names}};
}

}  // namespace detail
}  // namespace cudf::io::json

// Debug print flag
#undef NJP_DEBUG_PRINT<|MERGE_RESOLUTION|>--- conflicted
+++ resolved
@@ -1973,19 +1973,12 @@
 
       // Prepare iterator that returns (string_ptr, string_length)-pairs needed by type conversion
       auto string_spans_it = thrust::make_transform_iterator(
-<<<<<<< HEAD
         offset_length_it,
-        cuda::proclaim_return_type<thrust::pair<const char*, std::size_t>>(
+        cuda::proclaim_return_type<thrust::pair<char const*, std::size_t>>(
           [data = d_input.data()] __device__(auto ip) {
-            return thrust::pair<const char*, std::size_t>{
+            return thrust::pair<char const*, std::size_t>{
               data + thrust::get<0>(ip), static_cast<std::size_t>(thrust::get<1>(ip))};
           }));
-=======
-        offset_length_it, [data = d_input.data()] __device__(auto ip) {
-          return thrust::pair<char const*, std::size_t>{
-            data + thrust::get<0>(ip), static_cast<std::size_t>(thrust::get<1>(ip))};
-        });
->>>>>>> 6443f0ef
 
       data_type target_type{};
 
