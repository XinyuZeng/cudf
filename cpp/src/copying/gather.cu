/*
 * Copyright (c) 2018-2019, NVIDIA CORPORATION.
 *
 * Licensed under the Apache License, Version 2.0 (the "License");
 * you may not use this file except in compliance with the License.
 * You may obtain a copy of the License at
 *
 *     http://www.apache.org/licenses/LICENSE-2.0
 *
 * Unless required by applicable law or agreed to in writing, software
 * distributed under the License is distributed on an "AS IS" BASIS,
 * WITHOUT WARRANTIES OR CONDITIONS OF ANY KIND, either express or implied.
 * See the License for the specific language governing permissions and
 * limitations under the License.
 */

#include "copying.hpp"
#include "cudf.h"
#include "gather.hpp"
#include "rmm/thrust_rmm_allocator.h"
#include "utilities/cudf_utils.h"
#include "utilities/type_dispatcher.hpp"
#include <bitmask/legacy_bitmask.hpp>
<<<<<<< HEAD
#include <algorithm>

=======
#include <table.hpp>

#include <algorithm>
#include <thrust/gather.h>
>>>>>>> b4ca3679

/**
 * @brief Operations for copying from one column to another
 * @file copying_ops.cu
 */

namespace {

/**---------------------------------------------------------------------------*
 * @brief Function object to check if an index is within the bounds [begin,
 * end).
 *
 *---------------------------------------------------------------------------**/
struct bounds_checker {
  gdf_index_type const begin;
  gdf_index_type const end;

  __device__ bounds_checker(gdf_index_type begin_, gdf_index_type end_)
      : begin{begin_}, end{end_} {}

  __device__ __forceinline__ bool operator()(gdf_index_type const index) {
    return ((index >= begin) && (index < end));
  }
};

/**---------------------------------------------------------------------------*
 * @brief Conditionally gathers the bits of a validity bitmask.
 *
 * Gathers the bits of a validity bitmask according to a gather map.
 * If `pred(stencil[i])` evaluates to true, then bit `i` in `destination_mask`
 * will equal bit `gather_map[i]` from the `source_mask`.
 *
 * If `pred(stencil[i])` evaluates to false, then bit `i` in `destination_mask`
 * will be set to 0.
 *
 * If any value appears in `gather_map` more than once, the result is undefined.
 *
 * If any of the range [source_mask, source_mask + num_source_rows) overlaps
 * [destination_mask, destination_mask + num_destination_rows), the result is
 * undefined.
 *
 * @tparam T The type of the stencil array
 * @tparam P The type of the predicate
 * @param[in] source_mask The mask whose bits will be gathered
 * @param[in] num_source_rows The number of bits in the source_mask
 * @param[out] destination_mask The output after gathering the input
 * @param[in] num_destination_rows The number of bits in the
 * destination_mask
 * @param[in] gather_map The map that indicates where elements from the
 * input will be gathered to in the output. Length must be equal to
 * `num_destination_rows`.
 * @param[in] stencil An array of values that will be evaluated by the
 * predicate. Length must be equal to `num_destination_rows`.
 * @param[in] pred Unary predicate applied to the stencil values
 *---------------------------------------------------------------------------**/
template <typename T, typename P>
__global__ void gather_bitmask_if_kernel(
    gdf_valid_type const* const __restrict__ source_mask,
    gdf_size_type const num_source_rows, gdf_valid_type* const destination_mask,
    gdf_size_type const num_destination_rows, gdf_index_type const* gather_map,
    T const* stencil, P pred) {
  using MaskType = uint32_t;
  constexpr uint32_t BITS_PER_MASK{sizeof(MaskType) * 8};

  // TODO: Update to use new bit_mask_t
  MaskType* const __restrict__ destination_mask32 =
      reinterpret_cast<MaskType*>(destination_mask);

  gdf_index_type destination_row = threadIdx.x + blockIdx.x * blockDim.x;

  auto active_threads =
      __ballot_sync(0xffffffff, destination_row < num_destination_rows);

  while (destination_row < num_destination_rows) {
    bool source_bit_is_valid{false};
    bool const predicate_is_true{pred(stencil[destination_row])};
    if (predicate_is_true) {
      // If the predicate for `destination_row` is false, it's valid for
      // `gather_map[destination_row]` to be out of bounds,
      // therefore, only use it if the predicate evaluates to true
      source_bit_is_valid =
          gdf_is_valid(source_mask, gather_map[destination_row]);
    }

    bool const destination_bit_is_valid{
        gdf_is_valid(destination_mask, destination_row)};

    // Use ballot to find all valid bits in this warp and create the output
    // bitmask element
    // If the predicate is false, and the destination bit was valid, don't
    // overwrite it
    MaskType const result_mask =
        __ballot_sync(active_threads,
                      (predicate_is_true and source_bit_is_valid) or
                          (not predicate_is_true and destination_bit_is_valid));

    gdf_index_type const output_element = destination_row / BITS_PER_MASK;

    // Only one thread writes output
    if (0 == threadIdx.x % warpSize) {
      destination_mask32[output_element] = result_mask;
    }

    destination_row += blockDim.x * gridDim.x;
    active_threads =
        __ballot_sync(active_threads, destination_row < num_destination_rows);
  }
}

/**---------------------------------------------------------------------------*
 * @brief Gathers the bits of a validity bitmask.
 *
 * Gathers the bits from the source bitmask into the destination bitmask
 * according to a `gather_map` such that bit `i` in `destination_mask` will be
 * equal to bit `gather_map[i]` from `source_bitmask`.
 *
 * Undefined behavior results if any value in `gather_map` is outside the range
 * [0, num_source_rows).
 *
 * If any value appears in `gather_map` more than once, the result is undefined.
 *
 * If any of the range [source_mask, source_mask + num_source_rows) overlaps
 * [destination_mask, destination_mask + num_destination_rows), the result is
 * undefined.
 *
 * @param[in] source_mask The mask whose bits will be gathered
 * @param[in] num_source_rows The number of bits in the source_mask
 * @param[out] destination_mask The output after gathering the input
 * @param[in] num_destination_rows The number of bits in the
 * destination_mask
 * @param[in] gather_map The map that indicates where elements from the
 * input will be gathered to in the output. Length must be equal to
 * `num_destination_rows`.
 *---------------------------------------------------------------------------**/
__global__ void gather_bitmask_kernel(
    gdf_valid_type const* const __restrict__ source_mask,
    gdf_size_type const num_source_rows, gdf_valid_type* const destination_mask,
    gdf_size_type const num_destination_rows,
    gdf_index_type const* __restrict__ gather_map) {
  using MaskType = uint32_t;
  constexpr uint32_t BITS_PER_MASK{sizeof(MaskType) * 8};

  // Cast bitmask to a type to a 4B type
  // TODO: Update to use new bit_mask_t
  MaskType* const __restrict__ destination_mask32 =
      reinterpret_cast<MaskType*>(destination_mask);

  gdf_index_type destination_row = threadIdx.x + blockIdx.x * blockDim.x;

  auto active_threads =
      __ballot_sync(0xffffffff, destination_row < num_destination_rows);

  while (destination_row < num_destination_rows) {
    bool const source_bit_is_valid{
        gdf_is_valid(source_mask, gather_map[destination_row])};

    // Use ballot to find all valid bits in this warp and create the output
    // bitmask element
    MaskType const result_mask{
        __ballot_sync(active_threads, source_bit_is_valid)};

    gdf_index_type const output_element = destination_row / BITS_PER_MASK;

    // Only one thread writes output
    if (0 == threadIdx.x % warpSize) {
      destination_mask32[output_element] = result_mask;
    }

    destination_row += blockDim.x * gridDim.x;
    active_threads =
        __ballot_sync(active_threads, destination_row < num_destination_rows);
  }
}

/**---------------------------------------------------------------------------*
 * @brief Gathers the bits from a source bitmask into a destination bitmask
 * based on a map.
 *
 * Gathers the bits from the source bitmask into the destination bitmask
 * according to a `gather_map` such that bit `i` in `destination_mask` will be
 * equal to bit `gather_map[i]` from `source_bitmask`.
 *
 * Optionally performs bounds checking on the values of the `gather_map` that
 * ignores values outside [0, num_source_rows). It is undefined behavior if a
 * value in `gather_map` is outside these bounds and bounds checking is not
 * enabled.
 *
 * If the same value appears more than once in `gather_map`, the result is
 * undefined.
 *
 * @param[in] source_mask The mask from which bits will be gathered
 * @param[in] num_source_rows The number of bits in the source_mask
 * @param[in,out] destination_mask The mask to which bits will be gathered.
 * Buffer must be preallocated with sufficient storage to hold
 * `num_destination_rows` bits.
 * @param[in] num_destination_rows The number of bits in the destionation_mask
 * @param[in] gather_map An array of indices that maps the bits in the source
 * bitmask to bits in the destination bitmask. The number of elements in the
 * `gather_map` must be equal to `num_destination_rows`.
 * @param[in] check_bounds Optionally perform bounds checking of values in
 * `gather_map`
 * @param[in] stream Optional CUDA stream on which to execute kernels
 *---------------------------------------------------------------------------**/
void gather_bitmask(gdf_valid_type const* source_mask,
                    gdf_size_type num_source_rows,
                    gdf_valid_type* destination_mask,
                    gdf_size_type num_destination_rows,
                    gdf_index_type const gather_map[],
                    bool check_bounds = false, cudaStream_t stream = 0) {
  CUDF_EXPECTS(destination_mask != nullptr, "Missing valid buffer allocation");

  constexpr gdf_size_type BLOCK_SIZE{256};
  const gdf_size_type gather_grid_size =
      (num_destination_rows + BLOCK_SIZE - 1) / BLOCK_SIZE;

  gdf_valid_type* output_bitmask{destination_mask};

  // Allocate a temporary results buffer if gathering in-place
  bool const in_place{source_mask == destination_mask};
  rmm::device_vector<gdf_valid_type> temp_bitmask;
  if (in_place) {
    temp_bitmask.resize(gdf_valid_allocation_size(num_destination_rows));
    output_bitmask = temp_bitmask.data().get();
  }

  if (check_bounds) {
    gather_bitmask_if_kernel<<<gather_grid_size, BLOCK_SIZE, 0, stream>>>(
        source_mask, num_source_rows, output_bitmask, num_destination_rows,
        gather_map, gather_map, bounds_checker{0, num_source_rows});
  } else {
    gather_bitmask_kernel<<<gather_grid_size, BLOCK_SIZE, 0, stream>>>(
        source_mask, num_source_rows, output_bitmask, num_destination_rows,
        gather_map);
  }

  CHECK_STREAM(stream);

  if (in_place) {
    thrust::copy(rmm::exec_policy(stream)->on(stream), temp_bitmask.begin(),
                 temp_bitmask.end(), destination_mask);
  }

  CHECK_STREAM(stream);
}

/**---------------------------------------------------------------------------*
 * @brief Function object for gathering a type-erased
 * gdf_column. To be used with the cudf::type_dispatcher.
 *
 *---------------------------------------------------------------------------**/
struct column_gatherer {
  /**---------------------------------------------------------------------------*
   * @brief Type-dispatched function to gather from one column to another based
   * on a `gather_map`.
   *
   * @tparam ColumnType Dispatched type for the column being gathered
   * @param source_column The column to gather from
   * @param gather_map Array of indices that maps source elements to destination
   * elements
   * @param destination_column The column to gather into
   * @param check_bounds Optionally perform bounds checking on the values of
   * `gather_map`
   * @param stream Optional CUDA stream on which to execute kernels
   *---------------------------------------------------------------------------**/
  template <typename ColumnType>
  void operator()(gdf_column const* source_column,
                  gdf_index_type const gather_map[],
                  gdf_column* destination_column, bool check_bounds = false,
                  cudaStream_t stream = 0) {
    ColumnType const* const source_data{
        static_cast<ColumnType const*>(source_column->data)};
    ColumnType* destination_data{
        static_cast<ColumnType*>(destination_column->data)};

    gdf_size_type const num_destination_rows{destination_column->size};

    // If gathering in-place, allocate temporary buffers to hold intermediate
    // results
    bool const in_place{source_data == destination_data};
    rmm::device_vector<ColumnType> temp_destination;
    if (in_place) {
      temp_destination.resize(num_destination_rows);
      destination_data = temp_destination.data().get();
    }

    if (check_bounds) {
      thrust::gather_if(rmm::exec_policy(stream)->on(stream), gather_map,
                        gather_map + num_destination_rows, gather_map,
                        source_data, destination_data,
                        bounds_checker{0, source_column->size});
    } else {
      thrust::gather(rmm::exec_policy(stream)->on(stream), gather_map,
                     gather_map + num_destination_rows, source_data,
                     destination_data);
    }

    // Copy temporary buffers used for in-place gather to destination column
    if (in_place) {
      thrust::copy(rmm::exec_policy(stream)->on(stream),
                   temp_destination.begin(), temp_destination.end(),
                   static_cast<ColumnType*>(destination_column->data));
    }

    if (destination_column->valid != nullptr) {
      gather_bitmask(source_column->valid, source_column->size,
                     destination_column->valid, num_destination_rows,
                     gather_map, check_bounds, stream);

      // TODO compute the null count in the gather_bitmask kernels
      set_null_count(*destination_column);
    }

    CHECK_STREAM(stream);
  }
};
}  // namespace

namespace cudf {
namespace detail {

void gather(table const* source_table, gdf_index_type const gather_map[],
            table* destination_table, bool check_bounds, cudaStream_t stream) {
  CUDF_EXPECTS(nullptr != source_table, "source table is null");
  CUDF_EXPECTS(nullptr != destination_table, "destination table is null");

  // If the destination is empty, return immediately as there is nothing to
  // gather
  if (0 == destination_table->num_rows()) {
    return;
  }

  CUDF_EXPECTS(nullptr != gather_map, "gather_map is null");
  CUDF_EXPECTS(source_table->num_columns() == destination_table->num_columns(),
               "Mismatched number of columns");

  auto gather_column = [gather_map, check_bounds, stream](
                           gdf_column const* source, gdf_column* destination) {
    CUDF_EXPECTS(source->dtype == destination->dtype, "Column type mismatch");

    // If the source column has a valid buffer, the destination column must
    // also have one
    bool const source_has_nulls{source->valid != nullptr};
    bool const dest_has_nulls{destination->valid != nullptr};
    CUDF_EXPECTS((source_has_nulls && dest_has_nulls) || (not source_has_nulls),
                 "Missing destination validity buffer");

    // TODO: Each column could be gathered on a separate stream
    cudf::type_dispatcher(source->dtype, column_gatherer{}, source, gather_map,
                          destination, check_bounds, stream);

    return destination;
  };

  // Gather columns one-by-one
  std::transform(source_table->begin(), source_table->end(),
                 destination_table->begin(), destination_table->begin(),
                 gather_column);
}

}  // namespace detail

void gather(table const* source_table, gdf_index_type const gather_map[],
            table* destination_table) {
  detail::gather(source_table, gather_map, destination_table);
}

}  // namespace cudf<|MERGE_RESOLUTION|>--- conflicted
+++ resolved
@@ -21,15 +21,10 @@
 #include "utilities/cudf_utils.h"
 #include "utilities/type_dispatcher.hpp"
 #include <bitmask/legacy_bitmask.hpp>
-<<<<<<< HEAD
-#include <algorithm>
-
-=======
 #include <table.hpp>
 
 #include <algorithm>
 #include <thrust/gather.h>
->>>>>>> b4ca3679
 
 /**
  * @brief Operations for copying from one column to another
