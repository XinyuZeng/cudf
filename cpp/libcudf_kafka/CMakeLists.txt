# =============================================================================
# Copyright (c) 2018-2022, NVIDIA CORPORATION.
#
# Licensed under the Apache License, Version 2.0 (the "License"); you may not use this file except
# in compliance with the License. You may obtain a copy of the License at
#
# http://www.apache.org/licenses/LICENSE-2.0
#
# Unless required by applicable law or agreed to in writing, software distributed under the License
# is distributed on an "AS IS" BASIS, WITHOUT WARRANTIES OR CONDITIONS OF ANY KIND, either express
# or implied. See the License for the specific language governing permissions and limitations under
# the License.
# =============================================================================
cmake_minimum_required(VERSION 3.23.1 FATAL_ERROR)

include(../../fetch_rapids.cmake)
include(rapids-cmake)
include(rapids-cpm)
include(rapids-cuda)
include(rapids-export)
include(rapids-find)

project(
  CUDA_KAFKA
<<<<<<< HEAD
  VERSION 22.10.01
=======
  VERSION 22.12.00
>>>>>>> f471bcc0
  LANGUAGES CXX
)

# Set a default build type if none was specified
rapids_cmake_build_type(Release)

# ##################################################################################################
# * conda environment -----------------------------------------------------------------------------
rapids_cmake_support_conda_env(conda_env MODIFY_PREFIX_PATH)

# ##################################################################################################
# * Build options
option(BUILD_TESTS "Build tests for libcudf_kafka" ON)

message(VERBOSE "CUDF_KAFKA: Build gtests: ${BUILD_TESTS}")

# ##################################################################################################
# * Dependencies

# add third party dependencies using CPM
rapids_cpm_init()
include(cmake/thirdparty/get_cudf.cmake)
include(cmake/thirdparty/get_rdkafka.cmake)

# # GTests if enabled
if(BUILD_TESTS)
  # GoogleTest
  include(../cmake/thirdparty/get_gtest.cmake)

  # include CTest module -- automatically calls enable_testing()
  include(CTest)
  add_subdirectory(tests)
endif()

# ##################################################################################################
# * library target --------------------------------------------------------------------------------
add_library(cudf_kafka SHARED src/kafka_consumer.cpp src/kafka_callback.cpp)

# ##################################################################################################
# * include paths ---------------------------------------------------------------------------------
target_include_directories(
  cudf_kafka PUBLIC "$<BUILD_INTERFACE:${CUDA_KAFKA_SOURCE_DIR}/include>"
                    "$<INSTALL_INTERFACE:include>"
)

# ##################################################################################################
# * library paths ---------------------------------------------------------------------------------
target_link_libraries(cudf_kafka PUBLIC cudf::cudf RDKAFKA::RDKAFKA)

# Add Conda library, and include paths if specified
if(TARGET conda_env)
  target_link_libraries(cudf_kafka PRIVATE conda_env)
endif()

set_target_properties(
  cudf_kafka
  PROPERTIES BUILD_RPATH "\$ORIGIN"
             INSTALL_RPATH "\$ORIGIN" # set target compile options
             CXX_STANDARD 17
             CXX_STANDARD_REQUIRED ON
)

# ##################################################################################################
# * cudf_kafka Install ----------------------------------------------------------------------------
rapids_cmake_install_lib_dir(lib_dir)
install(
  TARGETS cudf_kafka
  DESTINATION ${lib_dir}
  EXPORT cudf_kafka-exports
)

install(DIRECTORY ${CMAKE_CURRENT_SOURCE_DIR}/include DESTINATION include)

rapids_export(
  INSTALL cudf_kafka
  EXPORT_SET cudf_kafka-exports
  GLOBAL_TARGETS cudf_kafka
  NAMESPACE cudf_kafka::
)

rapids_export(
  BUILD cudf_kafka
  EXPORT_SET cudf_kafka-exports
  GLOBAL_TARGETS cudf_kafka
  NAMESPACE cudf_kafka::
)<|MERGE_RESOLUTION|>--- conflicted
+++ resolved
@@ -22,11 +22,7 @@
 
 project(
   CUDA_KAFKA
-<<<<<<< HEAD
-  VERSION 22.10.01
-=======
   VERSION 22.12.00
->>>>>>> f471bcc0
   LANGUAGES CXX
 )
 
