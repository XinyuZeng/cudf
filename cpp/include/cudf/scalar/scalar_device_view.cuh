/*
 * Copyright (c) 2019, NVIDIA CORPORATION.
 *
 * Licensed under the Apache License, Version 2.0 (the "License");
 * you may not use this file except in compliance with the License.
 * You may obtain a copy of the License at
 *
 *     http://www.apache.org/licenses/LICENSE-2.0
 *
 * Unless required by applicable law or agreed to in writing, software
 * distributed under the License is distributed on an "AS IS" BASIS,
 * WITHOUT WARRANTIES OR CONDITIONS OF ANY KIND, either express or implied.
 * See the License for the specific language governing permissions and
 * limitations under the License.
 */
#pragma once

#include <cudf/strings/string_view.cuh>
#include <cudf/types.hpp>

namespace cudf {

namespace detail {

/**
 * @brief A non-owning view of scalar from device that is trivially copyable
 * and usable in CUDA device code.
 */
class scalar_device_view_base {
 public:
  ~scalar_device_view_base() = default;

  /**
   * @brief Returns the value type
   */
  __host__ __device__ data_type type() const noexcept { return _type; }

  /**
   * @brief Returns whether the scalar holds a valid value (i.e., not null).
   *
   * @return true The element is valid
   * @return false The element is null
   */
  __device__ bool is_valid() const noexcept {
    return *_is_valid;
  }

  /**
   * @brief Updates the validity of the value
   * 
   * @param is_valid true: set the value to valid. false: set it to null
   */
  __device__ void set_valid(bool is_valid) noexcept {
    *_is_valid = is_valid;
  }

 protected:
  data_type _type{EMPTY};   ///< Value data type
  bool * _is_valid{};       ///< Pointer to device memory containing
                            ///< boolean representing validity of the value.

  scalar_device_view_base(data_type type, bool* is_valid)
    : _type(type), _is_valid(is_valid) 
  {}

  scalar_device_view_base() = default;
};

/**
 * @brief A type of scalar_device_view where the value is a fixed width type
 */
template <typename T>
class fixed_width_scalar_device_view
    : public detail::scalar_device_view_base {
 public:
  using value_type = T;

  /**
   * @brief Returns reference to stored value.
   */
  __device__ T& value() noexcept {
    return *data();
  }

  /**
   * @brief Returns const reference to stored value.
   */
  __device__ T const& value() const noexcept {
    return *data();
  }

  __device__ void set_value(T value) {
    *_data = value;
  }

  /**
   * @brief Returns a raw pointer to the value in device memory
   */
  __device__ T* data() noexcept {
    return static_cast<T*>(_data);
  }
  /**
   * @brief Returns a const raw pointer to the value in device memory
   */
  __device__ T const* data() const noexcept {
    return static_cast<T const*>(_data);
  }

 protected:
  T * _data{};      ///< Pointer to device memory containing the value

  /**
   * @brief Construct a new fixed width scalar device view object
   * 
   * This constructor should not be used directly. get_scalar_device_view
   * should be used to get the view of an existing scalar
   * 
   * @param type The data type of the value
   * @param data The pointer to the data in device memory
   * @param is_valid The pointer to the bool in device memory that indicates the
   * validity of the stored value
   */
  fixed_width_scalar_device_view(data_type type, T* data, bool* is_valid)
   : detail::scalar_device_view_base(type, is_valid)
   , _data(data)
  {}
};

}  // namespace detail

/**
 * @brief A type of scalar_device_view that stores a pointer to a numerical value
 */
template <typename T>
class numeric_scalar_device_view
    : public detail::fixed_width_scalar_device_view<T>
{
 public:
  numeric_scalar_device_view(data_type type, T* data, bool* is_valid) 
    : detail::fixed_width_scalar_device_view<T>(type, data, is_valid)
  {}
};

/**
 * @brief A type of scalar_device_view that stores a pointer to a string value
 */
class string_scalar_device_view
    : public detail::scalar_device_view_base {
 public:
  using ValueType = cudf::string_view;

  string_scalar_device_view(data_type type, const char* data, bool* is_valid,
                            size_type size) 
    : detail::scalar_device_view_base(type, is_valid), _data(data), _size(size)
  {}

  /**
   * @brief Returns string_view of the value of this scalar.
   */
  __device__ string_view value() const noexcept {
    return string_view(this->data(), _size);
  }

  /**
   * @brief Returns a raw pointer to the value in device memory
   */
  __device__ char const* data() const noexcept {
    return static_cast<char const*>(_data);
  }

 private:
  const char* _data{};  ///< Pointer to device memory containing the value
  size_type _size;      ///< Size of the string in bytes
};

/**
 * @brief A type of scalar_device_view that stores a pointer to a timestamp value
 */
template <typename T>
class timestamp_scalar_device_view
    : public detail::fixed_width_scalar_device_view<T>
{
 public:
  timestamp_scalar_device_view(data_type type, T* data, bool* is_valid) 
    : detail::fixed_width_scalar_device_view<T>(type, data, is_valid)
  {}
};

/**
 * @brief Get the device view of a numeric_scalar
 */
template <typename T>
auto get_scalar_device_view(numeric_scalar<T>& s) {
  return numeric_scalar_device_view<T>(s.type(), s.data(), s.validity_data());
}

/**
 * @brief Get the device view of a string_scalar
 */
<<<<<<< HEAD
inline auto get_scalar_device_view(string_scalar& s) {
=======
inline
auto get_scalar_device_view(string_scalar& s) {
>>>>>>> 6e6e0019
  return string_scalar_device_view(s.type(), s.data(), s.validity_data(), s.size());
}

/**
 * @brief Get the device view of a timestamp_scalar
 */
template <typename T>
auto get_scalar_device_view(timestamp_scalar<T>& s) {
  return timestamp_scalar_device_view<T>(s.type(), s.data(), s.validity_data());
}

}  // namespace cudf<|MERGE_RESOLUTION|>--- conflicted
+++ resolved
@@ -197,12 +197,8 @@
 /**
  * @brief Get the device view of a string_scalar
  */
-<<<<<<< HEAD
-inline auto get_scalar_device_view(string_scalar& s) {
-=======
 inline
 auto get_scalar_device_view(string_scalar& s) {
->>>>>>> 6e6e0019
   return string_scalar_device_view(s.type(), s.data(), s.validity_data(), s.size());
 }
 
