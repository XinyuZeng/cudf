--- conflicted
+++ resolved
@@ -145,20 +145,6 @@
 class table_view : public detail::table_view_base<column_view> {
   using detail::table_view_base<column_view>::table_view_base;
 
-<<<<<<< HEAD
-  public:
-  /**---------------------------------------------------------------------------*
-   * @brief Returns a table_view with set of specified columns.
-   *
-   * @throws cudf::logic_error
-   * If any element in `column_indices` is outside [0, num_columns())
-   *
-   * @param column_indices Indices of columns in the table
-   * @return A table_view consisting of columns from the original table_view
-   * specified by the elements of `column_indices`
-   *---------------------------------------------------------------------------**/
-  table_view select(std::vector<cudf::size_type> const& column_indices) const;
-=======
 public:
   using ColumnView = column_view;
 
@@ -193,7 +179,6 @@
    * specified by the elements of `column_indices`
    *---------------------------------------------------------------------------**/
   table_view select(std::vector<size_type> const& column_indices) const;
->>>>>>> ed071c15
 };
 
 /**---------------------------------------------------------------------------*
@@ -217,18 +202,6 @@
   operator table_view();
 
   /**---------------------------------------------------------------------------*
-<<<<<<< HEAD
-   * @brief Returns a table_view with set of specified columns.
-   *
-   * @throws cudf::logic_error
-   * If any element in `column_indices` is outside [0, num_columns())
-   *
-   * @param column_indices Indices of columns in the table
-   * @return A mutable_table_view consisting of columns from the original
-   * mutable_table_view specified by the elements of `column_indices`
-   *---------------------------------------------------------------------------**/
-  mutable_table_view select(std::vector<cudf::size_type> const& column_indices);
-=======
    * @brief Construct a table from a vector of table views
    *
    * @note Because a `std::vector` is constructible from a
@@ -247,7 +220,6 @@
    * @param views The vector of table views to construct the table from
    *---------------------------------------------------------------------------**/
   mutable_table_view(std::vector<mutable_table_view> const &views);
->>>>>>> ed071c15
 };
 
 inline bool has_nulls(table_view view) {
