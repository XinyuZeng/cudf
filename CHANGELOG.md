--- conflicted
+++ resolved
@@ -10,12 +10,9 @@
 - PR #2653 Add Java bindings for rolling window operations
 - PR #2674 Add __contains__ for Index/Series/Column
 - PR #2722 Add Java bindings for NVTX ranges
-<<<<<<< HEAD
 - PR #2394 Move `rapidsai/custrings` into `cudf`
 - PR #2734 Final sync of custrings source into cudf
-=======
 - PR #2724 Add libcudf support for __contains__
->>>>>>> 0579fda5
 
 ## Improvements
 
@@ -102,7 +99,6 @@
 - PR #2491 Add Java bindings for ORC reader 'use_np_dtypes' option
 - PR #2213 Support s/ms/us/ns DatetimeColumn time unit resolutions
 - PR #2536 Add _constructor properties to Series and DataFrame
-
 
 ## Improvements
 
@@ -162,7 +158,6 @@
 - PR #2432 Use pandas formatting for console, html, and latex output
 - PR #2573 Bump numba version to 0.45.1
 - PR #2606 Fix references to notebooks-contrib
-
 
 ## Bug Fixes
 
