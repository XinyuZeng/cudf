--- conflicted
+++ resolved
@@ -23,11 +23,8 @@
 - PR #1532 Parquet Reader: Add support for INT96 timestamps
 - PR #1516 Add Series and DataFrame.ndim
 - PR #1466 Add GPU-accelerated ORC Reader
-<<<<<<< HEAD
 - PR #1565 Add build script for nightly doc builds
-=======
 - PR #1508 Add Series isna, isnull, and notna
->>>>>>> fac9302c
 
 ## Improvements
 
