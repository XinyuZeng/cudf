<<<<<<< HEAD
# cuDF 0.9.0 (Date TBD)

## New Features

## Improvements

## Bug Fixes


# cuDF 0.8.0 (Date TBD)
=======
# cuDF 0.8.0 (27 June 2019)
>>>>>>> e7ebfc80

## New Features

- PR #1524 Add GPU-accelerated JSON Lines parser with limited feature set
- PR #1569 Add support for Json objects to the JSON Lines reader
- PR #1622 Add Series.loc
- PR #1654 Add cudf::apply_boolean_mask: faster replacement for gdf_apply_stencil
- PR #1487 cython gather/scatter
- PR #1310 Implemented the slice/split functionality.
- PR #1630 Add Python layer to the GPU-accelerated JSON reader
- PR #1745 Add rounding of numeric columns via Numba
- PR #1772 JSON reader: add support for BytesIO and StringIO input
- PR #1527 Support GDF_BOOL8 in readers and writers
- PR #1819 Logical operators (AND, OR, NOT) for libcudf and cuDF
- PR #1813 ORC Reader: Add support for stripe selection
- PR #1828 JSON Reader: add suport for bool8 columns
- PR #1833 Add column iterator with/without nulls
- PR #1665 Add the point-in-polygon GIS function
- PR #1863 Series and Dataframe methods for all and any
- PR #1908 cudf::copy_range and cudf::fill for copying/assigning an index or range to a constant
- PR #1921 Add additional formats for typecasting to/from strings
- PR #1807 Add Series.dropna()
- PR #1987 Allow user defined functions in the form of ptx code to be passed to binops
- PR #1948 Add operator functions like `Series.add()` to DataFrame and Series
- PR #1954 Add skip test argument to GPU build script
- PR #2018 Add bindings for new groupby C++ API
- PR #1984 Add rolling window operations Series.rolling() and DataFrame.rolling()
- PR #1542 Python method and bindings for to_csv
- PR #1995 Add Java API
- PR #1998 Add google benchmark to cudf
- PR #1845 Add cudf::drop_duplicates, DataFrame.drop_duplicates
- PR #1652 Added `Series.where()` feature 
- PR #2074 Java Aggregates, logical ops, and better RMM support 

## Improvements

- PR #1538 Replacing LesserRTTI with inequality_comparator
- PR #1703 C++: Added non-aggregating `insert` to `concurrent_unordered_map` with specializations to store pairs with a single atomicCAS when possible.
- PR #1422 C++: Added a RAII wrapper for CUDA streams
- PR #1701 Added `unique` method for stringColumns
- PR #1713 Add documentation for Dask-XGBoost
- PR #1666 CSV Reader: Improve performance for files with large number of columns
- PR #1725 Enable the ability to use a single column groupby as its own index
- PR #1759 Add an example showing simultaneous rolling averages to `apply_grouped` documentation
- PR #1746 C++: Remove unused code: `windowed_ops.cu`, `sorting.cu`, `hash_ops.cu`
- PR #1748 C++: Add `bool` nullability flag to `device_table` row operators
- PR #1764 Improve Numerical column: `mean_var` and `mean`
- PR #1767 Speed up Python unit tests
- PR #1770 Added build.sh script, updated CI scripts and documentation
- PR #1739 ORC Reader: Add more pytest coverage
- PR #1696 Added null support in `Series.replace()`.
- PR #1390 Added some basic utility functions for `gdf_column`'s
- PR #1791 Added general column comparison code for testing
- PR #1795 Add printing of git submodule info to `print_env.sh`
- PR #1796 Removing old sort based group by code and gdf_filter
- PR #1811 Added funtions for copying/allocating `cudf::table`s
- PR #1838 Improve columnops.column_empty so that it returns typed columns instead of a generic Column
- PR #1890 Add utils.get_dummies- a pandas-like wrapper around one_hot-encoding
- PR #1823 CSV Reader: default the column type to string for empty dataframes
- PR #1827 Create bindings for scalar-vector binops, and update one_hot_encoding to use them
- PR #1817 Operators now support different sized dataframes as long as they don't share different sized columns
- PR #1855 Transition replace_nulls to new C++ API and update corresponding Cython/Python code
- PR #1858 Add `std::initializer_list` constructor to `column_wrapper`
- PR #1846 C++ type-erased gdf_equal_columns test util; fix gdf_equal_columns logic error
- PR #1390 Added some basic utility functions for `gdf_column`s
- PR #1391 Tidy up bit-resolution-operation and bitmask class code
- PR #1882 Add iloc functionality to MultiIndex dataframes
- PR #1884 Rolling windows: general enhancements and better coverage for unit tests
- PR #1886 support GDF_STRING_CATEGORY columns in apply_boolean_mask, drop_nulls and other libcudf functions
- PR #1896 Improve performance of groupby with levels specified in dask-cudf
- PR #1915 Improve iloc performance for non-contiguous row selection
- PR #1859 Convert read_json into a C++ API
- PR #1919 Rename libcudf namespace gdf to namespace cudf
- PR #1850 Support left_on and right_on for DataFrame merge operator  
- PR #1938 Add default constructor for `column_wrapper`
- PR #1930 Specialize constructor for `cudf::bool8` to cast argument to `bool`
- PR #1952 consolidate libcudf public API headers in include/cudf
- PR #1949 Improved selection with boolmask using libcudf `apply_boolean_mask`
- PR #1956 Add support for nulls in `query()`
- PR #1973 Update `std::tuple` to `std::pair` in top-most libcudf APIs and C++ transition guide
- PR #1981 Convert read_csv into a C++ API
- PR #1868 ORC Reader: Support row index for speed up on small/medium datasets
- PR #1964 Added support for list-like types in Series.str.cat
- PR #2005 Use HTML5 details tag in bug report issue template
- PR #2003 Removed few redundant unit-tests from test_string.py::test_string_cat 
- PR #1944 Groupby design improvements
- PR #2017 Convert `read_orc()` into a C++ API
- PR #2011 Convert `read_parquet()` into a C++ API
- PR #1756 Add documentation "10 Minutes to cuDF and dask_cuDF"
- PR #2034 Adding support for string columns concatenation using "add" binary operator
- PR #2042 Replace old "10 Minutes" guide with new guide for docs build process
- PR #2036 Make library of common test utils to speed up tests compilation
- PR #2022 Facilitating get_dummies to be a high level api too
- PR #2050 Namespace IO readers and add back free-form `read_xxx` functions
- PR #2104 Add a functional ``sort=`` keyword argument to groupby

## Bug Fixes

- PR #1465 Fix for test_orc.py and test_sparse_df.py test failures
- PR #1583 Fix underlying issue in `as_index()` that was causing `Series.quantile()` to fail
- PR #1680 Add errors= keyword to drop() to fix cudf-dask bug
- PR #1651 Fix `query` function on empty dataframe
- PR #1616 Fix CategoricalColumn to access categories by index instead of iteration
- PR #1660 Fix bug in `loc` when indexing with a column name (a string)
- PR #1683 ORC reader: fix timestamp conversion to UTC
- PR #1613 Improve CategoricalColumn.fillna(-1) performance
- PR #1642 Fix failure of CSV_TEST gdf_csv_test.SkiprowsNrows on multiuser systems
- PR #1709 Fix handling of `datetime64[ms]` in `dataframe.select_dtypes`
- PR #1704 CSV Reader: Add support for the plus sign in number fields
- PR #1687 CSV reader: return an empty dataframe for zero size input
- PR #1757 Concatenating columns with null columns
- PR #1755 Add col_level keyword argument to melt
- PR #1758 Fix df.set_index() when setting index from an empty column
- PR #1749 ORC reader: fix long strings of NULL values resulting in incorrect data
- PR #1742 Parquet Reader: Fix index column name to match PANDAS compat
- PR #1782 Update libcudf doc version
- PR #1783 Update conda dependencies
- PR #1786 Maintain the original series name in series.unique output
- PR #1760 CSV Reader: fix segfault when dtype list only includes columns from usecols list
- PR #1831 build.sh: Assuming python is in PATH instead of using PYTHON env var
- PR #1839 Raise an error instead of segfaulting when transposing a DataFrame with StringColumns
- PR #1840 Retain index correctly during merge left_on right_on
- PR #1825 cuDF: Multiaggregation Groupby Failures
- PR #1789 CSV Reader: Fix missing support for specifying `int8` and `int16` dtypes
- PR #1857 Cython Bindings: Handle `bool` columns while calling `column_view_from_NDArrays`
- PR #1849 Allow DataFrame support methods to pass arguments to the methods
- PR #1847 Fixed #1375 by moving the nvstring check into the wrapper function
- PR #1864 Fixing cudf reduction for POWER platform
- PR #1869 Parquet reader: fix Dask timestamps not matching with Pandas (convert to milliseconds)
- PR #1876 add dtype=bool for `any`, `all` to treat integer column correctly
- PR #1875 CSV reader: take NaN values into account in dtype detection
- PR #1873 Add column dtype checking for the all/any methods
- PR #1902 Bug with string iteration in _apply_basic_agg
- PR #1887 Fix for initialization issue in pq_read_arg,orc_read_arg
- PR #1867 JSON reader: add support for null/empty fields, including the 'null' literal
- PR #1891 Fix bug #1750 in string column comparison
- PR #1909 Support of `to_pandas()` of boolean series with null values
- PR #1923 Use prefix removal when two aggs are called on a SeriesGroupBy
- PR #1914 Zero initialize gdf_column local variables
- PR #1959 Add support for comparing boolean Series to scalar
- PR #1966 Ignore index fix in series append
- PR #1967 Compute index __sizeof__ only once for DataFrame __sizeof__
- PR #1977 Support CUDA installation in default system directories
- PR #1982 Fixes incorrect index name after join operation
- PR #1985 Implement `GDF_PYMOD`, a special modulo that follows python's sign rules
- PR #1991 Parquet reader: fix decoding of NULLs
- PR #1990 Fixes a rendering bug in the `apply_grouped` documentation
- PR #1978 Fix for values being filled in an empty dataframe 
- PR #2001 Correctly create MultiColumn from Pandas MultiColumn
- PR #2006 Handle empty dataframe groupby construction for dask
- PR #1965 Parquet Reader: Fix duplicate index column when it's already in `use_cols`
- PR #2033 Add pip to conda environment files to fix warning
- PR #2028 CSV Reader: Fix reading of uncompressed files without a recognized file extension
- PR #2073 Fix an issue when gathering columns with NVCategory and nulls
- PR #2053 cudf::apply_boolean_mask return empty column for empty boolean mask
- PR #2066 exclude `IteratorTest.mean_var_output` test from debug build
- PR #2069 Fix JNI code to use read_csv and read_parquet APIs
- PR #2071 Fix bug with unfound transitive dependencies for GTests in Ubuntu 18.04
- PR #2089 Configure Sphinx to render params correctly
- PR #2091 Fix another bug with unfound transitive dependencies for `cudftestutils` in Ubuntu 18.04


# cudf 0.7.2 (16 May 2019)

## New Features

- PR #1735 Added overload for atomicAdd on int64. Streamlined implementation of custom atomic overloads.
- PR #1741 Add MultiIndex concatenation 

## Bug Fixes

- PR #1718 Fix issue with SeriesGroupBy MultiIndex in dask-cudf
- PR #1734 Python: fix performance regression for groupby count() aggregations
- PR #1768 Cython: fix handling read only schema buffers in gpuarrow reader


# cudf 0.7.1 (11 May 2019)

## New Features

- PR #1702 Lazy load MultiIndex to return groupby performance to near optimal.

## Bug Fixes

- PR #1708 Fix handling of `datetime64[ms]` in `dataframe.select_dtypes`


# cuDF 0.7.0 (10 May 2019)

## New Features

- PR #982 Implement gdf_group_by_without_aggregations and gdf_unique_indices functions
- PR #1142 Add `GDF_BOOL` column type
- PR #1194 Implement overloads for CUDA atomic operations
- PR #1292 Implemented Bitwise binary ops AND, OR, XOR (&, |, ^)
- PR #1235 Add GPU-accelerated Parquet Reader
- PR #1335 Added local_dict arg in `DataFrame.query()`.
- PR #1282 Add Series and DataFrame.describe()
- PR #1356 Rolling windows
- PR #1381 Add DataFrame._get_numeric_data
- PR #1388 Add CODEOWNERS file to auto-request reviews based on where changes are made
- PR #1396 Add DataFrame.drop method
- PR #1413 Add DataFrame.melt method
- PR #1412 Add DataFrame.pop()
- PR #1419 Initial CSV writer function
- PR #1441 Add Series level cumulative ops (cumsum, cummin, cummax, cumprod)
- PR #1420 Add script to build and test on a local gpuCI image
- PR #1440 Add DatetimeColumn.min(), DatetimeColumn.max()
- PR #1455 Add Series.Shift via Numba kernel
- PR #1441 Add Series level cumulative ops (cumsum, cummin, cummax, cumprod)
- PR #1461 Add Python coverage test to gpu build
- PR #1445 Parquet Reader: Add selective reading of rows and row group
- PR #1532 Parquet Reader: Add support for INT96 timestamps
- PR #1516 Add Series and DataFrame.ndim
- PR #1556 Add libcudf C++ transition guide
- PR #1466 Add GPU-accelerated ORC Reader
- PR #1565 Add build script for nightly doc builds
- PR #1508 Add Series isna, isnull, and notna
- PR #1456 Add Series.diff() via Numba kernel
- PR #1588 Add Index `astype` typecasting
- PR #1301 MultiIndex support
- PR #1599 Level keyword supported in groupby
- PR #929 Add support operations to dataframe
- PR #1609 Groupby accept list of Series
- PR #1658 Support `group_keys=True` keyword in groupby method

## Improvements

- PR #1531 Refactor closures as private functions in gpuarrow
- PR #1404 Parquet reader page data decoding speedup
- PR #1076 Use `type_dispatcher` in join, quantiles, filter, segmented sort, radix sort and hash_groupby
- PR #1202 Simplify README.md
- PR #1149 CSV Reader: Change convertStrToValue() functions to `__device__` only
- PR #1238 Improve performance of the CUDA trie used in the CSV reader
- PR #1245 Use file cache for JIT kernels
- PR #1278 Update CONTRIBUTING for new conda environment yml naming conventions
- PR #1163 Refactored UnaryOps. Reduced API to two functions: `gdf_unary_math` and `gdf_cast`. Added `abs`, `-`, and `~` ops. Changed bindings to Cython
- PR #1284 Update docs version
- PR #1287 add exclude argument to cudf.select_dtype function
- PR #1286 Refactor some of the CSV Reader kernels into generic utility functions
- PR #1291 fillna in `Series.to_gpu_array()` and `Series.to_array()` can accept the scalar too now.
- PR #1005 generic `reduction` and `scan` support
- PR #1349 Replace modernGPU sort join with thrust.
- PR #1363 Add a dataframe.mean(...) that raises NotImplementedError to satisfy `dask.dataframe.utils.is_dataframe_like`
- PR #1319 CSV Reader: Use column wrapper for gdf_column output alloc/dealloc
- PR #1376 Change series quantile default to linear
- PR #1399 Replace CFFI bindings for NVTX functions with Cython bindings
- PR #1389 Refactored `set_null_count()`
- PR #1386 Added macros `GDF_TRY()`, `CUDF_TRY()` and `ASSERT_CUDF_SUCCEEDED()`
- PR #1435 Rework CMake and conda recipes to depend on installed libraries
- PR #1391 Tidy up bit-resolution-operation and bitmask class code
- PR #1439 Add cmake variable to enable compiling CUDA code with -lineinfo
- PR #1462 Add ability to read parquet files from arrow::io::RandomAccessFile
- PR #1453 Convert CSV Reader CFFI to Cython
- PR #1479 Convert Parquet Reader CFFI to Cython
- PR #1397 Add a utility function for producing an overflow-safe kernel launch grid configuration
- PR #1382 Add GPU parsing of nested brackets to cuIO parsing utilities
- PR #1481 Add cudf::table constructor to allocate a set of `gdf_column`s
- PR #1484 Convert GroupBy CFFI to Cython
- PR #1463 Allow and default melt keyword argument var_name to be None
- PR #1486 Parquet Reader: Use device_buffer rather than device_ptr
- PR #1525 Add cudatoolkit conda dependency
- PR #1520 Renamed `src/dataframe` to `src/table` and moved `table.hpp`. Made `types.hpp` to be type declarations only.
- PR #1492 Convert transpose CFFI to Cython
- PR #1495 Convert binary and unary ops CFFI to Cython
- PR #1503 Convert sorting and hashing ops CFFI to Cython
- PR #1522 Use latest release version in update-version CI script
- PR #1533 Remove stale join CFFI, fix memory leaks in join Cython
- PR #1521 Added `row_bitmask` to compute bitmask for rows of a table. Merged `valids_ops.cu` and `bitmask_ops.cu`
- PR #1553 Overload `hash_row` to avoid using intial hash values. Updated `gdf_hash` to select between overloads
- PR #1585 Updated `cudf::table` to maintain own copy of wrapped `gdf_column*`s
- PR #1559 Add `except +` to all Cython function definitions to catch C++ exceptions properly
- PR #1617 `has_nulls` and `column_dtypes` for `cudf::table`
- PR #1590 Remove CFFI from the build / install process entirely
- PR #1536 Convert gpuarrow CFFI to Cython
- PR #1655 Add `Column._pointer` as a way to access underlying `gdf_column*` of a `Column`
- PR #1655 Update readme conda install instructions for cudf version 0.6 and 0.7


## Bug Fixes

- PR #1233 Fix dtypes issue while adding the column to `str` dataframe.
- PR #1254 CSV Reader: fix data type detection for floating-point numbers in scientific notation
- PR #1289 Fix looping over each value instead of each category in concatenation
- PR #1293 Fix Inaccurate error message in join.pyx
- PR #1308 Add atomicCAS overload for `int8_t`, `int16_t`
- PR #1317 Fix catch polymorphic exception by reference in ipc.cu
- PR #1325 Fix dtype of null bitmasks to int8
- PR #1326 Update build documentation to use -DCMAKE_CXX11_ABI=ON
- PR #1334 Add "na_position" argument to CategoricalColumn sort_by_values
- PR #1321 Fix out of bounds warning when checking Bzip2 header
- PR #1359 Add atomicAnd/Or/Xor for integers
- PR #1354 Fix `fillna()` behaviour when replacing values with different dtypes
- PR #1347 Fixed core dump issue while passing dict_dtypes without column names in `cudf.read_csv()`
- PR #1379 Fixed build failure caused due to error: 'col_dtype' may be used uninitialized
- PR #1392 Update cudf Dockerfile and package_versions.sh
- PR #1385 Added INT8 type to `_schema_to_dtype` for use in GpuArrowReader
- PR #1393 Fixed a bug in `gdf_count_nonzero_mask()` for the case of 0 bits to count
- PR #1395 Update CONTRIBUTING to use the environment variable CUDF_HOME
- PR #1416 Fix bug at gdf_quantile_exact and gdf_quantile_appox
- PR #1421 Fix remove creation of series multiple times during `add_column()`
- PR #1405 CSV Reader: Fix memory leaks on read_csv() failure
- PR #1328 Fix CategoricalColumn to_arrow() null mask
- PR #1433 Fix NVStrings/categories includes
- PR #1432 Update NVStrings to 0.7.* to coincide with 0.7 development
- PR #1483 Modify CSV reader to avoid cropping blank quoted characters in non-string fields
- PR #1446 Merge 1275 hotfix from master into branch-0.7
- PR #1447 Fix legacy groupby apply docstring
- PR #1451 Fix hash join estimated result size is not correct
- PR #1454 Fix local build script improperly change directory permissions
- PR #1490 Require Dask 1.1.0+ for `is_dataframe_like` test or skip otherwise.
- PR #1491 Use more specific directories & groups in CODEOWNERS
- PR #1497 Fix Thrust issue on CentOS caused by missing default constructor of host_vector elements
- PR #1498 Add missing include guard to device_atomics.cuh and separated DEVICE_ATOMICS_TEST
- PR #1506 Fix csv-write call to updated NVStrings method
- PR #1510 Added nvstrings `fillna()` function
- PR #1507 Parquet Reader: Default string data to GDF_STRING
- PR #1535 Fix doc issue to ensure correct labelling of cudf.series
- PR #1537 Fix `undefined reference` link error in HashPartitionTest
- PR #1548 Fix ci/local/build.sh README from using an incorrect image example
- PR #1551 CSV Reader: Fix integer column name indexing
- PR #1586 Fix broken `scalar_wrapper::operator==`
- PR #1591 ORC/Parquet Reader: Fix missing import for FileNotFoundError exception
- PR #1573 Parquet Reader: Fix crash due to clash with ORC reader datasource
- PR #1607 Revert change of `column.to_dense_buffer` always return by copy for performance concerns
- PR #1618 ORC reader: fix assert & data output when nrows/skiprows isn't aligned to stripe boundaries
- PR #1631 Fix failure of TYPES_TEST on some gcc-7 based systems.
- PR #1641 CSV Reader: Fix skip_blank_lines behavior with Windows line terminators (\r\n)
- PR #1648 ORC reader: fix non-deterministic output when skiprows is non-zero
- PR #1676 Fix groupby `as_index` behaviour with `MultiIndex`
- PR #1659 Fix bug caused by empty groupbys and multiindex slicing throwing exceptions
- PR #1656 Correct Groupby failure in dask when un-aggregable columns are left in dataframe.
- PR #1689 Fix groupby performance regression
- PR #1694 Add Cython as a runtime dependency since it's required in `setup.py`


# cuDF 0.6.1 (25 Mar 2019)

## Bug Fixes

- PR #1275 Fix CentOS exception in DataFrame.hash_partition from using value "returned" by a void function


# cuDF 0.6.0 (22 Mar 2019)

## New Features

- PR #760 Raise `FileNotFoundError` instead of `GDF_FILE_ERROR` in `read_csv` if the file does not exist
- PR #539 Add Python bindings for replace function
- PR #823 Add Doxygen configuration to enable building HTML documentation for libcudf C/C++ API
- PR #807 CSV Reader: Add byte_range parameter to specify the range in the input file to be read
- PR #857 Add Tail method for Series/DataFrame and update Head method to use iloc
- PR #858 Add series feature hashing support
- PR #871 CSV Reader: Add support for NA values, including user specified strings
- PR #893 Adds PyArrow based parquet readers / writers to Python, fix category dtype handling, fix arrow ingest buffer size issues
- PR #867 CSV Reader: Add support for ignoring blank lines and comment lines
- PR #887 Add Series digitize method
- PR #895 Add Series groupby
- PR #898 Add DataFrame.groupby(level=0) support
- PR #920 Add feather, JSON, HDF5 readers / writers from PyArrow / Pandas
- PR #888 CSV Reader: Add prefix parameter for column names, used when parsing without a header
- PR #913 Add DLPack support: convert between cuDF DataFrame and DLTensor
- PR #939 Add ORC reader from PyArrow
- PR #918 Add Series.groupby(level=0) support
- PR #906 Add binary and comparison ops to DataFrame
- PR #958 Support unary and binary ops on indexes
- PR #964 Add `rename` method to `DataFrame`, `Series`, and `Index`
- PR #985 Add `Series.to_frame` method
- PR #985 Add `drop=` keyword to reset_index method
- PR #994 Remove references to pygdf
- PR #990 Add external series groupby support
- PR #988 Add top-level merge function to cuDF
- PR #992 Add comparison binaryops to DateTime columns
- PR #996 Replace relative path imports with absolute paths in tests
- PR #995 CSV Reader: Add index_col parameter to specify the column name or index to be used as row labels
- PR #1004 Add `from_gpu_matrix` method to DataFrame
- PR #997 Add property index setter
- PR #1007 Replace relative path imports with absolute paths in cudf
- PR #1013 select columns with df.columns
- PR #1016 Rename Series.unique_count() to nunique() to match pandas API
- PR #947 Prefixsum to handle nulls and float types
- PR #1029 Remove rest of relative path imports
- PR #1021 Add filtered selection with assignment for Dataframes
- PR #872 Adding NVCategory support to cudf apis
- PR #1052 Add left/right_index and left/right_on keywords to merge
- PR #1091 Add `indicator=` and `suffixes=` keywords to merge
- PR #1107 Add unsupported keywords to Series.fillna
- PR #1032 Add string support to cuDF python
- PR #1136 Removed `gdf_concat`
- PR #1153 Added function for getting the padded allocation size for valid bitmask
- PR #1148 Add cudf.sqrt for dataframes and Series
- PR #1159 Add Python bindings for libcudf dlpack functions
- PR #1155 Add __array_ufunc__ for DataFrame and Series for sqrt
- PR #1168 to_frame for series accepts a name argument


## Improvements

- PR #1218 Add dask-cudf page to API docs
- PR #892 Add support for heterogeneous types in binary ops with JIT
- PR #730 Improve performance of `gdf_table` constructor
- PR #561 Add Doxygen style comments to Join CUDA functions
- PR #813 unified libcudf API functions by replacing gpu_ with gdf_
- PR #822 Add support for `__cuda_array_interface__` for ingest
- PR #756 Consolidate common helper functions from unordered map and multimap
- PR #753 Improve performance of groupby sum and average, especially for cases with few groups.
- PR #836 Add ingest support for arrow chunked arrays in Column, Series, DataFrame creation
- PR #763 Format doxygen comments for csv_read_arg struct
- PR #532 CSV Reader: Use type dispatcher instead of switch block
- PR #694 Unit test utilities improvements
- PR #878 Add better indexing to Groupby
- PR #554 Add `empty` method and `is_monotonic` attribute to `Index`
- PR #1040 Fixed up Doxygen comment tags
- PR #909 CSV Reader: Avoid host->device->host copy for header row data
- PR #916 Improved unit testing and error checking for `gdf_column_concat`
- PR #941 Replace `numpy` call in `Series.hash_encode` with `numba`
- PR #942 Added increment/decrement operators for wrapper types
- PR #943 Updated `count_nonzero_mask` to return `num_rows` when the mask is null
- PR #952 Added trait to map C++ type to `gdf_dtype`
- PR #966 Updated RMM submodule.
- PR #998 Add IO reader/writer modules to API docs, fix for missing cudf.Series docs
- PR #1017 concatenate along columns for Series and DataFrames
- PR #1002 Support indexing a dataframe with another boolean dataframe
- PR #1018 Better concatenation for Series and Dataframes
- PR #1036 Use Numpydoc style docstrings
- PR #1047 Adding gdf_dtype_extra_info to gdf_column_view_augmented
- PR #1054 Added default ctor to SerialTrieNode to overcome Thrust issue in CentOS7 + CUDA10
- PR #1024 CSV Reader: Add support for hexadecimal integers in integral-type columns
- PR #1033 Update `fillna()` to use libcudf function `gdf_replace_nulls`
- PR #1066 Added inplace assignment for columns and select_dtypes for dataframes
- PR #1026 CSV Reader: Change the meaning and type of the quoting parameter to match Pandas
- PR #1100 Adds `CUDF_EXPECTS` error-checking macro
- PR #1092 Fix select_dtype docstring
- PR #1111 Added cudf::table
- PR #1108 Sorting for datetime columns
- PR #1120 Return a `Series` (not a `Column`) from `Series.cat.set_categories()`
- PR #1128 CSV Reader: The last data row does not need to be line terminated
- PR #1183 Bump Arrow version to 0.12.1
- PR #1208 Default to CXX11_ABI=ON
- PR #1252 Fix NVStrings dependencies for cuda 9.2 and 10.0

## Bug Fixes

- PR #821 Fix flake8 issues revealed by flake8 update
- PR #808 Resolved renamed `d_columns_valids` variable name
- PR #820 CSV Reader: fix the issue where reader adds additional rows when file uses \r\n as a line terminator
- PR #780 CSV Reader: Fix scientific notation parsing and null values for empty quotes
- PR #815 CSV Reader: Fix data parsing when tabs are present in the input CSV file
- PR #850 Fix bug where left joins where the left df has 0 rows causes a crash
- PR #861 Fix memory leak by preserving the boolean mask index
- PR #875 Handle unnamed indexes in to/from arrow functions
- PR #877 Fix ingest of 1 row arrow tables in from arrow function
- PR #876 Added missing `<type_traits>` include
- PR #889 Deleted test_rmm.py which has now moved to RMM repo
- PR #866 Merge v0.5.1 numpy ABI hotfix into 0.6
- PR #917 value_counts return int type on empty columns
- PR #611 Renamed `gdf_reduce_optimal_output_size()` -> `gdf_reduction_get_intermediate_output_size()`
- PR #923 fix index for negative slicing for cudf dataframe and series
- PR #927 CSV Reader: Fix category GDF_CATEGORY hashes not being computed properly
- PR #921 CSV Reader: Fix parsing errors with delim_whitespace, quotations in the header row, unnamed columns
- PR #933 Fix handling objects of all nulls in series creation
- PR #940 CSV Reader: Fix an issue where the last data row is missing when using byte_range
- PR #945 CSV Reader: Fix incorrect datetime64 when milliseconds or space separator are used
- PR #959 Groupby: Problem with column name lookup
- PR #950 Converting dataframe/recarry with non-contiguous arrays
- PR #963 CSV Reader: Fix another issue with missing data rows when using byte_range
- PR #999 Fix 0 sized kernel launches and empty sort_index exception
- PR #993 Fix dtype in selecting 0 rows from objects
- PR #1009 Fix performance regression in `to_pandas` method on DataFrame
- PR #1008 Remove custom dask communication approach
- PR #1001 CSV Reader: Fix a memory access error when reading a large (>2GB) file with date columns
- PR #1019 Binary Ops: Fix error when one input column has null mask but other doesn't
- PR #1014 CSV Reader: Fix false positives in bool value detection
- PR #1034 CSV Reader: Fix parsing floating point precision and leading zero exponents
- PR #1044 CSV Reader: Fix a segfault when byte range aligns with a page
- PR #1058 Added support for `DataFrame.loc[scalar]`
- PR #1060 Fix column creation with all valid nan values
- PR #1073 CSV Reader: Fix an issue where a column name includes the return character
- PR #1090 Updating Doxygen Comments
- PR #1080 Fix dtypes returned from loc / iloc because of lists
- PR #1102 CSV Reader: Minor fixes and memory usage improvements
- PR #1174: Fix release script typo
- PR #1137 Add prebuild script for CI
- PR #1118 Enhanced the `DataFrame.from_records()` feature
- PR #1129 Fix join performance with index parameter from using numpy array
- PR #1145 Issue with .agg call on multi-column dataframes
- PR #908 Some testing code cleanup
- PR #1167 Fix issue with null_count not being set after inplace fillna()
- PR #1184 Fix iloc performance regression
- PR #1185 Support left_on/right_on and also on=str in merge
- PR #1200 Fix allocating bitmasks with numba instead of rmm in allocate_mask function
- PR #1213 Fix bug with csv reader requesting subset of columns using wrong datatype
- PR #1223 gpuCI: Fix label on rapidsai channel on gpu build scripts
- PR #1242 Add explicit Thrust exec policy to fix NVCATEGORY_TEST segfault on some platforms
- PR #1246 Fix categorical tests that failed due to bad implicit type conversion
- PR #1255 Fix overwriting conda package main label uploads
- PR #1259 Add dlpack includes to pip build


# cuDF 0.5.1 (05 Feb 2019)

## Bug Fixes

- PR #842 Avoid using numpy via cimport to prevent ABI issues in Cython compilation


# cuDF 0.5.0 (28 Jan 2019)

## New Features

- PR #722 Add bzip2 decompression support to `read_csv()`
- PR #693 add ZLIB-based GZIP/ZIP support to `read_csv_strings()`
- PR #411 added null support to gdf_order_by (new API) and cudf_table::sort
- PR #525 Added GitHub Issue templates for bugs, documentation, new features, and questions
- PR #501 CSV Reader: Add support for user-specified decimal point and thousands separator to read_csv_strings()
- PR #455 CSV Reader: Add support for user-specified decimal point and thousands separator to read_csv()
- PR #439 add `DataFrame.drop` method similar to pandas
- PR #356 add `DataFrame.transpose` method and `DataFrame.T` property similar to pandas
- PR #505 CSV Reader: Add support for user-specified boolean values
- PR #350 Implemented Series replace function
- PR #490 Added print_env.sh script to gather relevant environment details when reporting cuDF issues
- PR #474 add ZLIB-based GZIP/ZIP support to `read_csv()`
- PR #547 Added melt similar to `pandas.melt()`
- PR #491 Add CI test script to check for updates to CHANGELOG.md in PRs
- PR #550 Add CI test script to check for style issues in PRs
- PR #558 Add CI scripts for cpu-based conda and gpu-based test builds
- PR #524 Add Boolean Indexing
- PR #564 Update python `sort_values` method to use updated libcudf `gdf_order_by` API
- PR #509 CSV Reader: Input CSV file can now be passed in as a text or a binary buffer
- PR #607 Add `__iter__` and iteritems to DataFrame class
- PR #643 added a new api gdf_replace_nulls that allows a user to replace nulls in a column

## Improvements

- PR #426 Removed sort-based groupby and refactored existing groupby APIs. Also improves C++/CUDA compile time.
- PR #461 Add `CUDF_HOME` variable in README.md to replace relative pathing.
- PR #472 RMM: Created centralized rmm::device_vector alias and rmm::exec_policy
- PR #500 Improved the concurrent hash map class to support partitioned (multi-pass) hash table building.
- PR #454 Improve CSV reader docs and examples
- PR #465 Added templated C++ API for RMM to avoid explicit cast to `void**`
- PR #513 `.gitignore` tweaks
- PR #521 Add `assert_eq` function for testing
- PR #502 Simplify Dockerfile for local dev, eliminate old conda/pip envs
- PR #549 Adds `-rdynamic` compiler flag to nvcc for Debug builds
- PR #472 RMM: Created centralized rmm::device_vector alias and rmm::exec_policy
- PR #577 Added external C++ API for scatter/gather functions
- PR #500 Improved the concurrent hash map class to support partitioned (multi-pass) hash table building
- PR #583 Updated `gdf_size_type` to `int`
- PR #500 Improved the concurrent hash map class to support partitioned (multi-pass) hash table building
- PR #617 Added .dockerignore file. Prevents adding stale cmake cache files to the docker container
- PR #658 Reduced `JOIN_TEST` time by isolating overflow test of hash table size computation
- PR #664 Added Debuging instructions to README
- PR #651 Remove noqa marks in `__init__.py` files
- PR #671 CSV Reader: uncompressed buffer input can be parsed without explicitly specifying compression as None
- PR #684 Make RMM a submodule
- PR #718 Ensure sum, product, min, max methods pandas compatibility on empty datasets
- PR #720 Refactored Index classes to make them more Pandas-like, added CategoricalIndex
- PR #749 Improve to_arrow and from_arrow Pandas compatibility
- PR #766 Remove TravisCI references, remove unused variables from CMake, fix ARROW_VERSION in Cmake
- PR #773 Add build-args back to Dockerfile and handle dependencies based on environment yml file
- PR #781 Move thirdparty submodules to root and symlink in /cpp
- PR #843 Fix broken cudf/python API examples, add new methods to the API index

## Bug Fixes

- PR #569 CSV Reader: Fix days being off-by-one when parsing some dates
- PR #531 CSV Reader: Fix incorrect parsing of quoted numbers
- PR #465 Added templated C++ API for RMM to avoid explicit cast to `void**`
- PR #473 Added missing <random> include
- PR #478 CSV Reader: Add api support for auto column detection, header, mangle_dupe_cols, usecols
- PR #495 Updated README to correct where cffi pytest should be executed
- PR #501 Fix the intermittent segfault caused by the `thousands` and `compression` parameters in the csv reader
- PR #502 Simplify Dockerfile for local dev, eliminate old conda/pip envs
- PR #512 fix bug for `on` parameter in `DataFrame.merge` to allow for None or single column name
- PR #511 Updated python/cudf/bindings/join.pyx to fix cudf merge printing out dtypes
- PR #513 `.gitignore` tweaks
- PR #521 Add `assert_eq` function for testing
- PR #537 Fix CMAKE_CUDA_STANDARD_REQURIED typo in CMakeLists.txt
- PR #447 Fix silent failure in initializing DataFrame from generator
- PR #545 Temporarily disable csv reader thousands test to prevent segfault (test re-enabled in PR #501)
- PR #559 Fix Assertion error while using `applymap` to change the output dtype
- PR #575 Update `print_env.sh` script to better handle missing commands
- PR #612 Prevent an exception from occuring with true division on integer series.
- PR #630 Fix deprecation warning for `pd.core.common.is_categorical_dtype`
- PR #622 Fix Series.append() behaviour when appending values with different numeric dtype
- PR #603 Fix error while creating an empty column using None.
- PR #673 Fix array of strings not being caught in from_pandas
- PR #644 Fix return type and column support of dataframe.quantile()
- PR #634 Fix create `DataFrame.from_pandas()` with numeric column names
- PR #654 Add resolution check for GDF_TIMESTAMP in Join
- PR #648 Enforce one-to-one copy required when using `numba>=0.42.0`
- PR #645 Fix cmake build type handling not setting debug options when CMAKE_BUILD_TYPE=="Debug"
- PR #669 Fix GIL deadlock when launching multiple python threads that make Cython calls
- PR #665 Reworked the hash map to add a way to report the destination partition for a key
- PR #670 CMAKE: Fix env include path taking precedence over libcudf source headers
- PR #674 Check for gdf supported column types
- PR #677 Fix 'gdf_csv_test_Dates' gtest failure due to missing nrows parameter
- PR #604 Fix the parsing errors while reading a csv file using `sep` instead of `delimiter`.
- PR #686 Fix converting nulls to NaT values when converting Series to Pandas/Numpy
- PR #689 CSV Reader: Fix behavior with skiprows+header to match pandas implementation
- PR #691 Fixes Join on empty input DFs
- PR #706 CSV Reader: Fix broken dtype inference when whitespace is in data
- PR #717 CSV reader: fix behavior when parsing a csv file with no data rows
- PR #724 CSV Reader: fix build issue due to parameter type mismatch in a std::max call
- PR #734 Prevents reading undefined memory in gpu_expand_mask_bits numba kernel
- PR #747 CSV Reader: fix an issue where CUDA allocations fail with some large input files
- PR #750 Fix race condition for handling NVStrings in CMake
- PR #719 Fix merge column ordering
- PR #770 Fix issue where RMM submodule pointed to wrong branch and pin other to correct branches
- PR #778 Fix hard coded ABI off setting
- PR #784 Update RMM submodule commit-ish and pip paths
- PR #794 Update `rmm::exec_policy` usage to fix segmentation faults when used as temprory allocator.
- PR #800 Point git submodules to branches of forks instead of exact commits


# cuDF 0.4.0 (05 Dec 2018)

## New Features

- PR #398 add pandas-compatible `DataFrame.shape()` and `Series.shape()`
- PR #394 New documentation feature "10 Minutes to cuDF"
- PR #361 CSV Reader: Add support for strings with delimiters

## Improvements

 - PR #436 Improvements for type_dispatcher and wrapper structs
 - PR #429 Add CHANGELOG.md (this file)
 - PR #266 use faster CUDA-accelerated DataFrame column/Series concatenation.
 - PR #379 new C++ `type_dispatcher` reduces code complexity in supporting many data types.
 - PR #349 Improve performance for creating columns from memoryview objects
 - PR #445 Update reductions to use type_dispatcher. Adds integer types support to sum_of_squares.
 - PR #448 Improve installation instructions in README.md
 - PR #456 Change default CMake build to Release, and added option for disabling compilation of tests

## Bug Fixes

 - PR #444 Fix csv_test CUDA too many resources requested fail.
 - PR #396 added missing output buffer in validity tests for groupbys.
 - PR #408 Dockerfile updates for source reorganization
 - PR #437 Add cffi to Dockerfile conda env, fixes "cannot import name 'librmm'"
 - PR #417 Fix `map_test` failure with CUDA 10
 - PR #414 Fix CMake installation include file paths
 - PR #418 Properly cast string dtypes to programmatic dtypes when instantiating columns
 - PR #427 Fix and tests for Concatenation illegal memory access with nulls


# cuDF 0.3.0 (23 Nov 2018)

## New Features

 - PR #336 CSV Reader string support

## Improvements

 - PR #354 source code refactored for better organization. CMake build system overhaul. Beginning of transition to Cython bindings.
 - PR #290 Add support for typecasting to/from datetime dtype
 - PR #323 Add handling pyarrow boolean arrays in input/out, add tests
 - PR #325 GDF_VALIDITY_UNSUPPORTED now returned for algorithms that don't support non-empty valid bitmasks
 - PR #381 Faster InputTooLarge Join test completes in ms rather than minutes.
 - PR #373 .gitignore improvements
 - PR #367 Doc cleanup & examples for DataFrame methods
 - PR #333 Add Rapids Memory Manager documentation
 - PR #321 Rapids Memory Manager adds file/line location logging and convenience macros
 - PR #334 Implement DataFrame `__copy__` and `__deepcopy__`
 - PR #271 Add NVTX ranges to pygdf
 - PR #311 Document system requirements for conda install

## Bug Fixes

 - PR #337 Retain index on `scale()` function
 - PR #344 Fix test failure due to PyArrow 0.11 Boolean handling
 - PR #364 Remove noexcept from managed_allocator;  CMakeLists fix for NVstrings
 - PR #357 Fix bug that made all series be considered booleans for indexing
 - PR #351 replace conda env configuration for developers
 - PRs #346 #360 Fix CSV reading of negative numbers
 - PR #342 Fix CMake to use conda-installed nvstrings
 - PR #341 Preserve categorical dtype after groupby aggregations
 - PR #315 ReadTheDocs build update to fix missing libcuda.so
 - PR #320 FIX out-of-bounds access error in reductions.cu
 - PR #319 Fix out-of-bounds memory access in libcudf count_valid_bits
 - PR #303 Fix printing empty dataframe


# cuDF 0.2.0 and cuDF 0.1.0

These were initial releases of cuDF based on previously separate pyGDF and libGDF libraries.<|MERGE_RESOLUTION|>--- conflicted
+++ resolved
@@ -1,4 +1,3 @@
-<<<<<<< HEAD
 # cuDF 0.9.0 (Date TBD)
 
 ## New Features
@@ -8,10 +7,7 @@
 ## Bug Fixes
 
 
-# cuDF 0.8.0 (Date TBD)
-=======
 # cuDF 0.8.0 (27 June 2019)
->>>>>>> e7ebfc80
 
 ## New Features
 
