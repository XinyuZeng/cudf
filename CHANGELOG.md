# cuDF 0.12.0 (Date TBD)

## New Features

- PR #3224 Define and implement new join APIs.
- PR #3284 Add gpu-accelerated parquet writer
- PR #3254 Python redesign for libcudf++
- PR #3336 Add `from_dlpack` and `to_dlpack`
- PR #3555 Add column names support to libcudf++ io readers and writers
- PR #3619 Support CuPy 7
- PR #3604 Add nvtext ngrams-tokenize function
- PR #3610 Add memory_usage to DataFrame and Series APIs
- PR #3627 Adding cudf::sort and cudf::sort_by_key
- PR #3690 Add bools_to_mask

## Improvements

- PR #3370 Port NVStrings strip functions
- PR #3453 Port NVStrings IPv4 convert functions to cudf strings column
- PR #3441 Port NVStrings url encode/decode to cudf strings column
- PR #3364 Port NVStrings split functions
- PR #3463 Port NVStrings partition/rpartition to cudf strings column
- PR #3502 ORC reader: add option to read DECIMALs as INT64
- PR #3461 Add a new overload to allocate_like() that takes explicit type and size params.
- PR #3590 Specialize hash functions for floating point
- PR #3569 Use `np.asarray` in `StringColumn.deserialize`
- PR #3553 Support Python NoneType in numeric binops
- PR #3567 Include `strides` in `__cuda_array_interface__`
- PR #3608 Update OPS codeowner group name
- PR #3431 Port NVStrings translate to cudf strings column
- PR #3620 Add stream parameter to unary ops detail API
- PR #3593 Adding begin/end for mutable_column_device_view
- PR #3587 Merge CHECK_STREAM & CUDA_CHECK_LAST to CHECK_CUDA
- PR #3655 Use move with make_pair to avoid copy construction
- PR #3402 Define and implement new quantiles APIs
- PR #3612 Add ability to customize the JIT kernel cache path
- PR #3647 Remove PatchedNumbaDeviceArray with CuPy 6.6.0
- PR #3641 Remove duplicate definitions of CUDA_DEVICE_CALLABLE
- PR #3640 Enable memory_usage in dask_cudf (also adds pd.Index from_pandas)
- PR #3654 Update Jitify submodule ref to include gcc-8 fix
- PR #3639 Define and implement `nans_to_nulls`
- PR #3697 Improve column insert performance for wide frames
- PR #3710 Remove multiple CMake configuration steps from root build script

## Bug Fixes

- PR #3550 Update Java package to 0.12
- PR #3549 Fix index name issue with iloc with RangeIndex
- PR #3562 Fix 4GB limit for gzipped-compressed csv files
- PR #2981 enable build.sh to build all targets without installation
- PR #3563 Use `__cuda_array_interface__` for serialization
- PR #3564 Fix cuda memory access error in gather_bitmask_kernel
- PR #3548 Replaced CUDA_RT_CALL with CUDA_TRY
- PR #3622 Fix new warnings and errors when building with gcc-8
- PR #3588 Remove avro reader column order reversal
- PR #3629 Fix hash map test failure
- PR #3637 Fix sorted set_index operations in dask_cudf
- PR #3663 Fix libcudf++ ORC reader microseconds and milliseconds conversion
- PR #3668 Fixing CHECK_CUDA debug build issue
- PR #3684 Fix ends_with logic for matching string case
- PR #3687 Fixed bug while passing input GPU memory pointer in `nvtext.scatter_count()`
- PR #3701 Fix hash_partition hashing all columns instead of columns_to_hash
- PR #3694 Allow for null columns parameter in csv_writer`
- PR #3706 Removed extra type-dispatcher call from merge
- PR #3704 Changed the default delimiter to `whitespace` for nvtext methods.
- PR #3743 Fix for `None` data in `__array_interface__`
- PR #3731 Fix performance of zero sized dataframe slice
- PR #3709 Fix inner_join incorrect result issue
- PR #3734 Update numba to 0.46 in conda files
- PR #3738 Update libxx cython types.hpp path
<<<<<<< HEAD
- PR #3728 Fix apply_boolean_mask issue with non-null string column
=======
- PR #3672 Fix to_host issue with column_view having offset
- PR #3730 CSV reader: Set invalid float values to NaN/null
>>>>>>> 4fdbca35


# cuDF 0.11.0 (11 Dec 2019)

## New Features

- PR #2905 Added `Series.median()` and null support for `Series.quantile()`
- PR #2930 JSON Reader: Support ARROW_RANDOM_FILE input
- PR #2956 Add `cudf::stack` and `cudf::tile`
- PR #2980 Added nvtext is_vowel/is_consonant functions
- PR #2987 Add `inplace` arg to `DataFrame.reset_index` and `Series`
- PR #3011 Added libcudf++ transition guide
- PR #3129 Add strings column factory from `std::vector`s
- PR #3054 Add parquet reader support for decimal data types
- PR #3022 adds DataFrame.astype for cuDF dataframes
- PR #2962 Add isnull(), notnull() and related functions
- PR #3025 Move search files to legacy
- PR #3068 Add `scalar` class
- PR #3094 Adding `any` and `all` support from libcudf
- PR #3130 Define and implement new `column_wrapper`
- PR #3143 Define and implement new copying APIs `slice` and `split`
- PR #3161 Move merge files to legacy
- PR #3079 Added support to write ORC files given a local path
- PR #3192 Add dtype param to cast `DataFrame` on init
- PR #3213 Port cuIO to libcudf++
- PR #3222 Add nvtext character tokenizer
- PR #3223 Java expose underlying buffers
- PR #3300 Add `DataFrame.insert`
- PR #3263 Define and implement new `valid_if`
- PR #3278 Add `to_host` utility to copy `column_view` to host
- PR #3087 Add new cudf::experimental bool8 wrapper
- PR #3219 Construct column from column_view
- PR #3250 Define and implement new merge APIs
- PR #3144 Define and implement new hashing APIs `hash` and `hash_partition`
- PR #3229 Define and implement new search APIs
- PR #3308 java add API for memory usage callbacks
- PR #2691 Row-wise reduction and scan operations via CuPy
- PR #3291 Add normalize_nans_and_zeros
- PR #3187 Define and implement new replace APIs
- PR #3356 Add vertical concatenation for table/columns
- PR #3344 java split API
- PR #2791 Add `groupby.std()`
- PR #3368 Enable dropna argument in dask_cudf groupby
- PR #3298 add null replacement iterator for column_device_view
- PR #3297 Define and implement new groupby API.
- PR #3396 Update device_atomics with new bool8 and timestamp specializations
- PR #3411 Java host memory management API
- PR #3393 Implement df.cov and enable covariance/correlation in dask_cudf
- PR #3401 Add dask_cudf ORC writer (to_orc)
- PR #3331 Add copy_if_else
- PR #3427 Define and Implement new multi-search API
- PR #3442 Add Bool-index + Multi column + DataFrame support for set-item
- PR #3172 Define and implement new fill/repeat/copy_range APIs
- PR #3497 Add DataFrame.drop(..., inplace=False) argument
- PR #3469 Add string functionality for replace API
- PR #3527 Add string functionality for merge API
- PR #3557 Add contiguous_split() function.
- PR #3507 Define and implement new binary operation APIs
- PR #3273 Define and implement new reduction APIs

## Improvements

- PR #2904 Move gpu decompressors to cudf::io namespace
- PR #2977 Moved old C++ test utilities to legacy directory.
- PR #2965 Fix slow orc reader perf with large uncompressed blocks
- PR #2995 Move JIT type utilities to legacy directory
- PR #2927 Add ``Table`` and ``TableView`` extension classes that wrap legacy cudf::table
- PR #3005 Renames `cudf::exp` namespace to `cudf::experimental`
- PR #3008 Make safe versions of `is_null` and `is_valid` in `column_device_view`
- PR #3026 Move fill and repeat files to legacy
- PR #3027 Move copying.hpp and related source to legacy folder
- PR #3014 Snappy decompression optimizations
- PR #3032 Use `asarray` to coerce indices to a NumPy array
- PR #2996 IO Readers: Replace `cuio::device_buffer` with `rmm::device_buffer`
- PR #3051 Specialized hash function for strings column
- PR #3065 Select and Concat for cudf::experimental::table
- PR #3080 Move `valid_if.cuh` to `legacy/`
- PR #3052 Moved replace.hpp functionality to legacy
- PR #3091 Move join files to legacy
- PR #3092 Implicitly init RMM if Java allocates before init
- PR #3029 Update gdf_ numeric types with stdint and move to cudf namespace
- PR #3052 Moved replace.hpp functionality to legacy
- PR #2955 Add cmake option to only build for present GPU architecture
- PR #3070 Move functions.h and related source to legacy
- PR #2951 Allow set_index to handle a list of column names
- PR #3093 Move groupby files to legacy
- PR #2988 Removing GIS functionality (now part of cuSpatial library)
- PR #3067 Java method to return size of device memory buffer
- PR #3083 Improved some binary operation tests to include null testing.
- PR #3084 Update to arrow-cpp and pyarrow 0.15.0
- PR #3071 Move cuIO to legacy
- PR #3126 Round 2 of snappy decompression optimizations
- PR #3046 Define and implement new copying APIs `empty_like` and `allocate_like`
- PR #3128 Support MultiIndex in DataFrame.join
- PR #2971 Added initial gather and scatter methods for strings_column_view
- PR #3133 Port NVStrings to cudf column: count_characters and count_bytes
- PR #2991 Added strings column functions concatenate and join_strings
- PR #3028 Define and implement new `gather` APIs.
- PR #3135 Add nvtx utilities to cudf::nvtx namespace
- PR #3021 Java host side concat of serialized buffers
- PR #3138 Move unary files to legacy
- PR #3170 Port NVStrings substring functions to cudf strings column
- PR #3159 Port NVStrings is-chars-types function to cudf strings column
- PR #3154 Make `table_view_base.column()` const and add `mutable_table_view.column()`
- PR #3175 Set cmake cuda version variables
- PR #3171 Move deprecated error macros to legacy
- PR #3191 Port NVStrings integer convert ops to cudf column
- PR #3189 Port NVStrings find ops to cudf column
- PR #3352 Port NVStrings convert float functions to cudf strings column
- PR #3193 Add cuPy as a formal dependency
- PR #3195 Support for zero columned `table_view`
- PR #3165 Java device memory size for string category
- PR #3205 Move transform files to legacy
- PR #3202 Rename and move error.hpp to public headers
- PR #2878 Use upstream merge code in dask_cudf
- PR #3217 Port NVStrings upper and lower case conversion functions
- PR #3350 Port NVStrings booleans convert functions
- PR #3231 Add `column::release()` to give up ownership of contents.
- PR #3157 Use enum class rather than enum for mask_allocation_policy
- PR #3232 Port NVStrings datetime conversion to cudf strings column
- PR #3136 Define and implement new transpose API
- PR #3237 Define and implement new transform APIs
- PR #3245 Move binaryop files to legacy
- PR #3241 Move stream_compaction files to legacy
- PR #3166 Move reductions to legacy
- PR #3261 Small cleanup: remove `== true`
- PR #3271 Update rmm API based on `rmm.reinitialize(...)` change
- PR #3266 Remove optional checks for CuPy
- PR #3268 Adding null ordering per column feature when sorting
- PR #3239 Adding floating point specialization to comparators for NaNs
- PR #3270 Move predicates files to legacy
- PR #3281 Add to_host specialization for strings in column test utilities
- PR #3282 Add `num_bitmask_words`
- PR #3252 Add new factory methods to include passing an existing null mask
- PR #3288 Make `bit.cuh` utilities usable from host code.
- PR #3287 Move rolling windows files to legacy
- PR #3182 Define and implement new unary APIs `is_null` and `is_not_null`
- PR #3314 Drop `cython` from run requirements
- PR #3301 Add tests for empty column wrapper.
- PR #3294 Update to arrow-cpp and pyarrow 0.15.1
- PR #3292 Port NVStrings regex contains function
- PR #3310 Add `row_hasher` and `element_hasher` utilities
- PR #3272 Support non-default streams when creating/destroying hash maps
- PR #3286 Clean up the starter code on README
- PR #3332 Port NVStrings replace to cudf strings column
- PR #3354 Define and implement new `scatter` APIs
- PR #3322 Port NVStrings pad operations to cudf strings column
- PR #3345 Add cache member for number of characters in string_view class
- PR #3299 Define and implement new `is_sorted` APIs
- PR #3328 Partition by stripes in dask_cudf ORC reader
- PR #3243 Use upstream join code in dask_cudf
- PR #3371 Add `select` method to `table_view`
- PR #3309 Add java and JNI bindings for search bounds
- PR #3305 Define and implement new rolling window APIs
- PR #3380 Concatenate columns of strings
- PR #3382 Add fill function for strings column
- PR #3391 Move device_atomics_tests.cu files to legacy
- PR #3303 Define and implement new stream compaction APIs `copy_if`, `drop_nulls`,
           `apply_boolean_mask`, `drop_duplicate` and `unique_count`.
- PR #3387 Strings column gather function
- PR #3440 Strings column scatter function
- PR #3389 Move quantiles.hpp + group_quantiles.hpp files to legacy
- PR #3397 Port unary cast to libcudf++
- PR #3398 Move reshape.hpp files to legacy
- PR #3423 Port NVStrings htoi to cudf strings column
- PR #3425 Strings column copy_if_else implementation
- PR #3422 Move utilities to legacy
- PR #3201 Define and implement new datetime_ops APIs
- PR #3421 Port NVStrings find_multiple to cudf strings column
- PR #3448 Port scatter_to_tables to libcudf++
- PR #3458 Update strings sections in the transition guide
- PR #3462 Add `make_empty_column` and update `empty_like`.
- PR #3465 Port `aggregation` traits and utilities.
- PR #3214 Define and implement new unary operations APIs
- PR #3475 Add `bitmask_to_host` column utility
- PR #3487 Add is_boolean trait and random timestamp generator for testing
- PR #3492 Small cleanup (remove std::abs) and comment
- PR #3407 Allow multiple row-groups per task in dask_cudf read_parquet
- PR #3512 Remove unused CUDA conda labels
- PR #3500 cudf::fill()/cudf::repeat() support for strings columns.
- PR #3438 Update scalar and scalar_device_view to better support strings
- PR #3414 Add copy_range function for strings column

## Bug Fixes

- PR #2895 Fixed dask_cudf group_split behavior to handle upstream rearrange_by_divisions
- PR #3048 Support for zero columned tables
- PR #3030 Fix snappy decoding regression in PR #3014
- PR #3041 Fixed exp to experimental namespace name change issue
- PR #3056 Add additional cmake hint for finding local build of RMM files
- PR #3060 Move copying.hpp includes to legacy
- PR #3139 Fixed java RMM auto initalization
- PR #3141 Java fix for relocated IO headers
- PR #3149 Rename column_wrapper.cuh to column_wrapper.hpp
- PR #3168 Fix mutable_column_device_view head const_cast
- PR #3199 Update JNI includes for legacy moves
- PR #3204 ORC writer: Fix ByteRLE encoding of NULLs
- PR #2994 Fix split_out-support but with hash_object_dispatch
- PR #3212 Fix string to date casting when format is not specified
- PR #3218 Fixes `row_lexicographic_comparator` issue with handling two tables
- PR #3228 Default initialize RMM when Java native dependencies are loaded
- PR #3012 replacing instances of `to_gpu_array` with `mem`
- PR #3236 Fix Numba 0.46+/CuPy 6.3 interface compatibility
- PR #3276 Update JNI includes for legacy moves
- PR #3256 Fix orc writer crash with multiple string columns
- PR #3211 Fix breaking change caused by rapidsai/rmm#167
- PR #3265 Fix dangling pointer in `is_sorted`
- PR #3267 ORC writer: fix incorrect ByteRLE encoding of long literal runs
- PR #3277 Fix invalid reference to deleted temporary in `is_sorted`.
- PR #3274 ORC writer: fix integer RLEv2 mode2 unsigned base value encoding
- PR #3279 Fix shutdown hang issues with pinned memory pool init executor
- PR #3280 Invalid children check in mutable_column_device_view
- PR #3289 fix java memory usage API for empty columns
- PR #3293 Fix loading of csv files zipped on MacOS (disabled zip min version check)
- PR #3295 Fix storing storing invalid RMM exec policies.
- PR #3307 Add pd.RangeIndex to from_pandas to fix dask_cudf meta_nonempty bug
- PR #3313 Fix public headers including non-public headers
- PR #3318 Revert arrow to 0.15.0 temporarily to unblock downstream projects CI
- PR #3317 Fix index-argument bug in dask_cudf parquet reader
- PR #3323 Fix `insert` non-assert test case
- PR #3341 Fix `Series` constructor converting NoneType to "None"
- PR #3326 Fix and test for detail::gather map iterator type inference
- PR #3334 Remove zero-size exception check from make_strings_column factories
- PR #3333 Fix compilation issues with `constexpr` functions not marked `__device__`
- PR #3340 Make all benchmarks use cudf base fixture to initialize RMM pool
- PR #3337 Fix Java to pad validity buffers to 64-byte boundary
- PR #3362 Fix `find_and_replace` upcasting series for python scalars and lists
- PR #3357 Disabling `column_view` iterators for non fixed-width types
- PR #3383 Fix : properly compute null counts for rolling_window.
- PR #3386 Removing external includes from `column_view.hpp`
- PR #3369 Add write_partition to dask_cudf to fix to_parquet bug
- PR #3388 Support getitem with bools when DataFrame has a MultiIndex
- PR #3408 Fix String and Column (De-)Serialization
- PR #3372 Fix dask-distributed scatter_by_map bug
- PR #3419 Fix a bug in parse_into_parts (incomplete input causing walking past the end of string).
- PR #3413 Fix dask_cudf read_csv file-list bug
- PR #3416 Fix memory leak in ColumnVector when pulling strings off the GPU
- PR #3424 Fix benchmark build by adding libcudacxx to benchmark's CMakeLists.txt
- PR #3435 Fix diff and shift for empty series
- PR #3439 Fix index-name bug in StringColumn concat
- PR #3445 Fix ORC Writer default stripe size
- PR #3459 Fix printing of invalid entries
- PR #3466 Fix gather null mask allocation for invalid index
- PR #3468 Fix memory leak issue in `drop_duplicates`
- PR #3474 Fix small doc error in capitalize Docs
- PR #3491 Fix more doc errors in NVStrings
- PR #3478 Fix as_index deep copy via Index.rename inplace arg
- PR #3476 Fix ORC reader timezone conversion
- PR #3188 Repr slices up large DataFrames
- PR #3519 Fix strings column concatenate handling zero-sized columns
- PR #3530 Fix copy_if_else test case fail issue
- PR #3523 Fix lgenfe issue with debug build
- PR #3532 Fix potential use-after-free in cudf parquet reader
- PR #3540 Fix unary_op null_mask bug and add missing test cases
- PR #3559 Use HighLevelGraph api in DataFrame constructor (Fix upstream compatibility)
- PR #3572 Fix CI Issue with hypothesis tests that are flaky


# cuDF 0.10.0 (16 Oct 2019)

## New Features

- PR #2423 Added `groupby.quantile()`
- PR #2522 Add Java bindings for NVStrings backed upper and lower case mutators
- PR #2605 Added Sort based groupby in libcudf
- PR #2607 Add Java bindings for parsing JSON
- PR #2629 Add dropna= parameter to groupby
- PR #2585 ORC & Parquet Readers: Remove millisecond timestamp restriction
- PR #2507 Add GPU-accelerated ORC Writer
- PR #2559 Add Series.tolist()
- PR #2653 Add Java bindings for rolling window operations
- PR #2480 Merge `custreamz` codebase into `cudf` repo
- PR #2674 Add __contains__ for Index/Series/Column
- PR #2635 Add support to read from remote and cloud sources like s3, gcs, hdfs
- PR #2722 Add Java bindings for NVTX ranges
- PR #2702 Add make_bool to dataset generation functions
- PR #2394 Move `rapidsai/custrings` into `cudf`
- PR #2734 Final sync of custrings source into cudf
- PR #2724 Add libcudf support for __contains__
- PR #2777 Add python bindings for porter stemmer measure functionality
- PR #2781 Add issorted to is_monotonic
- PR #2685 Add cudf::scatter_to_tables and cython binding
- PR #2743 Add Java bindings for NVStrings timestamp2long as part of String ColumnVector casting
- PR #2785 Add nvstrings Python docs
- PR #2786 Add benchmarks option to root build.sh
- PR #2802 Add `cudf::repeat()` and `cudf.Series.repeat()`
- PR #2773 Add Fisher's unbiased kurtosis and skew for Series/DataFrame
- PR #2748 Parquet Reader: Add option to specify loading of PANDAS index
- PR #2807 Add scatter_by_map to DataFrame python API
- PR #2836 Add nvstrings.code_points method
- PR #2844 Add Series/DataFrame notnull
- PR #2858 Add GTest type list utilities
- PR #2870 Add support for grouping by Series of arbitrary length
- PR #2719 Series covariance and Pearson correlation
- PR #2207 Beginning of libcudf overhaul: introduce new column and table types
- PR #2869 Add `cudf.CategoricalDtype`
- PR #2838 CSV Reader: Support ARROW_RANDOM_FILE input
- PR #2655 CuPy-based Series and Dataframe .values property
- PR #2803 Added `edit_distance_matrix()` function to calculate pairwise edit distance for each string on a given nvstrings object.
- PR #2811 Start of cudf strings column work based on 2207
- PR #2872 Add Java pinned memory pool allocator
- PR #2969 Add findAndReplaceAll to ColumnVector
- PR #2814 Add Datetimeindex.weekday
- PR #2999 Add timestamp conversion support for string categories
- PR #2918 Add cudf::column timestamp wrapper types

## Improvements

- PR #2578 Update legacy_groupby to use libcudf group_by_without_aggregation
- PR #2581 Removed `managed` allocator from hash map classes.
- PR #2571 Remove unnecessary managed memory from gdf_column_concat
- PR #2648 Cython/Python reorg
- PR #2588 Update Series.append documentation
- PR #2632 Replace dask-cudf set_index code with upstream
- PR #2682 Add cudf.set_allocator() function for easier allocator init
- PR #2642 Improve null printing and testing
- PR #2747 Add missing Cython headers / cudftestutil lib to conda package for cuspatial build
- PR #2706 Compute CSV format in device code to speedup performance
- PR #2673 Add support for np.longlong type
- PR #2703 move dask serialization dispatch into cudf
- PR #2728 Add YYMMDD to version tag for nightly conda packages
- PR #2729 Handle file-handle input in to_csv
- PR #2741 CSV Reader: Move kernel functions into its own file
- PR #2766 Improve nvstrings python cmake flexibility
- PR #2756 Add out_time_unit option to csv reader, support timestamp resolutions
- PR #2771 Stopgap alias for to_gpu_matrix()
- PR #2783 Support mapping input columns to function arguments in apply kernels
- PR #2645 libcudf unique_count for Series.nunique
- PR #2817 Dask-cudf: `read_parquet` support for remote filesystems
- PR #2823 improve java data movement debugging
- PR #2806 CSV Reader: Clean-up row offset operations
- PR #2640 Add dask wait/persist exmaple to 10 minute guide
- PR #2828 Optimizations of kernel launch configuration for `DataFrame.apply_rows` and `DataFrame.apply_chunks`
- PR #2831 Add `column` argument to `DataFrame.drop`
- PR #2775 Various optimizations to improve __getitem__ and __setitem__ performance
- PR #2810 cudf::allocate_like can optionally always allocate a mask.
- PR #2833 Parquet reader: align page data allocation sizes to 4-bytes to satisfy cuda-memcheck
- PR #2832 Using the new Python bindings for UCX
- PR #2856 Update group_split_cudf to use scatter_by_map
- PR #2890 Optionally keep serialized table data on the host.
- PR #2778 Doc: Updated and fixed some docstrings that were formatted incorrectly.
- PR #2830 Use YYMMDD tag in custreamz nightly build
- PR #2875 Java: Remove synchronized from register methods in MemoryCleaner
- PR #2887 Minor snappy decompression optimization
- PR #2899 Use new RMM API based on Cython
- PR #2788 Guide to Python UDFs
- PR #2919 Change java API to use operators in groupby namespace
- PR #2909 CSV Reader: Avoid row offsets host vector default init
- PR #2834 DataFrame supports setting columns via attribute syntax `df.x = col`
- PR #3147 DataFrame can be initialized from rows via list of tuples
- PR #3539 Restrict CuPy to 6

## Bug Fixes

- PR #2584 ORC Reader: fix parsing of `DECIMAL` index positions
- PR #2619 Fix groupby serialization/deserialization
- PR #2614 Update Java version to match
- PR #2601 Fixes nlargest(1) issue in Series and Dataframe
- PR #2610 Fix a bug in index serialization (properly pass DeviceNDArray)
- PR #2621 Fixes the floordiv issue of not promoting float type when rhs is 0
- PR #2611 Types Test: fix static casting from negative int to string
- PR #2618 IO Readers: Fix datasource memory map failure for multiple reads
- PR #2628 groupby_without_aggregation non-nullable input table produces non-nullable output
- PR #2615 fix string category partitioning in java API
- PR #2641 fix string category and timeunit concat in the java API
- PR #2649 Fix groupby issue resulting from column_empty bug
- PR #2658 Fix astype() for null categorical columns
- PR #2660 fix column string category and timeunit concat in the java API
- PR #2664 ORC reader: fix `skip_rows` larger than first stripe
- PR #2654 Allow Java gdfOrderBy to work with string categories
- PR #2669 AVRO reader: fix non-deterministic output
- PR #2668 Update Java bindings to specify timestamp units for ORC and Parquet readers
- PR #2679 AVRO reader: fix cuda errors when decoding compressed streams
- PR #2692 Add concatenation for data-frame with different headers (empty and non-empty)
- PR #2651 Remove nvidia driver installation from ci/cpu/build.sh
- PR #2697 Ensure csv reader sets datetime column time units
- PR #2698 Return RangeIndex from contiguous slice of RangeIndex
- PR #2672 Fix null and integer handling in round
- PR #2704 Parquet Reader: Fix crash when loading string column with nulls
- PR #2725 Fix Jitify issue with running on Turing using CUDA version < 10
- PR #2731 Fix building of benchmarks
- PR #2738 Fix java to find new NVStrings locations
- PR #2736 Pin Jitify branch to v0.10 version
- PR #2742 IO Readers: Fix possible silent failures when creating `NvStrings` instance
- PR #2753 Fix java quantile API calls
- PR #2762 Fix validity processing for time in java
- PR #2796 Fix handling string slicing and other nvstrings delegated methods with dask
- PR #2769 Fix link to API docs in README.md
- PR #2772 Handle multiindex pandas Series #2772
- PR #2749 Fix apply_rows/apply_chunks pessimistic null mask to use in_cols null masks only
- PR #2752 CSV Reader: Fix exception when there's no rows to process
- PR #2716 Added Exception for `StringMethods` in string methods
- PR #2787 Fix Broadcasting `None` to `cudf-series`
- PR #2794 Fix async race in NVCategory::get_value and get_value_bounds
- PR #2795 Fix java build/cast error
- PR #2496 Fix improper merge of two dataframes when names differ
- PR #2824 Fix issue with incorrect result when Numeric Series replace is called several times
- PR #2751 Replace value with null
- PR #2765 Fix Java inequality comparisons for string category
- PR #2818 Fix java join API to use new C++ join API
- PR #2841 Fix nvstrings.slice and slice_from for range (0,0)
- PR #2837 Fix join benchmark
- PR #2809 Add hash_df and group_split dispatch functions for dask
- PR #2843 Parquet reader: fix skip_rows when not aligned with page or row_group boundaries
- PR #2851 Deleted existing dask-cudf/record.txt
- PR #2854 Fix column creation from ephemeral objects exposing __cuda_array_interface__
- PR #2860 Fix boolean indexing when the result is a single row
- PR #2859 Fix tail method issue for string columns
- PR #2852 Fixed `cumsum()` and `cumprod()` on boolean series.
- PR #2865 DaskIO: Fix `read_csv` and `read_orc` when input is list of files
- PR #2750 Fixed casting values to cudf::bool8 so non-zero values always cast to true
- PR #2873 Fixed dask_cudf read_partition bug by generating ParquetDatasetPiece
- PR #2850 Fixes dask_cudf.read_parquet on partitioned datasets
- PR #2896 Properly handle `axis` string keywords in `concat`
- PR #2926 Update rounding algorithm to avoid using fmod
- PR #2968 Fix Java dependency loading when using NVTX
- PR #2963 Fix ORC writer uncompressed block indexing
- PR #2928 CSV Reader: Fix using `byte_range` for large datasets
- PR #2983 Fix sm_70+ race condition in gpu_unsnap
- PR #2964 ORC Writer: Segfault when writing mixed numeric and string columns
- PR #3007 Java: Remove unit test that frees RMM invalid pointer
- PR #3009 Fix orc reader RLEv2 patch position regression from PR #2507
- PR #3002 Fix CUDA invalid configuration errors reported after loading an ORC file without data
- PR #3035 Update update-version.sh for new docs locations
- PR #3038 Fix uninitialized stream parameter in device_table deleter
- PR #3064 Fixes groupby performance issue
- PR #3061 Add rmmInitialize to nvstrings gtests
- PR #3058 Fix UDF doc markdown formatting
- PR #3059 Add nvstrings python build instructions to contributing.md


# cuDF 0.9.0 (21 Aug 2019)

## New Features

- PR #1993 Add CUDA-accelerated series aggregations: mean, var, std
- PR #2111 IO Readers: Support memory buffer, file-like object, and URL inputs
- PR #2012 Add `reindex()` to DataFrame and Series
- PR #2097 Add GPU-accelerated AVRO reader
- PR #2098 Support binary ops on DFs and Series with mismatched indices
- PR #2160 Merge `dask-cudf` codebase into `cudf` repo
- PR #2149 CSV Reader: Add `hex` dtype for explicit hexadecimal parsing
- PR #2156 Add `upper_bound()` and `lower_bound()` for libcudf tables and `searchsorted()` for cuDF Series
- PR #2158 CSV Reader: Support single, non-list/dict argument for `dtype`
- PR #2177 CSV Reader: Add `parse_dates` parameter for explicit date inference
- PR #1744 cudf::apply_boolean_mask and cudf::drop_nulls support for cudf::table inputs (multi-column)
- PR #2196 Add `DataFrame.dropna()`
- PR #2197 CSV Writer: add `chunksize` parameter for `to_csv`
- PR #2215 `type_dispatcher` benchmark
- PR #2179 Add Java quantiles
- PR #2157 Add __array_function__ to DataFrame and Series
- PR #2212 Java support for ORC reader
- PR #2224 Add DataFrame isna, isnull, notna functions
- PR #2236 Add Series.drop_duplicates
- PR #2105 Add hash-based join benchmark
- PR #2316 Add unique, nunique, and value_counts for datetime columns
- PR #2337 Add Java support for slicing a ColumnVector
- PR #2049 Add cudf::merge (sorted merge)
- PR #2368 Full cudf+dask Parquet Support
- PR #2380 New cudf::is_sorted checks whether cudf::table is sorted
- PR #2356 Java column vector standard deviation support
- PR #2221 MultiIndex full indexing - Support iloc and wildcards for loc
- PR #2429 Java support for getting length of strings in a ColumnVector
- PR #2415 Add `value_counts` for series of any type
- PR #2446 Add __array_function__ for index
- PR #2437 ORC reader: Add 'use_np_dtypes' option
- PR #2382 Add CategoricalAccessor add, remove, rename, and ordering methods
- PR #2464 Native implement `__cuda_array_interface__` for Series/Index/Column objects
- PR #2425 Rolling window now accepts array-based user-defined functions
- PR #2442 Add __setitem__
- PR #2449 Java support for getting byte count of strings in a ColumnVector
- PR #2492 Add groupby.size() method
- PR #2358 Add cudf::nans_to_nulls: convert floating point column into bitmask
- PR #2489 Add drop argument to set_index
- PR #2491 Add Java bindings for ORC reader 'use_np_dtypes' option
- PR #2213 Support s/ms/us/ns DatetimeColumn time unit resolutions
- PR #2536 Add _constructor properties to Series and DataFrame

## Improvements

- PR #2103 Move old `column` and `bitmask` files into `legacy/` directory
- PR #2109 added name to Python column classes
- PR #1947 Cleanup serialization code
- PR #2125 More aggregate in java API
- PR #2127 Add in java Scalar tests
- PR #2088 Refactor of Python groupby code
- PR #2130 Java serialization and deserialization of tables.
- PR #2131 Chunk rows logic added to csv_writer
- PR #2129 Add functions in the Java API to support nullable column filtering
- PR #2165 made changes to get_dummies api for it to be available in MethodCache
- PR #2171 Add CodeCov integration, fix doc version, make --skip-tests work when invoking with source
- PR #2184 handle remote orc files for dask-cudf
- PR #2186 Add `getitem` and `getattr` style access to Rolling objects
- PR #2168 Use cudf.Column for CategoricalColumn's categories instead of a tuple
- PR #2193 DOC: cudf::type_dispatcher documentation for specializing dispatched functors
- PR #2199 Better java support for appending strings
- PR #2176 Added column dtype support for datetime, int8, int16 to csv_writer
- PR #2209 Matching `get_dummies` & `select_dtypes` behavior to pandas
- PR #2217 Updated Java bindings to use the new groupby API
- PR #2214 DOC: Update doc instructions to build/install `cudf` and `dask-cudf`
- PR #2220 Update Java bindings for reduction rename
- PR #2232 Move CodeCov upload from build script to Jenkins
- PR #2225 refactor to use libcudf for gathering columns in dataframes
- PR #2293 Improve join performance (faster compute_join_output_size)
- PR #2300 Create separate dask codeowners for dask-cudf codebase
- PR #2304 gdf_group_by_without_aggregations returns gdf_column
- PR #2309 Java readers: remove redundant copy of result pointers
- PR #2307 Add `black` and `isort` to style checker script
- PR #2345 Restore removal of old groupby implementation
- PR #2342 Improve `astype()` to operate all ways
- PR #2329 using libcudf cudf::copy for column deep copy
- PR #2344 DOC: docs on code formatting for contributors
- PR #2376 Add inoperative axis= and win_type= arguments to Rolling()
- PR #2378 remove dask for (de-)serialization of cudf objects
- PR #2353 Bump Arrow and Dask versions
- PR #2377 Replace `standard_python_slice` with just `slice.indices()`
- PR #2373 cudf.DataFrame enchancements & Series.values support
- PR #2392 Remove dlpack submodule; make cuDF's Cython API externally accessible
- PR #2430 Updated Java bindings to use the new unary API
- PR #2406 Moved all existing `table` related files to a `legacy/` directory
- PR #2350 Performance related changes to get_dummies
- PR #2420 Remove `cudautils.astype` and replace with `typecast.apply_cast`
- PR #2456 Small improvement to typecast utility
- PR #2458 Fix handling of thirdparty packages in `isort` config
- PR #2459 IO Readers: Consolidate all readers to use `datasource` class
- PR #2475 Exposed type_dispatcher.hpp, nvcategory_util.hpp and wrapper_types.hpp in the include folder
- PR #2484 Enabled building libcudf as a static library
- PR #2453 Streamline CUDA_REL environment variable
- PR #2483 Bundle Boost filesystem dependency in the Java jar
- PR #2486 Java API hash functions
- PR #2481 Adds the ignore_null_keys option to the java api
- PR #2490 Java api: support multiple aggregates for the same column
- PR #2510 Java api: uses table based apply_boolean_mask
- PR #2432 Use pandas formatting for console, html, and latex output
- PR #2573 Bump numba version to 0.45.1
- PR #2606 Fix references to notebooks-contrib

## Bug Fixes

- PR #2086 Fixed quantile api behavior mismatch in series & dataframe
- PR #2128 Add offset param to host buffer readers in java API.
- PR #2145 Work around binops validity checks for java
- PR #2146 Work around unary_math validity checks for java
- PR #2151 Fixes bug in cudf::copy_range where null_count was invalid
- PR #2139 matching to pandas describe behavior & fixing nan values issue
- PR #2161 Implicitly convert unsigned to signed integer types in binops
- PR #2154 CSV Reader: Fix bools misdetected as strings dtype
- PR #2178 Fix bug in rolling bindings where a view of an ephemeral column was being taken
- PR #2180 Fix issue with isort reordering `importorskip` below imports depending on them
- PR #2187 fix to honor dtype when numpy arrays are passed to columnops.as_column
- PR #2190 Fix issue in astype conversion of string column to 'str'
- PR #2208 Fix issue with calling `head()` on one row dataframe
- PR #2229 Propagate exceptions from Cython cdef functions
- PR #2234 Fix issue with local build script not properly building
- PR #2223 Fix CUDA invalid configuration errors reported after loading small compressed ORC files
- PR #2162 Setting is_unique and is_monotonic-related attributes
- PR #2244 Fix ORC RLEv2 delta mode decoding with nonzero residual delta width
- PR #2297 Work around `var/std` unsupported only at debug build
- PR #2302 Fixed java serialization corner case
- PR #2355 Handle float16 in binary operations
- PR #2311 Fix copy behaviour for GenericIndex
- PR #2349 Fix issues with String filter in java API
- PR #2323 Fix groupby on categoricals
- PR #2328 Ensure order is preserved in CategoricalAccessor._set_categories
- PR #2202 Fix issue with unary ops mishandling empty input
- PR #2326 Fix for bug in DLPack when reading multiple columns
- PR #2324 Fix cudf Docker build
- PR #2325 Fix ORC RLEv2 patched base mode decoding with nonzero patch width
- PR #2235 Fix get_dummies to be compatible with dask
- PR #2332 Zero initialize gdf_dtype_extra_info
- PR #2355 Handle float16 in binary operations
- PR #2360 Fix missing dtype handling in cudf.Series & columnops.as_column
- PR #2364 Fix quantile api and other trivial issues around it
- PR #2361 Fixed issue with `codes` of CategoricalIndex
- PR #2357 Fixed inconsistent type of index created with from_pandas vs direct construction
- PR #2389 Fixed Rolling __getattr__ and __getitem__ for offset based windows
- PR #2402 Fixed bug in valid mask computation in cudf::copy_if (apply_boolean_mask)
- PR #2401 Fix to a scalar datetime(of type Days) issue
- PR #2386 Correctly allocate output valids in groupby
- PR #2411 Fixed failures on binary op on single element string column
- PR #2422 Fix Pandas logical binary operation incompatibilites
- PR #2447 Fix CodeCov posting build statuses temporarily
- PR #2450 Fix erroneous null handling in `cudf.DataFrame`'s `apply_rows`
- PR #2470 Fix issues with empty strings and string categories (Java)
- PR #2471 Fix String Column Validity.
- PR #2481 Fix java validity buffer serialization
- PR #2485 Updated bytes calculation to use size_t to avoid overflow in column concat
- PR #2461 Fix groupby multiple aggregations same column
- PR #2514 Fix cudf::drop_nulls threshold handling in Cython
- PR #2516 Fix utilities include paths and meta.yaml header paths
- PR #2517 Fix device memory leak in to_dlpack tensor deleter
- PR #2431 Fix local build generated file ownerships
- PR #2511 Added import of orc, refactored exception handlers to not squash fatal exceptions
- PR #2527 Fix index and column input handling in dask_cudf read_parquet
- PR #2466 Fix `dataframe.query` returning null rows erroneously
- PR #2548 Orc reader: fix non-deterministic data decoding at chunk boundaries
- PR #2557 fix cudautils import in string.py
- PR #2521 Fix casting datetimes from/to the same resolution
- PR #2545 Fix MultiIndexes with datetime levels
- PR #2560 Remove duplicate `dlpack` definition in conda recipe
- PR #2567 Fix ColumnVector.fromScalar issues while dealing with null scalars
- PR #2565 Orc reader: fix incorrect data decoding of int64 data types
- PR #2577 Fix search benchmark compilation error by adding necessary header
- PR #2604 Fix a bug in copying.pyx:_normalize_types that upcasted int32 to int64


# cuDF 0.8.0 (27 June 2019)

## New Features

- PR #1524 Add GPU-accelerated JSON Lines parser with limited feature set
- PR #1569 Add support for Json objects to the JSON Lines reader
- PR #1622 Add Series.loc
- PR #1654 Add cudf::apply_boolean_mask: faster replacement for gdf_apply_stencil
- PR #1487 cython gather/scatter
- PR #1310 Implemented the slice/split functionality.
- PR #1630 Add Python layer to the GPU-accelerated JSON reader
- PR #1745 Add rounding of numeric columns via Numba
- PR #1772 JSON reader: add support for BytesIO and StringIO input
- PR #1527 Support GDF_BOOL8 in readers and writers
- PR #1819 Logical operators (AND, OR, NOT) for libcudf and cuDF
- PR #1813 ORC Reader: Add support for stripe selection
- PR #1828 JSON Reader: add suport for bool8 columns
- PR #1833 Add column iterator with/without nulls
- PR #1665 Add the point-in-polygon GIS function
- PR #1863 Series and Dataframe methods for all and any
- PR #1908 cudf::copy_range and cudf::fill for copying/assigning an index or range to a constant
- PR #1921 Add additional formats for typecasting to/from strings
- PR #1807 Add Series.dropna()
- PR #1987 Allow user defined functions in the form of ptx code to be passed to binops
- PR #1948 Add operator functions like `Series.add()` to DataFrame and Series
- PR #1954 Add skip test argument to GPU build script
- PR #2018 Add bindings for new groupby C++ API
- PR #1984 Add rolling window operations Series.rolling() and DataFrame.rolling()
- PR #1542 Python method and bindings for to_csv
- PR #1995 Add Java API
- PR #1998 Add google benchmark to cudf
- PR #1845 Add cudf::drop_duplicates, DataFrame.drop_duplicates
- PR #1652 Added `Series.where()` feature
- PR #2074 Java Aggregates, logical ops, and better RMM support
- PR #2140 Add a `cudf::transform` function
- PR #2068 Concatenation of different typed columns

## Improvements

- PR #1538 Replacing LesserRTTI with inequality_comparator
- PR #1703 C++: Added non-aggregating `insert` to `concurrent_unordered_map` with specializations to store pairs with a single atomicCAS when possible.
- PR #1422 C++: Added a RAII wrapper for CUDA streams
- PR #1701 Added `unique` method for stringColumns
- PR #1713 Add documentation for Dask-XGBoost
- PR #1666 CSV Reader: Improve performance for files with large number of columns
- PR #1725 Enable the ability to use a single column groupby as its own index
- PR #1759 Add an example showing simultaneous rolling averages to `apply_grouped` documentation
- PR #1746 C++: Remove unused code: `windowed_ops.cu`, `sorting.cu`, `hash_ops.cu`
- PR #1748 C++: Add `bool` nullability flag to `device_table` row operators
- PR #1764 Improve Numerical column: `mean_var` and `mean`
- PR #1767 Speed up Python unit tests
- PR #1770 Added build.sh script, updated CI scripts and documentation
- PR #1739 ORC Reader: Add more pytest coverage
- PR #1696 Added null support in `Series.replace()`.
- PR #1390 Added some basic utility functions for `gdf_column`'s
- PR #1791 Added general column comparison code for testing
- PR #1795 Add printing of git submodule info to `print_env.sh`
- PR #1796 Removing old sort based group by code and gdf_filter
- PR #1811 Added funtions for copying/allocating `cudf::table`s
- PR #1838 Improve columnops.column_empty so that it returns typed columns instead of a generic Column
- PR #1890 Add utils.get_dummies- a pandas-like wrapper around one_hot-encoding
- PR #1823 CSV Reader: default the column type to string for empty dataframes
- PR #1827 Create bindings for scalar-vector binops, and update one_hot_encoding to use them
- PR #1817 Operators now support different sized dataframes as long as they don't share different sized columns
- PR #1855 Transition replace_nulls to new C++ API and update corresponding Cython/Python code
- PR #1858 Add `std::initializer_list` constructor to `column_wrapper`
- PR #1846 C++ type-erased gdf_equal_columns test util; fix gdf_equal_columns logic error
- PR #1390 Added some basic utility functions for `gdf_column`s
- PR #1391 Tidy up bit-resolution-operation and bitmask class code
- PR #1882 Add iloc functionality to MultiIndex dataframes
- PR #1884 Rolling windows: general enhancements and better coverage for unit tests
- PR #1886 support GDF_STRING_CATEGORY columns in apply_boolean_mask, drop_nulls and other libcudf functions
- PR #1896 Improve performance of groupby with levels specified in dask-cudf
- PR #1915 Improve iloc performance for non-contiguous row selection
- PR #1859 Convert read_json into a C++ API
- PR #1919 Rename libcudf namespace gdf to namespace cudf
- PR #1850 Support left_on and right_on for DataFrame merge operator
- PR #1930 Specialize constructor for `cudf::bool8` to cast argument to `bool`
- PR #1938 Add default constructor for `column_wrapper`
- PR #1930 Specialize constructor for `cudf::bool8` to cast argument to `bool`
- PR #1952 consolidate libcudf public API headers in include/cudf
- PR #1949 Improved selection with boolmask using libcudf `apply_boolean_mask`
- PR #1956 Add support for nulls in `query()`
- PR #1973 Update `std::tuple` to `std::pair` in top-most libcudf APIs and C++ transition guide
- PR #1981 Convert read_csv into a C++ API
- PR #1868 ORC Reader: Support row index for speed up on small/medium datasets
- PR #1964 Added support for list-like types in Series.str.cat
- PR #2005 Use HTML5 details tag in bug report issue template
- PR #2003 Removed few redundant unit-tests from test_string.py::test_string_cat
- PR #1944 Groupby design improvements
- PR #2017 Convert `read_orc()` into a C++ API
- PR #2011 Convert `read_parquet()` into a C++ API
- PR #1756 Add documentation "10 Minutes to cuDF and dask_cuDF"
- PR #2034 Adding support for string columns concatenation using "add" binary operator
- PR #2042 Replace old "10 Minutes" guide with new guide for docs build process
- PR #2036 Make library of common test utils to speed up tests compilation
- PR #2022 Facilitating get_dummies to be a high level api too
- PR #2050 Namespace IO readers and add back free-form `read_xxx` functions
- PR #2104 Add a functional ``sort=`` keyword argument to groupby
- PR #2108 Add `find_and_replace` for StringColumn for replacing single values
- PR #1803 cuDF/CuPy interoperability documentation

## Bug Fixes

- PR #1465 Fix for test_orc.py and test_sparse_df.py test failures
- PR #1583 Fix underlying issue in `as_index()` that was causing `Series.quantile()` to fail
- PR #1680 Add errors= keyword to drop() to fix cudf-dask bug
- PR #1651 Fix `query` function on empty dataframe
- PR #1616 Fix CategoricalColumn to access categories by index instead of iteration
- PR #1660 Fix bug in `loc` when indexing with a column name (a string)
- PR #1683 ORC reader: fix timestamp conversion to UTC
- PR #1613 Improve CategoricalColumn.fillna(-1) performance
- PR #1642 Fix failure of CSV_TEST gdf_csv_test.SkiprowsNrows on multiuser systems
- PR #1709 Fix handling of `datetime64[ms]` in `dataframe.select_dtypes`
- PR #1704 CSV Reader: Add support for the plus sign in number fields
- PR #1687 CSV reader: return an empty dataframe for zero size input
- PR #1757 Concatenating columns with null columns
- PR #1755 Add col_level keyword argument to melt
- PR #1758 Fix df.set_index() when setting index from an empty column
- PR #1749 ORC reader: fix long strings of NULL values resulting in incorrect data
- PR #1742 Parquet Reader: Fix index column name to match PANDAS compat
- PR #1782 Update libcudf doc version
- PR #1783 Update conda dependencies
- PR #1786 Maintain the original series name in series.unique output
- PR #1760 CSV Reader: fix segfault when dtype list only includes columns from usecols list
- PR #1831 build.sh: Assuming python is in PATH instead of using PYTHON env var
- PR #1839 Raise an error instead of segfaulting when transposing a DataFrame with StringColumns
- PR #1840 Retain index correctly during merge left_on right_on
- PR #1825 cuDF: Multiaggregation Groupby Failures
- PR #1789 CSV Reader: Fix missing support for specifying `int8` and `int16` dtypes
- PR #1857 Cython Bindings: Handle `bool` columns while calling `column_view_from_NDArrays`
- PR #1849 Allow DataFrame support methods to pass arguments to the methods
- PR #1847 Fixed #1375 by moving the nvstring check into the wrapper function
- PR #1864 Fixing cudf reduction for POWER platform
- PR #1869 Parquet reader: fix Dask timestamps not matching with Pandas (convert to milliseconds)
- PR #1876 add dtype=bool for `any`, `all` to treat integer column correctly
- PR #1875 CSV reader: take NaN values into account in dtype detection
- PR #1873 Add column dtype checking for the all/any methods
- PR #1902 Bug with string iteration in _apply_basic_agg
- PR #1887 Fix for initialization issue in pq_read_arg,orc_read_arg
- PR #1867 JSON reader: add support for null/empty fields, including the 'null' literal
- PR #1891 Fix bug #1750 in string column comparison
- PR #1909 Support of `to_pandas()` of boolean series with null values
- PR #1923 Use prefix removal when two aggs are called on a SeriesGroupBy
- PR #1914 Zero initialize gdf_column local variables
- PR #1959 Add support for comparing boolean Series to scalar
- PR #1966 Ignore index fix in series append
- PR #1967 Compute index __sizeof__ only once for DataFrame __sizeof__
- PR #1977 Support CUDA installation in default system directories
- PR #1982 Fixes incorrect index name after join operation
- PR #1985 Implement `GDF_PYMOD`, a special modulo that follows python's sign rules
- PR #1991 Parquet reader: fix decoding of NULLs
- PR #1990 Fixes a rendering bug in the `apply_grouped` documentation
- PR #1978 Fix for values being filled in an empty dataframe
- PR #2001 Correctly create MultiColumn from Pandas MultiColumn
- PR #2006 Handle empty dataframe groupby construction for dask
- PR #1965 Parquet Reader: Fix duplicate index column when it's already in `use_cols`
- PR #2033 Add pip to conda environment files to fix warning
- PR #2028 CSV Reader: Fix reading of uncompressed files without a recognized file extension
- PR #2073 Fix an issue when gathering columns with NVCategory and nulls
- PR #2053 cudf::apply_boolean_mask return empty column for empty boolean mask
- PR #2066 exclude `IteratorTest.mean_var_output` test from debug build
- PR #2069 Fix JNI code to use read_csv and read_parquet APIs
- PR #2071 Fix bug with unfound transitive dependencies for GTests in Ubuntu 18.04
- PR #2089 Configure Sphinx to render params correctly
- PR #2091 Fix another bug with unfound transitive dependencies for `cudftestutils` in Ubuntu 18.04
- PR #2115 Just apply `--disable-new-dtags` instead of trying to define all the transitive dependencies
- PR #2106 Fix errors in JitCache tests caused by sharing of device memory between processes
- PR #2120 Fix errors in JitCache tests caused by running multiple threads on the same data
- PR #2102 Fix memory leak in groupby
- PR #2113 fixed typo in to_csv code example


# cudf 0.7.2 (16 May 2019)

## New Features

- PR #1735 Added overload for atomicAdd on int64. Streamlined implementation of custom atomic overloads.
- PR #1741 Add MultiIndex concatenation

## Bug Fixes

- PR #1718 Fix issue with SeriesGroupBy MultiIndex in dask-cudf
- PR #1734 Python: fix performance regression for groupby count() aggregations
- PR #1768 Cython: fix handling read only schema buffers in gpuarrow reader


# cudf 0.7.1 (11 May 2019)

## New Features

- PR #1702 Lazy load MultiIndex to return groupby performance to near optimal.

## Bug Fixes

- PR #1708 Fix handling of `datetime64[ms]` in `dataframe.select_dtypes`


# cuDF 0.7.0 (10 May 2019)

## New Features

- PR #982 Implement gdf_group_by_without_aggregations and gdf_unique_indices functions
- PR #1142 Add `GDF_BOOL` column type
- PR #1194 Implement overloads for CUDA atomic operations
- PR #1292 Implemented Bitwise binary ops AND, OR, XOR (&, |, ^)
- PR #1235 Add GPU-accelerated Parquet Reader
- PR #1335 Added local_dict arg in `DataFrame.query()`.
- PR #1282 Add Series and DataFrame.describe()
- PR #1356 Rolling windows
- PR #1381 Add DataFrame._get_numeric_data
- PR #1388 Add CODEOWNERS file to auto-request reviews based on where changes are made
- PR #1396 Add DataFrame.drop method
- PR #1413 Add DataFrame.melt method
- PR #1412 Add DataFrame.pop()
- PR #1419 Initial CSV writer function
- PR #1441 Add Series level cumulative ops (cumsum, cummin, cummax, cumprod)
- PR #1420 Add script to build and test on a local gpuCI image
- PR #1440 Add DatetimeColumn.min(), DatetimeColumn.max()
- PR #1455 Add Series.Shift via Numba kernel
- PR #1441 Add Series level cumulative ops (cumsum, cummin, cummax, cumprod)
- PR #1461 Add Python coverage test to gpu build
- PR #1445 Parquet Reader: Add selective reading of rows and row group
- PR #1532 Parquet Reader: Add support for INT96 timestamps
- PR #1516 Add Series and DataFrame.ndim
- PR #1556 Add libcudf C++ transition guide
- PR #1466 Add GPU-accelerated ORC Reader
- PR #1565 Add build script for nightly doc builds
- PR #1508 Add Series isna, isnull, and notna
- PR #1456 Add Series.diff() via Numba kernel
- PR #1588 Add Index `astype` typecasting
- PR #1301 MultiIndex support
- PR #1599 Level keyword supported in groupby
- PR #929 Add support operations to dataframe
- PR #1609 Groupby accept list of Series
- PR #1658 Support `group_keys=True` keyword in groupby method

## Improvements

- PR #1531 Refactor closures as private functions in gpuarrow
- PR #1404 Parquet reader page data decoding speedup
- PR #1076 Use `type_dispatcher` in join, quantiles, filter, segmented sort, radix sort and hash_groupby
- PR #1202 Simplify README.md
- PR #1149 CSV Reader: Change convertStrToValue() functions to `__device__` only
- PR #1238 Improve performance of the CUDA trie used in the CSV reader
- PR #1245 Use file cache for JIT kernels
- PR #1278 Update CONTRIBUTING for new conda environment yml naming conventions
- PR #1163 Refactored UnaryOps. Reduced API to two functions: `gdf_unary_math` and `gdf_cast`. Added `abs`, `-`, and `~` ops. Changed bindings to Cython
- PR #1284 Update docs version
- PR #1287 add exclude argument to cudf.select_dtype function
- PR #1286 Refactor some of the CSV Reader kernels into generic utility functions
- PR #1291 fillna in `Series.to_gpu_array()` and `Series.to_array()` can accept the scalar too now.
- PR #1005 generic `reduction` and `scan` support
- PR #1349 Replace modernGPU sort join with thrust.
- PR #1363 Add a dataframe.mean(...) that raises NotImplementedError to satisfy `dask.dataframe.utils.is_dataframe_like`
- PR #1319 CSV Reader: Use column wrapper for gdf_column output alloc/dealloc
- PR #1376 Change series quantile default to linear
- PR #1399 Replace CFFI bindings for NVTX functions with Cython bindings
- PR #1389 Refactored `set_null_count()`
- PR #1386 Added macros `GDF_TRY()`, `CUDF_TRY()` and `ASSERT_CUDF_SUCCEEDED()`
- PR #1435 Rework CMake and conda recipes to depend on installed libraries
- PR #1391 Tidy up bit-resolution-operation and bitmask class code
- PR #1439 Add cmake variable to enable compiling CUDA code with -lineinfo
- PR #1462 Add ability to read parquet files from arrow::io::RandomAccessFile
- PR #1453 Convert CSV Reader CFFI to Cython
- PR #1479 Convert Parquet Reader CFFI to Cython
- PR #1397 Add a utility function for producing an overflow-safe kernel launch grid configuration
- PR #1382 Add GPU parsing of nested brackets to cuIO parsing utilities
- PR #1481 Add cudf::table constructor to allocate a set of `gdf_column`s
- PR #1484 Convert GroupBy CFFI to Cython
- PR #1463 Allow and default melt keyword argument var_name to be None
- PR #1486 Parquet Reader: Use device_buffer rather than device_ptr
- PR #1525 Add cudatoolkit conda dependency
- PR #1520 Renamed `src/dataframe` to `src/table` and moved `table.hpp`. Made `types.hpp` to be type declarations only.
- PR #1492 Convert transpose CFFI to Cython
- PR #1495 Convert binary and unary ops CFFI to Cython
- PR #1503 Convert sorting and hashing ops CFFI to Cython
- PR #1522 Use latest release version in update-version CI script
- PR #1533 Remove stale join CFFI, fix memory leaks in join Cython
- PR #1521 Added `row_bitmask` to compute bitmask for rows of a table. Merged `valids_ops.cu` and `bitmask_ops.cu`
- PR #1553 Overload `hash_row` to avoid using intial hash values. Updated `gdf_hash` to select between overloads
- PR #1585 Updated `cudf::table` to maintain own copy of wrapped `gdf_column*`s
- PR #1559 Add `except +` to all Cython function definitions to catch C++ exceptions properly
- PR #1617 `has_nulls` and `column_dtypes` for `cudf::table`
- PR #1590 Remove CFFI from the build / install process entirely
- PR #1536 Convert gpuarrow CFFI to Cython
- PR #1655 Add `Column._pointer` as a way to access underlying `gdf_column*` of a `Column`
- PR #1655 Update readme conda install instructions for cudf version 0.6 and 0.7


## Bug Fixes

- PR #1233 Fix dtypes issue while adding the column to `str` dataframe.
- PR #1254 CSV Reader: fix data type detection for floating-point numbers in scientific notation
- PR #1289 Fix looping over each value instead of each category in concatenation
- PR #1293 Fix Inaccurate error message in join.pyx
- PR #1308 Add atomicCAS overload for `int8_t`, `int16_t`
- PR #1317 Fix catch polymorphic exception by reference in ipc.cu
- PR #1325 Fix dtype of null bitmasks to int8
- PR #1326 Update build documentation to use -DCMAKE_CXX11_ABI=ON
- PR #1334 Add "na_position" argument to CategoricalColumn sort_by_values
- PR #1321 Fix out of bounds warning when checking Bzip2 header
- PR #1359 Add atomicAnd/Or/Xor for integers
- PR #1354 Fix `fillna()` behaviour when replacing values with different dtypes
- PR #1347 Fixed core dump issue while passing dict_dtypes without column names in `cudf.read_csv()`
- PR #1379 Fixed build failure caused due to error: 'col_dtype' may be used uninitialized
- PR #1392 Update cudf Dockerfile and package_versions.sh
- PR #1385 Added INT8 type to `_schema_to_dtype` for use in GpuArrowReader
- PR #1393 Fixed a bug in `gdf_count_nonzero_mask()` for the case of 0 bits to count
- PR #1395 Update CONTRIBUTING to use the environment variable CUDF_HOME
- PR #1416 Fix bug at gdf_quantile_exact and gdf_quantile_appox
- PR #1421 Fix remove creation of series multiple times during `add_column()`
- PR #1405 CSV Reader: Fix memory leaks on read_csv() failure
- PR #1328 Fix CategoricalColumn to_arrow() null mask
- PR #1433 Fix NVStrings/categories includes
- PR #1432 Update NVStrings to 0.7.* to coincide with 0.7 development
- PR #1483 Modify CSV reader to avoid cropping blank quoted characters in non-string fields
- PR #1446 Merge 1275 hotfix from master into branch-0.7
- PR #1447 Fix legacy groupby apply docstring
- PR #1451 Fix hash join estimated result size is not correct
- PR #1454 Fix local build script improperly change directory permissions
- PR #1490 Require Dask 1.1.0+ for `is_dataframe_like` test or skip otherwise.
- PR #1491 Use more specific directories & groups in CODEOWNERS
- PR #1497 Fix Thrust issue on CentOS caused by missing default constructor of host_vector elements
- PR #1498 Add missing include guard to device_atomics.cuh and separated DEVICE_ATOMICS_TEST
- PR #1506 Fix csv-write call to updated NVStrings method
- PR #1510 Added nvstrings `fillna()` function
- PR #1507 Parquet Reader: Default string data to GDF_STRING
- PR #1535 Fix doc issue to ensure correct labelling of cudf.series
- PR #1537 Fix `undefined reference` link error in HashPartitionTest
- PR #1548 Fix ci/local/build.sh README from using an incorrect image example
- PR #1551 CSV Reader: Fix integer column name indexing
- PR #1586 Fix broken `scalar_wrapper::operator==`
- PR #1591 ORC/Parquet Reader: Fix missing import for FileNotFoundError exception
- PR #1573 Parquet Reader: Fix crash due to clash with ORC reader datasource
- PR #1607 Revert change of `column.to_dense_buffer` always return by copy for performance concerns
- PR #1618 ORC reader: fix assert & data output when nrows/skiprows isn't aligned to stripe boundaries
- PR #1631 Fix failure of TYPES_TEST on some gcc-7 based systems.
- PR #1641 CSV Reader: Fix skip_blank_lines behavior with Windows line terminators (\r\n)
- PR #1648 ORC reader: fix non-deterministic output when skiprows is non-zero
- PR #1676 Fix groupby `as_index` behaviour with `MultiIndex`
- PR #1659 Fix bug caused by empty groupbys and multiindex slicing throwing exceptions
- PR #1656 Correct Groupby failure in dask when un-aggregable columns are left in dataframe.
- PR #1689 Fix groupby performance regression
- PR #1694 Add Cython as a runtime dependency since it's required in `setup.py`


# cuDF 0.6.1 (25 Mar 2019)

## Bug Fixes

- PR #1275 Fix CentOS exception in DataFrame.hash_partition from using value "returned" by a void function


# cuDF 0.6.0 (22 Mar 2019)

## New Features

- PR #760 Raise `FileNotFoundError` instead of `GDF_FILE_ERROR` in `read_csv` if the file does not exist
- PR #539 Add Python bindings for replace function
- PR #823 Add Doxygen configuration to enable building HTML documentation for libcudf C/C++ API
- PR #807 CSV Reader: Add byte_range parameter to specify the range in the input file to be read
- PR #857 Add Tail method for Series/DataFrame and update Head method to use iloc
- PR #858 Add series feature hashing support
- PR #871 CSV Reader: Add support for NA values, including user specified strings
- PR #893 Adds PyArrow based parquet readers / writers to Python, fix category dtype handling, fix arrow ingest buffer size issues
- PR #867 CSV Reader: Add support for ignoring blank lines and comment lines
- PR #887 Add Series digitize method
- PR #895 Add Series groupby
- PR #898 Add DataFrame.groupby(level=0) support
- PR #920 Add feather, JSON, HDF5 readers / writers from PyArrow / Pandas
- PR #888 CSV Reader: Add prefix parameter for column names, used when parsing without a header
- PR #913 Add DLPack support: convert between cuDF DataFrame and DLTensor
- PR #939 Add ORC reader from PyArrow
- PR #918 Add Series.groupby(level=0) support
- PR #906 Add binary and comparison ops to DataFrame
- PR #958 Support unary and binary ops on indexes
- PR #964 Add `rename` method to `DataFrame`, `Series`, and `Index`
- PR #985 Add `Series.to_frame` method
- PR #985 Add `drop=` keyword to reset_index method
- PR #994 Remove references to pygdf
- PR #990 Add external series groupby support
- PR #988 Add top-level merge function to cuDF
- PR #992 Add comparison binaryops to DateTime columns
- PR #996 Replace relative path imports with absolute paths in tests
- PR #995 CSV Reader: Add index_col parameter to specify the column name or index to be used as row labels
- PR #1004 Add `from_gpu_matrix` method to DataFrame
- PR #997 Add property index setter
- PR #1007 Replace relative path imports with absolute paths in cudf
- PR #1013 select columns with df.columns
- PR #1016 Rename Series.unique_count() to nunique() to match pandas API
- PR #947 Prefixsum to handle nulls and float types
- PR #1029 Remove rest of relative path imports
- PR #1021 Add filtered selection with assignment for Dataframes
- PR #872 Adding NVCategory support to cudf apis
- PR #1052 Add left/right_index and left/right_on keywords to merge
- PR #1091 Add `indicator=` and `suffixes=` keywords to merge
- PR #1107 Add unsupported keywords to Series.fillna
- PR #1032 Add string support to cuDF python
- PR #1136 Removed `gdf_concat`
- PR #1153 Added function for getting the padded allocation size for valid bitmask
- PR #1148 Add cudf.sqrt for dataframes and Series
- PR #1159 Add Python bindings for libcudf dlpack functions
- PR #1155 Add __array_ufunc__ for DataFrame and Series for sqrt
- PR #1168 to_frame for series accepts a name argument


## Improvements

- PR #1218 Add dask-cudf page to API docs
- PR #892 Add support for heterogeneous types in binary ops with JIT
- PR #730 Improve performance of `gdf_table` constructor
- PR #561 Add Doxygen style comments to Join CUDA functions
- PR #813 unified libcudf API functions by replacing gpu_ with gdf_
- PR #822 Add support for `__cuda_array_interface__` for ingest
- PR #756 Consolidate common helper functions from unordered map and multimap
- PR #753 Improve performance of groupby sum and average, especially for cases with few groups.
- PR #836 Add ingest support for arrow chunked arrays in Column, Series, DataFrame creation
- PR #763 Format doxygen comments for csv_read_arg struct
- PR #532 CSV Reader: Use type dispatcher instead of switch block
- PR #694 Unit test utilities improvements
- PR #878 Add better indexing to Groupby
- PR #554 Add `empty` method and `is_monotonic` attribute to `Index`
- PR #1040 Fixed up Doxygen comment tags
- PR #909 CSV Reader: Avoid host->device->host copy for header row data
- PR #916 Improved unit testing and error checking for `gdf_column_concat`
- PR #941 Replace `numpy` call in `Series.hash_encode` with `numba`
- PR #942 Added increment/decrement operators for wrapper types
- PR #943 Updated `count_nonzero_mask` to return `num_rows` when the mask is null
- PR #952 Added trait to map C++ type to `gdf_dtype`
- PR #966 Updated RMM submodule.
- PR #998 Add IO reader/writer modules to API docs, fix for missing cudf.Series docs
- PR #1017 concatenate along columns for Series and DataFrames
- PR #1002 Support indexing a dataframe with another boolean dataframe
- PR #1018 Better concatenation for Series and Dataframes
- PR #1036 Use Numpydoc style docstrings
- PR #1047 Adding gdf_dtype_extra_info to gdf_column_view_augmented
- PR #1054 Added default ctor to SerialTrieNode to overcome Thrust issue in CentOS7 + CUDA10
- PR #1024 CSV Reader: Add support for hexadecimal integers in integral-type columns
- PR #1033 Update `fillna()` to use libcudf function `gdf_replace_nulls`
- PR #1066 Added inplace assignment for columns and select_dtypes for dataframes
- PR #1026 CSV Reader: Change the meaning and type of the quoting parameter to match Pandas
- PR #1100 Adds `CUDF_EXPECTS` error-checking macro
- PR #1092 Fix select_dtype docstring
- PR #1111 Added cudf::table
- PR #1108 Sorting for datetime columns
- PR #1120 Return a `Series` (not a `Column`) from `Series.cat.set_categories()`
- PR #1128 CSV Reader: The last data row does not need to be line terminated
- PR #1183 Bump Arrow version to 0.12.1
- PR #1208 Default to CXX11_ABI=ON
- PR #1252 Fix NVStrings dependencies for cuda 9.2 and 10.0
- PR #2037 Optimize the existing `gather` and `scatter` routines in `libcudf`

## Bug Fixes

- PR #821 Fix flake8 issues revealed by flake8 update
- PR #808 Resolved renamed `d_columns_valids` variable name
- PR #820 CSV Reader: fix the issue where reader adds additional rows when file uses \r\n as a line terminator
- PR #780 CSV Reader: Fix scientific notation parsing and null values for empty quotes
- PR #815 CSV Reader: Fix data parsing when tabs are present in the input CSV file
- PR #850 Fix bug where left joins where the left df has 0 rows causes a crash
- PR #861 Fix memory leak by preserving the boolean mask index
- PR #875 Handle unnamed indexes in to/from arrow functions
- PR #877 Fix ingest of 1 row arrow tables in from arrow function
- PR #876 Added missing `<type_traits>` include
- PR #889 Deleted test_rmm.py which has now moved to RMM repo
- PR #866 Merge v0.5.1 numpy ABI hotfix into 0.6
- PR #917 value_counts return int type on empty columns
- PR #611 Renamed `gdf_reduce_optimal_output_size()` -> `gdf_reduction_get_intermediate_output_size()`
- PR #923 fix index for negative slicing for cudf dataframe and series
- PR #927 CSV Reader: Fix category GDF_CATEGORY hashes not being computed properly
- PR #921 CSV Reader: Fix parsing errors with delim_whitespace, quotations in the header row, unnamed columns
- PR #933 Fix handling objects of all nulls in series creation
- PR #940 CSV Reader: Fix an issue where the last data row is missing when using byte_range
- PR #945 CSV Reader: Fix incorrect datetime64 when milliseconds or space separator are used
- PR #959 Groupby: Problem with column name lookup
- PR #950 Converting dataframe/recarry with non-contiguous arrays
- PR #963 CSV Reader: Fix another issue with missing data rows when using byte_range
- PR #999 Fix 0 sized kernel launches and empty sort_index exception
- PR #993 Fix dtype in selecting 0 rows from objects
- PR #1009 Fix performance regression in `to_pandas` method on DataFrame
- PR #1008 Remove custom dask communication approach
- PR #1001 CSV Reader: Fix a memory access error when reading a large (>2GB) file with date columns
- PR #1019 Binary Ops: Fix error when one input column has null mask but other doesn't
- PR #1014 CSV Reader: Fix false positives in bool value detection
- PR #1034 CSV Reader: Fix parsing floating point precision and leading zero exponents
- PR #1044 CSV Reader: Fix a segfault when byte range aligns with a page
- PR #1058 Added support for `DataFrame.loc[scalar]`
- PR #1060 Fix column creation with all valid nan values
- PR #1073 CSV Reader: Fix an issue where a column name includes the return character
- PR #1090 Updating Doxygen Comments
- PR #1080 Fix dtypes returned from loc / iloc because of lists
- PR #1102 CSV Reader: Minor fixes and memory usage improvements
- PR #1174: Fix release script typo
- PR #1137 Add prebuild script for CI
- PR #1118 Enhanced the `DataFrame.from_records()` feature
- PR #1129 Fix join performance with index parameter from using numpy array
- PR #1145 Issue with .agg call on multi-column dataframes
- PR #908 Some testing code cleanup
- PR #1167 Fix issue with null_count not being set after inplace fillna()
- PR #1184 Fix iloc performance regression
- PR #1185 Support left_on/right_on and also on=str in merge
- PR #1200 Fix allocating bitmasks with numba instead of rmm in allocate_mask function
- PR #1213 Fix bug with csv reader requesting subset of columns using wrong datatype
- PR #1223 gpuCI: Fix label on rapidsai channel on gpu build scripts
- PR #1242 Add explicit Thrust exec policy to fix NVCATEGORY_TEST segfault on some platforms
- PR #1246 Fix categorical tests that failed due to bad implicit type conversion
- PR #1255 Fix overwriting conda package main label uploads
- PR #1259 Add dlpack includes to pip build


# cuDF 0.5.1 (05 Feb 2019)

## Bug Fixes

- PR #842 Avoid using numpy via cimport to prevent ABI issues in Cython compilation


# cuDF 0.5.0 (28 Jan 2019)

## New Features

- PR #722 Add bzip2 decompression support to `read_csv()`
- PR #693 add ZLIB-based GZIP/ZIP support to `read_csv_strings()`
- PR #411 added null support to gdf_order_by (new API) and cudf_table::sort
- PR #525 Added GitHub Issue templates for bugs, documentation, new features, and questions
- PR #501 CSV Reader: Add support for user-specified decimal point and thousands separator to read_csv_strings()
- PR #455 CSV Reader: Add support for user-specified decimal point and thousands separator to read_csv()
- PR #439 add `DataFrame.drop` method similar to pandas
- PR #356 add `DataFrame.transpose` method and `DataFrame.T` property similar to pandas
- PR #505 CSV Reader: Add support for user-specified boolean values
- PR #350 Implemented Series replace function
- PR #490 Added print_env.sh script to gather relevant environment details when reporting cuDF issues
- PR #474 add ZLIB-based GZIP/ZIP support to `read_csv()`
- PR #547 Added melt similar to `pandas.melt()`
- PR #491 Add CI test script to check for updates to CHANGELOG.md in PRs
- PR #550 Add CI test script to check for style issues in PRs
- PR #558 Add CI scripts for cpu-based conda and gpu-based test builds
- PR #524 Add Boolean Indexing
- PR #564 Update python `sort_values` method to use updated libcudf `gdf_order_by` API
- PR #509 CSV Reader: Input CSV file can now be passed in as a text or a binary buffer
- PR #607 Add `__iter__` and iteritems to DataFrame class
- PR #643 added a new api gdf_replace_nulls that allows a user to replace nulls in a column

## Improvements

- PR #426 Removed sort-based groupby and refactored existing groupby APIs. Also improves C++/CUDA compile time.
- PR #461 Add `CUDF_HOME` variable in README.md to replace relative pathing.
- PR #472 RMM: Created centralized rmm::device_vector alias and rmm::exec_policy
- PR #500 Improved the concurrent hash map class to support partitioned (multi-pass) hash table building.
- PR #454 Improve CSV reader docs and examples
- PR #465 Added templated C++ API for RMM to avoid explicit cast to `void**`
- PR #513 `.gitignore` tweaks
- PR #521 Add `assert_eq` function for testing
- PR #502 Simplify Dockerfile for local dev, eliminate old conda/pip envs
- PR #549 Adds `-rdynamic` compiler flag to nvcc for Debug builds
- PR #472 RMM: Created centralized rmm::device_vector alias and rmm::exec_policy
- PR #577 Added external C++ API for scatter/gather functions
- PR #500 Improved the concurrent hash map class to support partitioned (multi-pass) hash table building
- PR #583 Updated `gdf_size_type` to `int`
- PR #500 Improved the concurrent hash map class to support partitioned (multi-pass) hash table building
- PR #617 Added .dockerignore file. Prevents adding stale cmake cache files to the docker container
- PR #658 Reduced `JOIN_TEST` time by isolating overflow test of hash table size computation
- PR #664 Added Debuging instructions to README
- PR #651 Remove noqa marks in `__init__.py` files
- PR #671 CSV Reader: uncompressed buffer input can be parsed without explicitly specifying compression as None
- PR #684 Make RMM a submodule
- PR #718 Ensure sum, product, min, max methods pandas compatibility on empty datasets
- PR #720 Refactored Index classes to make them more Pandas-like, added CategoricalIndex
- PR #749 Improve to_arrow and from_arrow Pandas compatibility
- PR #766 Remove TravisCI references, remove unused variables from CMake, fix ARROW_VERSION in Cmake
- PR #773 Add build-args back to Dockerfile and handle dependencies based on environment yml file
- PR #781 Move thirdparty submodules to root and symlink in /cpp
- PR #843 Fix broken cudf/python API examples, add new methods to the API index

## Bug Fixes

- PR #569 CSV Reader: Fix days being off-by-one when parsing some dates
- PR #531 CSV Reader: Fix incorrect parsing of quoted numbers
- PR #465 Added templated C++ API for RMM to avoid explicit cast to `void**`
- PR #473 Added missing <random> include
- PR #478 CSV Reader: Add api support for auto column detection, header, mangle_dupe_cols, usecols
- PR #495 Updated README to correct where cffi pytest should be executed
- PR #501 Fix the intermittent segfault caused by the `thousands` and `compression` parameters in the csv reader
- PR #502 Simplify Dockerfile for local dev, eliminate old conda/pip envs
- PR #512 fix bug for `on` parameter in `DataFrame.merge` to allow for None or single column name
- PR #511 Updated python/cudf/bindings/join.pyx to fix cudf merge printing out dtypes
- PR #513 `.gitignore` tweaks
- PR #521 Add `assert_eq` function for testing
- PR #537 Fix CMAKE_CUDA_STANDARD_REQURIED typo in CMakeLists.txt
- PR #447 Fix silent failure in initializing DataFrame from generator
- PR #545 Temporarily disable csv reader thousands test to prevent segfault (test re-enabled in PR #501)
- PR #559 Fix Assertion error while using `applymap` to change the output dtype
- PR #575 Update `print_env.sh` script to better handle missing commands
- PR #612 Prevent an exception from occuring with true division on integer series.
- PR #630 Fix deprecation warning for `pd.core.common.is_categorical_dtype`
- PR #622 Fix Series.append() behaviour when appending values with different numeric dtype
- PR #603 Fix error while creating an empty column using None.
- PR #673 Fix array of strings not being caught in from_pandas
- PR #644 Fix return type and column support of dataframe.quantile()
- PR #634 Fix create `DataFrame.from_pandas()` with numeric column names
- PR #654 Add resolution check for GDF_TIMESTAMP in Join
- PR #648 Enforce one-to-one copy required when using `numba>=0.42.0`
- PR #645 Fix cmake build type handling not setting debug options when CMAKE_BUILD_TYPE=="Debug"
- PR #669 Fix GIL deadlock when launching multiple python threads that make Cython calls
- PR #665 Reworked the hash map to add a way to report the destination partition for a key
- PR #670 CMAKE: Fix env include path taking precedence over libcudf source headers
- PR #674 Check for gdf supported column types
- PR #677 Fix 'gdf_csv_test_Dates' gtest failure due to missing nrows parameter
- PR #604 Fix the parsing errors while reading a csv file using `sep` instead of `delimiter`.
- PR #686 Fix converting nulls to NaT values when converting Series to Pandas/Numpy
- PR #689 CSV Reader: Fix behavior with skiprows+header to match pandas implementation
- PR #691 Fixes Join on empty input DFs
- PR #706 CSV Reader: Fix broken dtype inference when whitespace is in data
- PR #717 CSV reader: fix behavior when parsing a csv file with no data rows
- PR #724 CSV Reader: fix build issue due to parameter type mismatch in a std::max call
- PR #734 Prevents reading undefined memory in gpu_expand_mask_bits numba kernel
- PR #747 CSV Reader: fix an issue where CUDA allocations fail with some large input files
- PR #750 Fix race condition for handling NVStrings in CMake
- PR #719 Fix merge column ordering
- PR #770 Fix issue where RMM submodule pointed to wrong branch and pin other to correct branches
- PR #778 Fix hard coded ABI off setting
- PR #784 Update RMM submodule commit-ish and pip paths
- PR #794 Update `rmm::exec_policy` usage to fix segmentation faults when used as temprory allocator.
- PR #800 Point git submodules to branches of forks instead of exact commits


# cuDF 0.4.0 (05 Dec 2018)

## New Features

- PR #398 add pandas-compatible `DataFrame.shape()` and `Series.shape()`
- PR #394 New documentation feature "10 Minutes to cuDF"
- PR #361 CSV Reader: Add support for strings with delimiters

## Improvements

 - PR #436 Improvements for type_dispatcher and wrapper structs
 - PR #429 Add CHANGELOG.md (this file)
 - PR #266 use faster CUDA-accelerated DataFrame column/Series concatenation.
 - PR #379 new C++ `type_dispatcher` reduces code complexity in supporting many data types.
 - PR #349 Improve performance for creating columns from memoryview objects
 - PR #445 Update reductions to use type_dispatcher. Adds integer types support to sum_of_squares.
 - PR #448 Improve installation instructions in README.md
 - PR #456 Change default CMake build to Release, and added option for disabling compilation of tests

## Bug Fixes

 - PR #444 Fix csv_test CUDA too many resources requested fail.
 - PR #396 added missing output buffer in validity tests for groupbys.
 - PR #408 Dockerfile updates for source reorganization
 - PR #437 Add cffi to Dockerfile conda env, fixes "cannot import name 'librmm'"
 - PR #417 Fix `map_test` failure with CUDA 10
 - PR #414 Fix CMake installation include file paths
 - PR #418 Properly cast string dtypes to programmatic dtypes when instantiating columns
 - PR #427 Fix and tests for Concatenation illegal memory access with nulls


# cuDF 0.3.0 (23 Nov 2018)

## New Features

 - PR #336 CSV Reader string support

## Improvements

 - PR #354 source code refactored for better organization. CMake build system overhaul. Beginning of transition to Cython bindings.
 - PR #290 Add support for typecasting to/from datetime dtype
 - PR #323 Add handling pyarrow boolean arrays in input/out, add tests
 - PR #325 GDF_VALIDITY_UNSUPPORTED now returned for algorithms that don't support non-empty valid bitmasks
 - PR #381 Faster InputTooLarge Join test completes in ms rather than minutes.
 - PR #373 .gitignore improvements
 - PR #367 Doc cleanup & examples for DataFrame methods
 - PR #333 Add Rapids Memory Manager documentation
 - PR #321 Rapids Memory Manager adds file/line location logging and convenience macros
 - PR #334 Implement DataFrame `__copy__` and `__deepcopy__`
 - PR #271 Add NVTX ranges to pygdf
 - PR #311 Document system requirements for conda install

## Bug Fixes

 - PR #337 Retain index on `scale()` function
 - PR #344 Fix test failure due to PyArrow 0.11 Boolean handling
 - PR #364 Remove noexcept from managed_allocator;  CMakeLists fix for NVstrings
 - PR #357 Fix bug that made all series be considered booleans for indexing
 - PR #351 replace conda env configuration for developers
 - PRs #346 #360 Fix CSV reading of negative numbers
 - PR #342 Fix CMake to use conda-installed nvstrings
 - PR #341 Preserve categorical dtype after groupby aggregations
 - PR #315 ReadTheDocs build update to fix missing libcuda.so
 - PR #320 FIX out-of-bounds access error in reductions.cu
 - PR #319 Fix out-of-bounds memory access in libcudf count_valid_bits
 - PR #303 Fix printing empty dataframe


# cuDF 0.2.0 and cuDF 0.1.0

These were initial releases of cuDF based on previously separate pyGDF and libGDF libraries.<|MERGE_RESOLUTION|>--- conflicted
+++ resolved
@@ -68,12 +68,9 @@
 - PR #3709 Fix inner_join incorrect result issue
 - PR #3734 Update numba to 0.46 in conda files
 - PR #3738 Update libxx cython types.hpp path
-<<<<<<< HEAD
-- PR #3728 Fix apply_boolean_mask issue with non-null string column
-=======
 - PR #3672 Fix to_host issue with column_view having offset
 - PR #3730 CSV reader: Set invalid float values to NaN/null
->>>>>>> 4fdbca35
+- PR #3728 Fix apply_boolean_mask issue with non-null string column
 
 
 # cuDF 0.11.0 (11 Dec 2019)
