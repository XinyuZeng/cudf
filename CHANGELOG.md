--- conflicted
+++ resolved
@@ -138,11 +138,8 @@
 - PR #4198 Fix constructing `RangeIndex` from `range`
 - PR #4192 Parquet writer: fix OOB read when computing string hash
 - PR #4199 Fix potential race condition in memcpy_block
-<<<<<<< HEAD
 - PR #4215 Fix performance regression in strings::detail::concatenate
-=======
 - PR #4214 Alter ValueError exception for GPU accelerated Parquet writer to properly report `categorical` columns are not supported.
->>>>>>> 02194c87
 
 
 # cuDF 0.12.0 (04 Feb 2020)
