--- conflicted
+++ resolved
@@ -14,9 +14,7 @@
 - PR #3910 Adding sinh, cosh, tanh, asinh, acosh, atanh cube root and rint unary support.
 - PR #3972 Add Java bindings for left_semi_join and left_anti_join
 - PR #3975 Simplify and generalize data handling in `Buffer`
-<<<<<<< HEAD
 - PR #3985 Update RMM include files and remove extraneously included header files.
-=======
 - PR #3601 Port UDF functionality for rolling windows to libcudf++
 - PR #3911 Adding null boolean handling for copy_if_else
 - PR #4003 Drop old `to_device` utility wrapper function
@@ -28,7 +26,7 @@
 - PR #4014 ORC/Parquet: add count parameter to stripe/rowgroup-based reader API
 - PR #3880 Add aggregation infrastructure support for reduction
 - PR #4021 Change quantiles signature for clarity.
->>>>>>> 68320dd4
+
 
 ## Bug Fixes
 
