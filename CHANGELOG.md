--- conflicted
+++ resolved
@@ -80,11 +80,8 @@
 - PR #3172 Define and implement new fill/repeat/copy_range APIs
 - PR #3497 Add DataFrame.drop(..., inplace=False) argument
 - PR #3469 Add string functionality for replace API
-<<<<<<< HEAD
 - PR #3507 Define and implement new binary operation APIs
-=======
 - PR #3527 Add string functionality for merge API
->>>>>>> 2e981d68
 
 ## Improvements
 
