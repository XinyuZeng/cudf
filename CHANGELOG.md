--- conflicted
+++ resolved
@@ -40,6 +40,7 @@
 - PR #1827 Create bindings for scalar-vector binops, and update one_hot_encoding to use them
 - PR #1817 Operators now support different sized dataframes as long as they don't share different sized columns
 - PR #1846 C++ type-erased gdf_equal_columns test util; fix gdf_equal_columns logic error
+- PR #1390 Added some basic utility functions for `gdf_column`'s
 
 ## Bug Fixes
 
@@ -63,20 +64,6 @@
 - PR #1782 Update libcudf doc version
 - PR #1783 Update conda dependencies
 - PR #1786 Maintain the original series name in series.unique output
-<<<<<<< HEAD
-- PR #1390 Added some basic utility functions for `gdf_column`'s
-=======
-- PR #1760 CSV Reader: fix segfault when dtype list only includes columns from usecols list
-- PR #1831 build.sh: Assuming python is in PATH instead of using PYTHON env var
-- PR #1839 Raise an error instead of segfaulting when transposing a DataFrame with StringColumns
-- PR #1840 Retain index correctly during merge left_on right_on
-- PR #1825 cuDF: Multiaggregation Groupby Failures
-- PR #1789 CSV Reader: Fix missing support for specifying `int8` and `int16` dtypes
-- PR #1857 Cython Bindings: Handle `bool` columns while calling `column_view_from_NDArrays`
-- PR #1849 Allow DataFrame support methods to pass arguments to the methods
-- PR #1847 Fixed #1375 by moving the nvstring check into the wrapper function
-- PR #1864 Fixing cudf reduction for POWER platform
-- PR #1876 add dtype=bool for `any`, `all` to treat integer column correctly
 
 # cudf 0.7.2 (16 May 2019)
 
@@ -90,7 +77,6 @@
 - PR #1718 Fix issue with SeriesGroupBy MultiIndex in dask-cudf
 - PR #1734 Python: fix performance regression for groupby count() aggregations
 - PR #1768 Cython: fix handling read only schema buffers in gpuarrow reader
->>>>>>> 03db08b7
 
 
 # cudf 0.7.1 (11 May 2019)
@@ -177,6 +163,24 @@
 - PR #1481 Add cudf::table constructor to allocate a set of `gdf_column`s
 - PR #1484 Convert GroupBy CFFI to Cython
 - PR #1463 Allow and default melt keyword argument var_name to be None
+- PR #1486 Parquet Reader: Use device_buffer rather than device_ptr
+- PR #1525 Add cudatoolkit conda dependency
+- PR #1520 Renamed `src/dataframe` to `src/table` and moved `table.hpp`. Made `types.hpp` to be type declarations only.
+- PR #1492 Convert transpose CFFI to Cython
+- PR #1495 Convert binary and unary ops CFFI to Cython
+- PR #1503 Convert sorting and hashing ops CFFI to Cython
+- PR #1522 Use latest release version in update-version CI script
+- PR #1533 Remove stale join CFFI, fix memory leaks in join Cython
+- PR #1521 Added `row_bitmask` to compute bitmask for rows of a table. Merged `valids_ops.cu` and `bitmask_ops.cu`
+- PR #1553 Overload `hash_row` to avoid using intial hash values. Updated `gdf_hash` to select between overloads
+- PR #1585 Updated `cudf::table` to maintain own copy of wrapped `gdf_column*`s
+- PR #1559 Add `except +` to all Cython function definitions to catch C++ exceptions properly
+- PR #1617 `has_nulls` and `column_dtypes` for `cudf::table`
+- PR #1590 Remove CFFI from the build / install process entirely
+- PR #1536 Convert gpuarrow CFFI to Cython
+- PR #1655 Add `Column._pointer` as a way to access underlying `gdf_column*` of a `Column`
+- PR #1655 Update readme conda install instructions for cudf version 0.6 and 0.7
+
 
 ## Bug Fixes
 
