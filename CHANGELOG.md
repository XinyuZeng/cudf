# cuDF 0.8.0 (Date TBD)

## New Features

- PR #1524 Add GPU-accelerated JSON Lines parser with limited feature set
- PR #1569 Add support for Json objects to the JSON Lines reader
- PR #1654 Add cudf::apply_boolean_mask: faster replacement for gdf_apply_stencil
- PR #1487 cython gather/scatter

## Improvements

<<<<<<< HEAD
- PR #1422 Added a RAII wrapper for CUDA streams
=======
- PR #1701 Added `unique` method for stringColumns
- PR #1713 Add documentation for Dask-XGBoost
- PR #1666 CSV Reader: Improve performance for files with large number of columns
- PR #1725 Enable the ability to use a single column groupby as its own index
>>>>>>> c760343b

## Bug Fixes

- PR #1465 Fix for test_orc.py and test_sparse_df.py test failures
- PR #1583 Fix underlying issue in `as_index()` that was causing `Series.quantile()` to fail
- PR #1680 Add errors= keyword to drop() to fix cudf-dask bug
- PR #1651 Fix `query` function on empty dataframe
- PR #1616 Fix CategoricalColumn to access categories by index instead of iteration
- PR #1660 Fix bug in `loc` when indexing with a column name (a string)
- PR #1683 ORC reader: fix timestamp conversion to UTC
- PR #1613 Improve CategoricalColumn.fillna(-1) performance
- PR #1709 Fix handling of `datetime64[ms]` in `dataframe.select_dtypes`
- PR #1704 CSV Reader: Add support for the plus sign in number fields
- PR #1687 CSV reader: return an empty dataframe for zero size input


# cuDF 0.7.1 (11 May 2019)

## New Features

- PR #1702 Lazy load MultiIndex to return groupby performance to near optimal.

## Bug Fixes

- PR #1708 Fix handling of `datetime64[ms]` in `dataframe.select_dtypes`


# cuDF 0.7.0 (10 May 2019)

## New Features

- PR #982 Implement gdf_group_by_without_aggregations and gdf_unique_indices functions
- PR #1142 Add `GDF_BOOL` column type
- PR #1194 Implement overloads for CUDA atomic operations
- PR #1292 Implemented Bitwise binary ops AND, OR, XOR (&, |, ^)
- PR #1235 Add GPU-accelerated Parquet Reader
- PR #1335 Added local_dict arg in `DataFrame.query()`.
- PR #1282 Add Series and DataFrame.describe()
- PR #1356 Rolling windows
- PR #1381 Add DataFrame._get_numeric_data
- PR #1388 Add CODEOWNERS file to auto-request reviews based on where changes are made
- PR #1396 Add DataFrame.drop method
- PR #1413 Add DataFrame.melt method
- PR #1412 Add DataFrame.pop()
- PR #1419 Initial CSV writer function
- PR #1441 Add Series level cumulative ops (cumsum, cummin, cummax, cumprod)
- PR #1420 Add script to build and test on a local gpuCI image
- PR #1440 Add DatetimeColumn.min(), DatetimeColumn.max()
- PR #1455 Add Series.Shift via Numba kernel
- PR #1441 Add Series level cumulative ops (cumsum, cummin, cummax, cumprod)
- PR #1461 Add Python coverage test to gpu build
- PR #1445 Parquet Reader: Add selective reading of rows and row group
- PR #1532 Parquet Reader: Add support for INT96 timestamps
- PR #1516 Add Series and DataFrame.ndim
- PR #1556 Add libcudf C++ transition guide
- PR #1466 Add GPU-accelerated ORC Reader
- PR #1565 Add build script for nightly doc builds
- PR #1508 Add Series isna, isnull, and notna
- PR #1456 Add Series.diff() via Numba kernel
- PR #1588 Add Index `astype` typecasting
- PR #1301 MultiIndex support
- PR #1599 Level keyword supported in groupby
- PR #929 Add support operations to dataframe
- PR #1609 Groupby accept list of Series
- PR #1658 Support `group_keys=True` keyword in groupby method

## Improvements

- PR #1531 Refactor closures as private functions in gpuarrow
- PR #1404 Parquet reader page data decoding speedup
- PR #1076 Use `type_dispatcher` in join, quantiles, filter, segmented sort, radix sort and hash_groupby
- PR #1202 Simplify README.md
- PR #1149 CSV Reader: Change convertStrToValue() functions to `__device__` only
- PR #1238 Improve performance of the CUDA trie used in the CSV reader
- PR #1278 Update CONTRIBUTING for new conda environment yml naming conventions
- PR #1163 Refactored UnaryOps. Reduced API to two functions: `gdf_unary_math` and `gdf_cast`. Added `abs`, `-`, and `~` ops. Changed bindings to Cython
- PR #1284 Update docs version
- PR #1287 add exclude argument to cudf.select_dtype function
- PR #1286 Refactor some of the CSV Reader kernels into generic utility functions
- PR #1291 fillna in `Series.to_gpu_array()` and `Series.to_array()` can accept the scalar too now.
- PR #1005 generic `reduction` and `scan` support
- PR #1349 Replace modernGPU sort join with thrust.
- PR #1363 Add a dataframe.mean(...) that raises NotImplementedError to satisfy `dask.dataframe.utils.is_dataframe_like`
- PR #1319 CSV Reader: Use column wrapper for gdf_column output alloc/dealloc
- PR #1376 Change series quantile default to linear
- PR #1399 Replace CFFI bindings for NVTX functions with Cython bindings
- PR #1407 Rename and cleanup of `gdf_table` to `device_table`
- PR #1389 Refactored `set_null_count()`
- PR #1386 Added macros `GDF_TRY()`, `CUDF_TRY()` and `ASSERT_CUDF_SUCCEEDED()`
- PR #1435 Rework CMake and conda recipes to depend on installed libraries
- PR #1391 Tidy up bit-resolution-operation and bitmask class code
- PR #1439 Add cmake variable to enable compiling CUDA code with -lineinfo
- PR #1462 Add ability to read parquet files from arrow::io::RandomAccessFile
- PR #1453 Convert CSV Reader CFFI to Cython
- PR #1479 Convert Parquet Reader CFFI to Cython
- PR #1397 Add a utility function for producing an overflow-safe kernel launch grid configuration
- PR #1382 Add GPU parsing of nested brackets to cuIO parsing utilities
- PR #1481 Add cudf::table constructor to allocate a set of `gdf_column`s
- PR #1484 Convert GroupBy CFFI to Cython
- PR #1463 Allow and default melt keyword argument var_name to be None
- PR #1486 Parquet Reader: Use device_buffer rather than device_ptr
- PR #1525 Add cudatoolkit conda dependency
- PR #1520 Renamed `src/dataframe` to `src/table` and moved `table.hpp`. Made `types.hpp` to be type declarations only.
- PR #1492 Convert transpose CFFI to Cython
- PR #1495 Convert binary and unary ops CFFI to Cython
- PR #1503 Convert sorting and hashing ops CFFI to Cython
- PR #1522 Use latest release version in update-version CI script
- PR #1533 Remove stale join CFFI, fix memory leaks in join Cython
- PR #1521 Added `row_bitmask` to compute bitmask for rows of a table. Merged `valids_ops.cu` and `bitmask_ops.cu`
- PR #1553 Overload `hash_row` to avoid using intial hash values. Updated `gdf_hash` to select between overloads
- PR #1585 Updated `cudf::table` to maintain own copy of wrapped `gdf_column*`s
- PR #1559 Add `except +` to all Cython function definitions to catch C++ exceptions properly
- PR #1617 `has_nulls` and `column_dtypes` for `cudf::table`
- PR #1590 Remove CFFI from the build / install process entirely
- PR #1536 Convert gpuarrow CFFI to Cython
- PR #1655 Add `Column._pointer` as a way to access underlying `gdf_column*` of a `Column`
- PR #1655 Update readme conda install instructions for cudf version 0.6 and 0.7


## Bug Fixes

- PR #1233 Fix dtypes issue while adding the column to `str` dataframe.
- PR #1254 CSV Reader: fix data type detection for floating-point numbers in scientific notation
- PR #1289 Fix looping over each value instead of each category in concatenation
- PR #1293 Fix Inaccurate error message in join.pyx
- PR #1308 Add atomicCAS overload for `int8_t`, `int16_t`
- PR #1317 Fix catch polymorphic exception by reference in ipc.cu
- PR #1325 Fix dtype of null bitmasks to int8
- PR #1326 Update build documentation to use -DCMAKE_CXX11_ABI=ON
- PR #1334 Add "na_position" argument to CategoricalColumn sort_by_values
- PR #1321 Fix out of bounds warning when checking Bzip2 header
- PR #1359 Add atomicAnd/Or/Xor for integers
- PR #1354 Fix `fillna()` behaviour when replacing values with different dtypes
- PR #1347 Fixed core dump issue while passing dict_dtypes without column names in `cudf.read_csv()`
- PR #1379 Fixed build failure caused due to error: 'col_dtype' may be used uninitialized
- PR #1392 Update cudf Dockerfile and package_versions.sh
- PR #1385 Added INT8 type to `_schema_to_dtype` for use in GpuArrowReader
- PR #1393 Fixed a bug in `gdf_count_nonzero_mask()` for the case of 0 bits to count
- PR #1395 Update CONTRIBUTING to use the environment variable CUDF_HOME
- PR #1416 Fix bug at gdf_quantile_exact and gdf_quantile_appox
- PR #1421 Fix remove creation of series multiple times during `add_column()`
- PR #1405 CSV Reader: Fix memory leaks on read_csv() failure
- PR #1328 Fix CategoricalColumn to_arrow() null mask
- PR #1433 Fix NVStrings/categories includes
- PR #1432 Update NVStrings to 0.7.* to coincide with 0.7 development
- PR #1483 Modify CSV reader to avoid cropping blank quoted characters in non-string fields
- PR #1446 Merge 1275 hotfix from master into branch-0.7
- PR #1447 Fix legacy groupby apply docstring
- PR #1451 Fix hash join estimated result size is not correct
- PR #1454 Fix local build script improperly change directory permissions
- PR #1490 Require Dask 1.1.0+ for `is_dataframe_like` test or skip otherwise.
- PR #1491 Use more specific directories & groups in CODEOWNERS
- PR #1497 Fix Thrust issue on CentOS caused by missing default constructor of host_vector elements
- PR #1498 Add missing include guard to device_atomics.cuh and separated DEVICE_ATOMICS_TEST
- PR #1506 Fix csv-write call to updated NVStrings method
- PR #1510 Added nvstrings `fillna()` function
- PR #1507 Parquet Reader: Default string data to GDF_STRING
- PR #1535 Fix doc issue to ensure correct labelling of cudf.series
- PR #1537 Fix `undefined reference` link error in HashPartitionTest
- PR #1548 Fix ci/local/build.sh README from using an incorrect image example
- PR #1551 CSV Reader: Fix integer column name indexing
- PR #1586 Fix broken `scalar_wrapper::operator==`
- PR #1591 ORC/Parquet Reader: Fix missing import for FileNotFoundError exception
- PR #1573 Parquet Reader: Fix crash due to clash with ORC reader datasource
- PR #1607 Revert change of `column.to_dense_buffer` always return by copy for performance concerns
- PR #1618 ORC reader: fix assert & data output when nrows/skiprows isn't aligned to stripe boundaries
- PR #1631 Fix failure of TYPES_TEST on some gcc-7 based systems.
- PR #1641 CSV Reader: Fix skip_blank_lines behavior with Windows line terminators (\r\n)
- PR #1648 ORC reader: fix non-deterministic output when skiprows is non-zero
- PR #1676 Fix groupby `as_index` behaviour with `MultiIndex`
- PR #1659 Fix bug caused by empty groupbys and multiindex slicing throwing exceptions
- PR #1656 Correct Groupby failure in dask when un-aggregable columns are left in dataframe.
- PR #1689 Fix groupby performance regression
- PR #1694 Add Cython as a runtime dependency since it's required in `setup.py`


# cuDF 0.6.1 (25 Mar 2019)

## Bug Fixes

- PR #1275 Fix CentOS exception in DataFrame.hash_partition from using value "returned" by a void function


# cuDF 0.6.0 (22 Mar 2019)

## New Features

- PR #760 Raise `FileNotFoundError` instead of `GDF_FILE_ERROR` in `read_csv` if the file does not exist
- PR #539 Add Python bindings for replace function
- PR #823 Add Doxygen configuration to enable building HTML documentation for libcudf C/C++ API
- PR #807 CSV Reader: Add byte_range parameter to specify the range in the input file to be read
- PR #857 Add Tail method for Series/DataFrame and update Head method to use iloc
- PR #858 Add series feature hashing support
- PR #871 CSV Reader: Add support for NA values, including user specified strings
- PR #893 Adds PyArrow based parquet readers / writers to Python, fix category dtype handling, fix arrow ingest buffer size issues
- PR #867 CSV Reader: Add support for ignoring blank lines and comment lines
- PR #887 Add Series digitize method
- PR #895 Add Series groupby
- PR #898 Add DataFrame.groupby(level=0) support
- PR #920 Add feather, JSON, HDF5 readers / writers from PyArrow / Pandas
- PR #888 CSV Reader: Add prefix parameter for column names, used when parsing without a header
- PR #913 Add DLPack support: convert between cuDF DataFrame and DLTensor
- PR #939 Add ORC reader from PyArrow
- PR #918 Add Series.groupby(level=0) support
- PR #906 Add binary and comparison ops to DataFrame
- PR #958 Support unary and binary ops on indexes
- PR #964 Add `rename` method to `DataFrame`, `Series`, and `Index`
- PR #985 Add `Series.to_frame` method
- PR #985 Add `drop=` keyword to reset_index method
- PR #994 Remove references to pygdf
- PR #990 Add external series groupby support
- PR #988 Add top-level merge function to cuDF
- PR #992 Add comparison binaryops to DateTime columns
- PR #996 Replace relative path imports with absolute paths in tests
- PR #995 CSV Reader: Add index_col parameter to specify the column name or index to be used as row labels
- PR #1004 Add `from_gpu_matrix` method to DataFrame
- PR #997 Add property index setter
- PR #1007 Replace relative path imports with absolute paths in cudf
- PR #1013 select columns with df.columns
- PR #1016 Rename Series.unique_count() to nunique() to match pandas API
- PR #947 Prefixsum to handle nulls and float types
- PR #1029 Remove rest of relative path imports
- PR #1021 Add filtered selection with assignment for Dataframes
- PR #872 Adding NVCategory support to cudf apis
- PR #1052 Add left/right_index and left/right_on keywords to merge
- PR #1091 Add `indicator=` and `suffixes=` keywords to merge
- PR #1107 Add unsupported keywords to Series.fillna
- PR #1032 Add string support to cuDF python
- PR #1136 Removed `gdf_concat`
- PR #1153 Added function for getting the padded allocation size for valid bitmask
- PR #1148 Add cudf.sqrt for dataframes and Series
- PR #1159 Add Python bindings for libcudf dlpack functions
- PR #1155 Add __array_ufunc__ for DataFrame and Series for sqrt
- PR #1168 to_frame for series accepts a name argument


## Improvements

- PR #1218 Add dask-cudf page to API docs
- PR #892 Add support for heterogeneous types in binary ops with JIT
- PR #730 Improve performance of `gdf_table` constructor
- PR #561 Add Doxygen style comments to Join CUDA functions
- PR #813 unified libcudf API functions by replacing gpu_ with gdf_
- PR #822 Add support for `__cuda_array_interface__` for ingest
- PR #756 Consolidate common helper functions from unordered map and multimap
- PR #753 Improve performance of groupby sum and average, especially for cases with few groups.
- PR #836 Add ingest support for arrow chunked arrays in Column, Series, DataFrame creation
- PR #763 Format doxygen comments for csv_read_arg struct
- PR #532 CSV Reader: Use type dispatcher instead of switch block
- PR #694 Unit test utilities improvements
- PR #878 Add better indexing to Groupby
- PR #554 Add `empty` method and `is_monotonic` attribute to `Index`
- PR #1040 Fixed up Doxygen comment tags
- PR #909 CSV Reader: Avoid host->device->host copy for header row data
- PR #916 Improved unit testing and error checking for `gdf_column_concat`
- PR #941 Replace `numpy` call in `Series.hash_encode` with `numba`
- PR #942 Added increment/decrement operators for wrapper types
- PR #943 Updated `count_nonzero_mask` to return `num_rows` when the mask is null
- PR #952 Added trait to map C++ type to `gdf_dtype`
- PR #966 Updated RMM submodule.
- PR #998 Add IO reader/writer modules to API docs, fix for missing cudf.Series docs
- PR #1017 concatenate along columns for Series and DataFrames
- PR #1002 Support indexing a dataframe with another boolean dataframe
- PR #1018 Better concatenation for Series and Dataframes
- PR #1036 Use Numpydoc style docstrings
- PR #1047 Adding gdf_dtype_extra_info to gdf_column_view_augmented
- PR #1054 Added default ctor to SerialTrieNode to overcome Thrust issue in CentOS7 + CUDA10
- PR #1024 CSV Reader: Add support for hexadecimal integers in integral-type columns
- PR #1033 Update `fillna()` to use libcudf function `gdf_replace_nulls`
- PR #1066 Added inplace assignment for columns and select_dtypes for dataframes
- PR #1026 CSV Reader: Change the meaning and type of the quoting parameter to match Pandas
- PR #1100 Adds `CUDF_EXPECTS` error-checking macro
- PR #1092 Fix select_dtype docstring
- PR #1111 Added cudf::table
- PR #1108 Sorting for datetime columns
- PR #1120 Return a `Series` (not a `Column`) from `Series.cat.set_categories()`
- PR #1128 CSV Reader: The last data row does not need to be line terminated
- PR #1183 Bump Arrow version to 0.12.1
- PR #1208 Default to CXX11_ABI=ON
- PR #1252 Fix NVStrings dependencies for cuda 9.2 and 10.0

## Bug Fixes

- PR #821 Fix flake8 issues revealed by flake8 update
- PR #808 Resolved renamed `d_columns_valids` variable name
- PR #820 CSV Reader: fix the issue where reader adds additional rows when file uses \r\n as a line terminator
- PR #780 CSV Reader: Fix scientific notation parsing and null values for empty quotes
- PR #815 CSV Reader: Fix data parsing when tabs are present in the input CSV file
- PR #850 Fix bug where left joins where the left df has 0 rows causes a crash
- PR #861 Fix memory leak by preserving the boolean mask index
- PR #875 Handle unnamed indexes in to/from arrow functions
- PR #877 Fix ingest of 1 row arrow tables in from arrow function
- PR #876 Added missing `<type_traits>` include
- PR #889 Deleted test_rmm.py which has now moved to RMM repo
- PR #866 Merge v0.5.1 numpy ABI hotfix into 0.6
- PR #917 value_counts return int type on empty columns
- PR #611 Renamed `gdf_reduce_optimal_output_size()` -> `gdf_reduction_get_intermediate_output_size()`
- PR #923 fix index for negative slicing for cudf dataframe and series
- PR #927 CSV Reader: Fix category GDF_CATEGORY hashes not being computed properly
- PR #921 CSV Reader: Fix parsing errors with delim_whitespace, quotations in the header row, unnamed columns
- PR #933 Fix handling objects of all nulls in series creation
- PR #940 CSV Reader: Fix an issue where the last data row is missing when using byte_range
- PR #945 CSV Reader: Fix incorrect datetime64 when milliseconds or space separator are used
- PR #959 Groupby: Problem with column name lookup
- PR #950 Converting dataframe/recarry with non-contiguous arrays
- PR #963 CSV Reader: Fix another issue with missing data rows when using byte_range
- PR #999 Fix 0 sized kernel launches and empty sort_index exception
- PR #993 Fix dtype in selecting 0 rows from objects
- PR #1009 Fix performance regression in `to_pandas` method on DataFrame
- PR #1008 Remove custom dask communication approach
- PR #1001 CSV Reader: Fix a memory access error when reading a large (>2GB) file with date columns
- PR #1019 Binary Ops: Fix error when one input column has null mask but other doesn't
- PR #1014 CSV Reader: Fix false positives in bool value detection
- PR #1034 CSV Reader: Fix parsing floating point precision and leading zero exponents
- PR #1044 CSV Reader: Fix a segfault when byte range aligns with a page
- PR #1058 Added support for `DataFrame.loc[scalar]`
- PR #1060 Fix column creation with all valid nan values
- PR #1073 CSV Reader: Fix an issue where a column name includes the return character
- PR #1090 Updating Doxygen Comments
- PR #1080 Fix dtypes returned from loc / iloc because of lists
- PR #1102 CSV Reader: Minor fixes and memory usage improvements
- PR #1174: Fix release script typo
- PR #1137 Add prebuild script for CI
- PR #1118 Enhanced the `DataFrame.from_records()` feature
- PR #1129 Fix join performance with index parameter from using numpy array
- PR #1145 Issue with .agg call on multi-column dataframes
- PR #908 Some testing code cleanup
- PR #1167 Fix issue with null_count not being set after inplace fillna()
- PR #1184 Fix iloc performance regression
- PR #1185 Support left_on/right_on and also on=str in merge
- PR #1200 Fix allocating bitmasks with numba instead of rmm in allocate_mask function
- PR #1213 Fix bug with csv reader requesting subset of columns using wrong datatype
- PR #1223 gpuCI: Fix label on rapidsai channel on gpu build scripts
- PR #1242 Add explicit Thrust exec policy to fix NVCATEGORY_TEST segfault on some platforms
- PR #1246 Fix categorical tests that failed due to bad implicit type conversion
- PR #1255 Fix overwriting conda package main label uploads
- PR #1259 Add dlpack includes to pip build


# cuDF 0.5.1 (05 Feb 2019)

## Bug Fixes

- PR #842 Avoid using numpy via cimport to prevent ABI issues in Cython compilation


# cuDF 0.5.0 (28 Jan 2019)

## New Features

- PR #722 Add bzip2 decompression support to `read_csv()`
- PR #693 add ZLIB-based GZIP/ZIP support to `read_csv_strings()`
- PR #411 added null support to gdf_order_by (new API) and cudf_table::sort
- PR #525 Added GitHub Issue templates for bugs, documentation, new features, and questions
- PR #501 CSV Reader: Add support for user-specified decimal point and thousands separator to read_csv_strings()
- PR #455 CSV Reader: Add support for user-specified decimal point and thousands separator to read_csv()
- PR #439 add `DataFrame.drop` method similar to pandas
- PR #356 add `DataFrame.transpose` method and `DataFrame.T` property similar to pandas
- PR #505 CSV Reader: Add support for user-specified boolean values
- PR #350 Implemented Series replace function
- PR #490 Added print_env.sh script to gather relevant environment details when reporting cuDF issues
- PR #474 add ZLIB-based GZIP/ZIP support to `read_csv()`
- PR #547 Added melt similar to `pandas.melt()`
- PR #491 Add CI test script to check for updates to CHANGELOG.md in PRs
- PR #550 Add CI test script to check for style issues in PRs
- PR #558 Add CI scripts for cpu-based conda and gpu-based test builds
- PR #524 Add Boolean Indexing
- PR #564 Update python `sort_values` method to use updated libcudf `gdf_order_by` API
- PR #509 CSV Reader: Input CSV file can now be passed in as a text or a binary buffer
- PR #607 Add `__iter__` and iteritems to DataFrame class
- PR #643 added a new api gdf_replace_nulls that allows a user to replace nulls in a column

## Improvements

- PR #426 Removed sort-based groupby and refactored existing groupby APIs. Also improves C++/CUDA compile time.
- PR #461 Add `CUDF_HOME` variable in README.md to replace relative pathing.
- PR #472 RMM: Created centralized rmm::device_vector alias and rmm::exec_policy
- PR #500 Improved the concurrent hash map class to support partitioned (multi-pass) hash table building.
- PR #454 Improve CSV reader docs and examples
- PR #465 Added templated C++ API for RMM to avoid explicit cast to `void**`
- PR #513 `.gitignore` tweaks
- PR #521 Add `assert_eq` function for testing
- PR #502 Simplify Dockerfile for local dev, eliminate old conda/pip envs
- PR #549 Adds `-rdynamic` compiler flag to nvcc for Debug builds
- PR #472 RMM: Created centralized rmm::device_vector alias and rmm::exec_policy
- PR #577 Added external C++ API for scatter/gather functions
- PR #500 Improved the concurrent hash map class to support partitioned (multi-pass) hash table building
- PR #583 Updated `gdf_size_type` to `int`
- PR #500 Improved the concurrent hash map class to support partitioned (multi-pass) hash table building
- PR #617 Added .dockerignore file. Prevents adding stale cmake cache files to the docker container
- PR #658 Reduced `JOIN_TEST` time by isolating overflow test of hash table size computation
- PR #664 Added Debuging instructions to README
- PR #651 Remove noqa marks in `__init__.py` files
- PR #671 CSV Reader: uncompressed buffer input can be parsed without explicitly specifying compression as None
- PR #684 Make RMM a submodule
- PR #718 Ensure sum, product, min, max methods pandas compatibility on empty datasets
- PR #720 Refactored Index classes to make them more Pandas-like, added CategoricalIndex
- PR #749 Improve to_arrow and from_arrow Pandas compatibility
- PR #766 Remove TravisCI references, remove unused variables from CMake, fix ARROW_VERSION in Cmake
- PR #773 Add build-args back to Dockerfile and handle dependencies based on environment yml file
- PR #781 Move thirdparty submodules to root and symlink in /cpp
- PR #843 Fix broken cudf/python API examples, add new methods to the API index

## Bug Fixes

- PR #569 CSV Reader: Fix days being off-by-one when parsing some dates
- PR #531 CSV Reader: Fix incorrect parsing of quoted numbers
- PR #465 Added templated C++ API for RMM to avoid explicit cast to `void**`
- PR #473 Added missing <random> include
- PR #478 CSV Reader: Add api support for auto column detection, header, mangle_dupe_cols, usecols
- PR #495 Updated README to correct where cffi pytest should be executed
- PR #501 Fix the intermittent segfault caused by the `thousands` and `compression` parameters in the csv reader
- PR #502 Simplify Dockerfile for local dev, eliminate old conda/pip envs
- PR #512 fix bug for `on` parameter in `DataFrame.merge` to allow for None or single column name
- PR #511 Updated python/cudf/bindings/join.pyx to fix cudf merge printing out dtypes
- PR #513 `.gitignore` tweaks
- PR #521 Add `assert_eq` function for testing
- PR #537 Fix CMAKE_CUDA_STANDARD_REQURIED typo in CMakeLists.txt
- PR #447 Fix silent failure in initializing DataFrame from generator
- PR #545 Temporarily disable csv reader thousands test to prevent segfault (test re-enabled in PR #501)
- PR #559 Fix Assertion error while using `applymap` to change the output dtype
- PR #575 Update `print_env.sh` script to better handle missing commands
- PR #612 Prevent an exception from occuring with true division on integer series.
- PR #630 Fix deprecation warning for `pd.core.common.is_categorical_dtype`
- PR #622 Fix Series.append() behaviour when appending values with different numeric dtype
- PR #603 Fix error while creating an empty column using None.
- PR #673 Fix array of strings not being caught in from_pandas
- PR #644 Fix return type and column support of dataframe.quantile()
- PR #634 Fix create `DataFrame.from_pandas()` with numeric column names
- PR #654 Add resolution check for GDF_TIMESTAMP in Join
- PR #648 Enforce one-to-one copy required when using `numba>=0.42.0`
- PR #645 Fix cmake build type handling not setting debug options when CMAKE_BUILD_TYPE=="Debug"
- PR #669 Fix GIL deadlock when launching multiple python threads that make Cython calls
- PR #665 Reworked the hash map to add a way to report the destination partition for a key
- PR #670 CMAKE: Fix env include path taking precedence over libcudf source headers
- PR #674 Check for gdf supported column types
- PR #677 Fix 'gdf_csv_test_Dates' gtest failure due to missing nrows parameter
- PR #604 Fix the parsing errors while reading a csv file using `sep` instead of `delimiter`.
- PR #686 Fix converting nulls to NaT values when converting Series to Pandas/Numpy
- PR #689 CSV Reader: Fix behavior with skiprows+header to match pandas implementation
- PR #691 Fixes Join on empty input DFs
- PR #706 CSV Reader: Fix broken dtype inference when whitespace is in data
- PR #717 CSV reader: fix behavior when parsing a csv file with no data rows
- PR #724 CSV Reader: fix build issue due to parameter type mismatch in a std::max call
- PR #734 Prevents reading undefined memory in gpu_expand_mask_bits numba kernel
- PR #747 CSV Reader: fix an issue where CUDA allocations fail with some large input files
- PR #750 Fix race condition for handling NVStrings in CMake
- PR #719 Fix merge column ordering
- PR #770 Fix issue where RMM submodule pointed to wrong branch and pin other to correct branches
- PR #778 Fix hard coded ABI off setting
- PR #784 Update RMM submodule commit-ish and pip paths
- PR #794 Update `rmm::exec_policy` usage to fix segmentation faults when used as temprory allocator.
- PR #800 Point git submodules to branches of forks instead of exact commits


# cuDF 0.4.0 (05 Dec 2018)

## New Features

- PR #398 add pandas-compatible `DataFrame.shape()` and `Series.shape()`
- PR #394 New documentation feature "10 Minutes to cuDF"
- PR #361 CSV Reader: Add support for strings with delimiters

## Improvements

 - PR #436 Improvements for type_dispatcher and wrapper structs
 - PR #429 Add CHANGELOG.md (this file)
 - PR #266 use faster CUDA-accelerated DataFrame column/Series concatenation.
 - PR #379 new C++ `type_dispatcher` reduces code complexity in supporting many data types.
 - PR #349 Improve performance for creating columns from memoryview objects
 - PR #445 Update reductions to use type_dispatcher. Adds integer types support to sum_of_squares.
 - PR #448 Improve installation instructions in README.md
 - PR #456 Change default CMake build to Release, and added option for disabling compilation of tests

## Bug Fixes

 - PR #444 Fix csv_test CUDA too many resources requested fail.
 - PR #396 added missing output buffer in validity tests for groupbys.
 - PR #408 Dockerfile updates for source reorganization
 - PR #437 Add cffi to Dockerfile conda env, fixes "cannot import name 'librmm'"
 - PR #417 Fix `map_test` failure with CUDA 10
 - PR #414 Fix CMake installation include file paths
 - PR #418 Properly cast string dtypes to programmatic dtypes when instantiating columns
 - PR #427 Fix and tests for Concatenation illegal memory access with nulls


# cuDF 0.3.0 (23 Nov 2018)

## New Features

 - PR #336 CSV Reader string support

## Improvements

 - PR #354 source code refactored for better organization. CMake build system overhaul. Beginning of transition to Cython bindings.
 - PR #290 Add support for typecasting to/from datetime dtype
 - PR #323 Add handling pyarrow boolean arrays in input/out, add tests
 - PR #325 GDF_VALIDITY_UNSUPPORTED now returned for algorithms that don't support non-empty valid bitmasks
 - PR #381 Faster InputTooLarge Join test completes in ms rather than minutes.
 - PR #373 .gitignore improvements
 - PR #367 Doc cleanup & examples for DataFrame methods
 - PR #333 Add Rapids Memory Manager documentation
 - PR #321 Rapids Memory Manager adds file/line location logging and convenience macros
 - PR #334 Implement DataFrame `__copy__` and `__deepcopy__`
 - PR #271 Add NVTX ranges to pygdf
 - PR #311 Document system requirements for conda install

## Bug Fixes

 - PR #337 Retain index on `scale()` function
 - PR #344 Fix test failure due to PyArrow 0.11 Boolean handling
 - PR #364 Remove noexcept from managed_allocator;  CMakeLists fix for NVstrings
 - PR #357 Fix bug that made all series be considered booleans for indexing
 - PR #351 replace conda env configuration for developers
 - PRs #346 #360 Fix CSV reading of negative numbers
 - PR #342 Fix CMake to use conda-installed nvstrings
 - PR #341 Preserve categorical dtype after groupby aggregations
 - PR #315 ReadTheDocs build update to fix missing libcuda.so
 - PR #320 FIX out-of-bounds access error in reductions.cu
 - PR #319 Fix out-of-bounds memory access in libcudf count_valid_bits
 - PR #303 Fix printing empty dataframe


# cuDF 0.2.0 and cuDF 0.1.0

These were initial releases of cuDF based on previously separate pyGDF and libGDF libraries.<|MERGE_RESOLUTION|>--- conflicted
+++ resolved
@@ -9,14 +9,11 @@
 
 ## Improvements
 
-<<<<<<< HEAD
-- PR #1422 Added a RAII wrapper for CUDA streams
-=======
+- PR #1422 C++: Added a RAII wrapper for CUDA streams
 - PR #1701 Added `unique` method for stringColumns
 - PR #1713 Add documentation for Dask-XGBoost
 - PR #1666 CSV Reader: Improve performance for files with large number of columns
 - PR #1725 Enable the ability to use a single column groupby as its own index
->>>>>>> c760343b
 
 ## Bug Fixes
 
