# cuDF 0.12.0 (Date TBD)

## New Features

- PR #3224 Define and implement new join APIs.
- PR #3284 Add gpu-accelerated parquet writer
- PR #3336 Add `from_dlpack` and `to_dlpack`
- PR #3555 Add column names support to libcudf++ io readers and writers
- PR #3610 Add memory_usage to DataFrame and Series APIs

## Improvements

- PR #3441 Port NVStrings url encode/decode to cudf strings column
- PR #3364 Port NVStrings split functions
- PR #3502 ORC reader: add option to read DECIMALs as INT64
- PR #3461 Add a new overload to allocate_like() that takes explicit type and size params.
- PR #3590 Specialize hash functions for floating point
- PR #3569 Use `np.asarray` in `StringColumn.deserialize`
- PR #3553 Support Python NoneType in numeric binops
- PR #3567 Include `strides` in `__cuda_array_interface__`
- PR #3608 Update OPS codeowner group name
- PR #3431 Port NVStrings translate to cudf strings column
- PR #3587 Merge CHECK_STREAM & CUDA_CHECK_LAST to CHECK_CUDA
- PR #3655 Use move with make_pair to avoid copy construction
- PR #3402 Define and implement new quantiles APIs
- PR #3612 Add ability to customize the JIT kernel cache path
- PR #3641 Remove duplicate definitions of CUDA_DEVICE_CALLABLE
- PR #3640 Enable memory_usage in dask_cudf (also adds pd.Index from_pandas)
- PR #3654 Update Jitify submodule ref to include gcc-8 fix
- PR #3639 Define and implement `nans_to_nulls`

## Bug Fixes

- PR #3550 Update Java package to 0.12
- PR #3549 Fix index name issue with iloc with RangeIndex
- PR #3562 Fix 4GB limit for gzipped-compressed csv files
- PR #2981 enable build.sh to build all targets without installation
- PR #3563 Use `__cuda_array_interface__` for serialization
- PR #3564 Fix cuda memory access error in gather_bitmask_kernel
- PR #3548 Replaced CUDA_RT_CALL with CUDA_TRY
- PR #3622 Fix new warnings and errors when building with gcc-8
- PR #3588 Remove avro reader column order reversal
- PR #3629 Fix hash map test failure
- PR #3637 Fix sorted set_index operations in dask_cudf


# cuDF 0.11.0 (11 Dec 2019)

## New Features

- PR #2905 Added `Series.median()` and null support for `Series.quantile()`
- PR #2930 JSON Reader: Support ARROW_RANDOM_FILE input
- PR #2956 Add `cudf::stack` and `cudf::tile`
- PR #2980 Added nvtext is_vowel/is_consonant functions
- PR #2987 Add `inplace` arg to `DataFrame.reset_index` and `Series`
- PR #3011 Added libcudf++ transition guide
- PR #3129 Add strings column factory from `std::vector`s
- PR #3054 Add parquet reader support for decimal data types
- PR #3022 adds DataFrame.astype for cuDF dataframes
- PR #2962 Add isnull(), notnull() and related functions
- PR #3025 Move search files to legacy
- PR #3068 Add `scalar` class
- PR #3094 Adding `any` and `all` support from libcudf
- PR #3130 Define and implement new `column_wrapper`
- PR #3143 Define and implement new copying APIs `slice` and `split`
- PR #3161 Move merge files to legacy
- PR #3079 Added support to write ORC files given a local path
- PR #3192 Add dtype param to cast `DataFrame` on init
- PR #3213 Port cuIO to libcudf++
- PR #3222 Add nvtext character tokenizer
- PR #3223 Java expose underlying buffers
- PR #3300 Add `DataFrame.insert`
- PR #3263 Define and implement new `valid_if`
- PR #3278 Add `to_host` utility to copy `column_view` to host
- PR #3087 Add new cudf::experimental bool8 wrapper
- PR #3219 Construct column from column_view
- PR #3250 Define and implement new merge APIs
- PR #3144 Define and implement new hashing APIs `hash` and `hash_partition`
- PR #3229 Define and implement new search APIs
- PR #3308 java add API for memory usage callbacks
- PR #2691 Row-wise reduction and scan operations via CuPy
- PR #3291 Add normalize_nans_and_zeros
- PR #3187 Define and implement new replace APIs
- PR #3356 Add vertical concatenation for table/columns
- PR #3344 java split API
- PR #2791 Add `groupby.std()`
- PR #3368 Enable dropna argument in dask_cudf groupby
- PR #3298 add null replacement iterator for column_device_view
- PR #3297 Define and implement new groupby API.
- PR #3396 Update device_atomics with new bool8 and timestamp specializations
- PR #3411 Java host memory management API
- PR #3393 Implement df.cov and enable covariance/correlation in dask_cudf
- PR #3401 Add dask_cudf ORC writer (to_orc)
- PR #3331 Add copy_if_else
- PR #3427 Define and Implement new multi-search API
- PR #3442 Add Bool-index + Multi column + DataFrame support for set-item
- PR #3172 Define and implement new fill/repeat/copy_range APIs
- PR #3497 Add DataFrame.drop(..., inplace=False) argument
- PR #3469 Add string functionality for replace API
<<<<<<< HEAD
- PR #3273 Define and implement new reduction APIs
=======
- PR #3527 Add string functionality for merge API
- PR #3557 Add contiguous_split() function. 
- PR #3507 Define and implement new binary operation APIs
>>>>>>> 5f0efcd7

## Improvements

- PR #2904 Move gpu decompressors to cudf::io namespace
- PR #2977 Moved old C++ test utilities to legacy directory.
- PR #2965 Fix slow orc reader perf with large uncompressed blocks
- PR #2995 Move JIT type utilities to legacy directory
- PR #2927 Add ``Table`` and ``TableView`` extension classes that wrap legacy cudf::table
- PR #3005 Renames `cudf::exp` namespace to `cudf::experimental`
- PR #3008 Make safe versions of `is_null` and `is_valid` in `column_device_view`
- PR #3026 Move fill and repeat files to legacy
- PR #3027 Move copying.hpp and related source to legacy folder
- PR #3014 Snappy decompression optimizations
- PR #3032 Use `asarray` to coerce indices to a NumPy array
- PR #2996 IO Readers: Replace `cuio::device_buffer` with `rmm::device_buffer`
- PR #3051 Specialized hash function for strings column
- PR #3065 Select and Concat for cudf::experimental::table
- PR #3080 Move `valid_if.cuh` to `legacy/`
- PR #3052 Moved replace.hpp functionality to legacy
- PR #3091 Move join files to legacy
- PR #3092 Implicitly init RMM if Java allocates before init
- PR #3029 Update gdf_ numeric types with stdint and move to cudf namespace
- PR #3052 Moved replace.hpp functionality to legacy
- PR #2955 Add cmake option to only build for present GPU architecture
- PR #3070 Move functions.h and related source to legacy
- PR #2951 Allow set_index to handle a list of column names
- PR #3093 Move groupby files to legacy
- PR #2988 Removing GIS functionality (now part of cuSpatial library)
- PR #3067 Java method to return size of device memory buffer
- PR #3083 Improved some binary operation tests to include null testing.
- PR #3084 Update to arrow-cpp and pyarrow 0.15.0
- PR #3071 Move cuIO to legacy
- PR #3126 Round 2 of snappy decompression optimizations
- PR #3046 Define and implement new copying APIs `empty_like` and `allocate_like`
- PR #3128 Support MultiIndex in DataFrame.join
- PR #2971 Added initial gather and scatter methods for strings_column_view
- PR #3133 Port NVStrings to cudf column: count_characters and count_bytes
- PR #2991 Added strings column functions concatenate and join_strings
- PR #3028 Define and implement new `gather` APIs.
- PR #3135 Add nvtx utilities to cudf::nvtx namespace
- PR #3021 Java host side concat of serialized buffers
- PR #3138 Move unary files to legacy
- PR #3170 Port NVStrings substring functions to cudf strings column
- PR #3159 Port NVStrings is-chars-types function to cudf strings column
- PR #3154 Make `table_view_base.column()` const and add `mutable_table_view.column()`
- PR #3175 Set cmake cuda version variables
- PR #3171 Move deprecated error macros to legacy
- PR #3191 Port NVStrings integer convert ops to cudf column
- PR #3189 Port NVStrings find ops to cudf column
- PR #3352 Port NVStrings convert float functions to cudf strings column
- PR #3193 Add cuPy as a formal dependency
- PR #3195 Support for zero columned `table_view`
- PR #3165 Java device memory size for string category
- PR #3205 Move transform files to legacy
- PR #3202 Rename and move error.hpp to public headers
- PR #2878 Use upstream merge code in dask_cudf
- PR #3217 Port NVStrings upper and lower case conversion functions
- PR #3350 Port NVStrings booleans convert functions
- PR #3231 Add `column::release()` to give up ownership of contents.
- PR #3157 Use enum class rather than enum for mask_allocation_policy
- PR #3232 Port NVStrings datetime conversion to cudf strings column
- PR #3136 Define and implement new transpose API
- PR #3237 Define and implement new transform APIs
- PR #3245 Move binaryop files to legacy
- PR #3241 Move stream_compaction files to legacy
- PR #3166 Move reductions to legacy
- PR #3261 Small cleanup: remove `== true`
- PR #3271 Update rmm API based on `rmm.reinitialize(...)` change
- PR #3266 Remove optional checks for CuPy
- PR #3268 Adding null ordering per column feature when sorting
- PR #3239 Adding floating point specialization to comparators for NaNs
- PR #3270 Move predicates files to legacy
- PR #3281 Add to_host specialization for strings in column test utilities
- PR #3282 Add `num_bitmask_words`
- PR #3252 Add new factory methods to include passing an existing null mask
- PR #3288 Make `bit.cuh` utilities usable from host code.
- PR #3287 Move rolling windows files to legacy
- PR #3182 Define and implement new unary APIs `is_null` and `is_not_null`
- PR #3314 Drop `cython` from run requirements
- PR #3301 Add tests for empty column wrapper.
- PR #3294 Update to arrow-cpp and pyarrow 0.15.1
- PR #3310 Add `row_hasher` and `element_hasher` utilities
- PR #3272 Support non-default streams when creating/destroying hash maps
- PR #3286 Clean up the starter code on README
- PR #3332 Port NVStrings replace to cudf strings column
- PR #3354 Define and implement new `scatter` APIs
- PR #3322 Port NVStrings pad operations to cudf strings column
- PR #3345 Add cache member for number of characters in string_view class
- PR #3299 Define and implement new `is_sorted` APIs
- PR #3328 Partition by stripes in dask_cudf ORC reader
- PR #3243 Use upstream join code in dask_cudf
- PR #3371 Add `select` method to `table_view`
- PR #3309 Add java and JNI bindings for search bounds
- PR #3305 Define and implement new rolling window APIs
- PR #3380 Concatenate columns of strings
- PR #3382 Add fill function for strings column
- PR #3391 Move device_atomics_tests.cu files to legacy
- PR #3303 Define and implement new stream compaction APIs `copy_if`, `drop_nulls`,
           `apply_boolean_mask`, `drop_duplicate` and `unique_count`.
- PR #3387 Strings column gather function
- PR #3440 Strings column scatter function
- PR #3389 Move quantiles.hpp + group_quantiles.hpp files to legacy
- PR #3397 Port unary cast to libcudf++
- PR #3398 Move reshape.hpp files to legacy
- PR #3423 Port NVStrings htoi to cudf strings column
- PR #3425 Strings column copy_if_else implementation
- PR #3422 Move utilities to legacy
- PR #3201 Define and implement new datetime_ops APIs
- PR #3421 Port NVStrings find_multiple to cudf strings column
- PR #3448 Port scatter_to_tables to libcudf++
- PR #3458 Update strings sections in the transition guide
- PR #3462 Add `make_empty_column` and update `empty_like`.
- PR #3465 Port `aggregation` traits and utilities.
- PR #3214 Define and implement new unary operations APIs
- PR #3475 Add `bitmask_to_host` column utility
- PR #3487 Add is_boolean trait and random timestamp generator for testing
- PR #3492 Small cleanup (remove std::abs) and comment
- PR #3407 Allow multiple row-groups per task in dask_cudf read_parquet
- PR #3512 Remove unused CUDA conda labels
- PR #3500 cudf::fill()/cudf::repeat() support for strings columns.
- PR #3438 Update scalar and scalar_device_view to better support strings
- PR #3414 Add copy_range function for strings column

## Bug Fixes

- PR #2895 Fixed dask_cudf group_split behavior to handle upstream rearrange_by_divisions
- PR #3048 Support for zero columned tables
- PR #3030 Fix snappy decoding regression in PR #3014
- PR #3041 Fixed exp to experimental namespace name change issue
- PR #3056 Add additional cmake hint for finding local build of RMM files
- PR #3060 Move copying.hpp includes to legacy
- PR #3139 Fixed java RMM auto initalization
- PR #3141 Java fix for relocated IO headers
- PR #3149 Rename column_wrapper.cuh to column_wrapper.hpp
- PR #3168 Fix mutable_column_device_view head const_cast
- PR #3199 Update JNI includes for legacy moves
- PR #3204 ORC writer: Fix ByteRLE encoding of NULLs
- PR #2994 Fix split_out-support but with hash_object_dispatch
- PR #3212 Fix string to date casting when format is not specified
- PR #3218 Fixes `row_lexicographic_comparator` issue with handling two tables
- PR #3228 Default initialize RMM when Java native dependencies are loaded
- PR #3012 replacing instances of `to_gpu_array` with `mem`
- PR #3236 Fix Numba 0.46+/CuPy 6.3 interface compatibility
- PR #3276 Update JNI includes for legacy moves
- PR #3256 Fix orc writer crash with multiple string columns
- PR #3211 Fix breaking change caused by rapidsai/rmm#167
- PR #3265 Fix dangling pointer in `is_sorted`
- PR #3267 ORC writer: fix incorrect ByteRLE encoding of long literal runs
- PR #3277 Fix invalid reference to deleted temporary in `is_sorted`.
- PR #3274 ORC writer: fix integer RLEv2 mode2 unsigned base value encoding
- PR #3279 Fix shutdown hang issues with pinned memory pool init executor
- PR #3280 Invalid children check in mutable_column_device_view
- PR #3289 fix java memory usage API for empty columns
- PR #3293 Fix loading of csv files zipped on MacOS (disabled zip min version check)
- PR #3295 Fix storing storing invalid RMM exec policies.
- PR #3307 Add pd.RangeIndex to from_pandas to fix dask_cudf meta_nonempty bug
- PR #3313 Fix public headers including non-public headers
- PR #3318 Revert arrow to 0.15.0 temporarily to unblock downstream projects CI
- PR #3317 Fix index-argument bug in dask_cudf parquet reader
- PR #3323 Fix `insert` non-assert test case
- PR #3341 Fix `Series` constructor converting NoneType to "None"
- PR #3326 Fix and test for detail::gather map iterator type inference
- PR #3334 Remove zero-size exception check from make_strings_column factories
- PR #3333 Fix compilation issues with `constexpr` functions not marked `__device__`
- PR #3340 Make all benchmarks use cudf base fixture to initialize RMM pool
- PR #3337 Fix Java to pad validity buffers to 64-byte boundary
- PR #3362 Fix `find_and_replace` upcasting series for python scalars and lists
- PR #3357 Disabling `column_view` iterators for non fixed-width types
- PR #3383 Fix : properly compute null counts for rolling_window.
- PR #3386 Removing external includes from `column_view.hpp`
- PR #3369 Add write_partition to dask_cudf to fix to_parquet bug
- PR #3388 Support getitem with bools when DataFrame has a MultiIndex
- PR #3408 Fix String and Column (De-)Serialization
- PR #3372 Fix dask-distributed scatter_by_map bug
- PR #3419 Fix a bug in parse_into_parts (incomplete input causing walking past the end of string).
- PR #3413 Fix dask_cudf read_csv file-list bug
- PR #3416 Fix memory leak in ColumnVector when pulling strings off the GPU
- PR #3424 Fix benchmark build by adding libcudacxx to benchmark's CMakeLists.txt
- PR #3435 Fix diff and shift for empty series
- PR #3439 Fix index-name bug in StringColumn concat
- PR #3445 Fix ORC Writer default stripe size
- PR #3459 Fix printing of invalid entries
- PR #3466 Fix gather null mask allocation for invalid index
- PR #3468 Fix memory leak issue in `drop_duplicates`
- PR #3474 Fix small doc error in capitalize Docs
- PR #3491 Fix more doc errors in NVStrings
- PR #3478 Fix as_index deep copy via Index.rename inplace arg
- PR #3476 Fix ORC reader timezone conversion
- PR #3188 Repr slices up large DataFrames
- PR #3519 Fix strings column concatenate handling zero-sized columns
- PR #3530 Fix copy_if_else test case fail issue
- PR #3523 Fix lgenfe issue with debug build
- PR #3532 Fix potential use-after-free in cudf parquet reader
- PR #3540 Fix unary_op null_mask bug and add missing test cases
- PR #3559 Use HighLevelGraph api in DataFrame constructor (Fix upstream compatibility)
- PR #3572 Fix CI Issue with hypothesis tests that are flaky


# cuDF 0.10.0 (16 Oct 2019)

## New Features

- PR #2423 Added `groupby.quantile()`
- PR #2522 Add Java bindings for NVStrings backed upper and lower case mutators
- PR #2605 Added Sort based groupby in libcudf
- PR #2607 Add Java bindings for parsing JSON
- PR #2629 Add dropna= parameter to groupby
- PR #2585 ORC & Parquet Readers: Remove millisecond timestamp restriction
- PR #2507 Add GPU-accelerated ORC Writer
- PR #2559 Add Series.tolist()
- PR #2653 Add Java bindings for rolling window operations
- PR #2480 Merge `custreamz` codebase into `cudf` repo
- PR #2674 Add __contains__ for Index/Series/Column
- PR #2635 Add support to read from remote and cloud sources like s3, gcs, hdfs
- PR #2722 Add Java bindings for NVTX ranges
- PR #2702 Add make_bool to dataset generation functions
- PR #2394 Move `rapidsai/custrings` into `cudf`
- PR #2734 Final sync of custrings source into cudf
- PR #2724 Add libcudf support for __contains__
- PR #2777 Add python bindings for porter stemmer measure functionality
- PR #2781 Add issorted to is_monotonic
- PR #2685 Add cudf::scatter_to_tables and cython binding
- PR #2743 Add Java bindings for NVStrings timestamp2long as part of String ColumnVector casting
- PR #2785 Add nvstrings Python docs
- PR #2786 Add benchmarks option to root build.sh
- PR #2802 Add `cudf::repeat()` and `cudf.Series.repeat()`
- PR #2773 Add Fisher's unbiased kurtosis and skew for Series/DataFrame
- PR #2748 Parquet Reader: Add option to specify loading of PANDAS index
- PR #2807 Add scatter_by_map to DataFrame python API
- PR #2836 Add nvstrings.code_points method
- PR #2844 Add Series/DataFrame notnull
- PR #2858 Add GTest type list utilities
- PR #2870 Add support for grouping by Series of arbitrary length
- PR #2719 Series covariance and Pearson correlation
- PR #2207 Beginning of libcudf overhaul: introduce new column and table types
- PR #2869 Add `cudf.CategoricalDtype`
- PR #2838 CSV Reader: Support ARROW_RANDOM_FILE input
- PR #2655 CuPy-based Series and Dataframe .values property
- PR #2803 Added `edit_distance_matrix()` function to calculate pairwise edit distance for each string on a given nvstrings object.
- PR #2811 Start of cudf strings column work based on 2207
- PR #2872 Add Java pinned memory pool allocator
- PR #2969 Add findAndReplaceAll to ColumnVector
- PR #2814 Add Datetimeindex.weekday
- PR #2999 Add timestamp conversion support for string categories
- PR #2918 Add cudf::column timestamp wrapper types

## Improvements

- PR #2578 Update legacy_groupby to use libcudf group_by_without_aggregation
- PR #2581 Removed `managed` allocator from hash map classes.
- PR #2571 Remove unnecessary managed memory from gdf_column_concat
- PR #2648 Cython/Python reorg
- PR #2588 Update Series.append documentation
- PR #2632 Replace dask-cudf set_index code with upstream
- PR #2682 Add cudf.set_allocator() function for easier allocator init
- PR #2642 Improve null printing and testing
- PR #2747 Add missing Cython headers / cudftestutil lib to conda package for cuspatial build
- PR #2706 Compute CSV format in device code to speedup performance
- PR #2673 Add support for np.longlong type
- PR #2703 move dask serialization dispatch into cudf
- PR #2728 Add YYMMDD to version tag for nightly conda packages
- PR #2729 Handle file-handle input in to_csv
- PR #2741 CSV Reader: Move kernel functions into its own file
- PR #2766 Improve nvstrings python cmake flexibility
- PR #2756 Add out_time_unit option to csv reader, support timestamp resolutions
- PR #2771 Stopgap alias for to_gpu_matrix()
- PR #2783 Support mapping input columns to function arguments in apply kernels
- PR #2645 libcudf unique_count for Series.nunique
- PR #2817 Dask-cudf: `read_parquet` support for remote filesystems
- PR #2823 improve java data movement debugging
- PR #2806 CSV Reader: Clean-up row offset operations
- PR #2640 Add dask wait/persist exmaple to 10 minute guide
- PR #2828 Optimizations of kernel launch configuration for `DataFrame.apply_rows` and `DataFrame.apply_chunks`
- PR #2831 Add `column` argument to `DataFrame.drop`
- PR #2775 Various optimizations to improve __getitem__ and __setitem__ performance
- PR #2810 cudf::allocate_like can optionally always allocate a mask.
- PR #2833 Parquet reader: align page data allocation sizes to 4-bytes to satisfy cuda-memcheck
- PR #2832 Using the new Python bindings for UCX
- PR #2856 Update group_split_cudf to use scatter_by_map
- PR #2890 Optionally keep serialized table data on the host.
- PR #2778 Doc: Updated and fixed some docstrings that were formatted incorrectly.
- PR #2830 Use YYMMDD tag in custreamz nightly build
- PR #2875 Java: Remove synchronized from register methods in MemoryCleaner
- PR #2887 Minor snappy decompression optimization
- PR #2899 Use new RMM API based on Cython
- PR #2788 Guide to Python UDFs
- PR #2919 Change java API to use operators in groupby namespace
- PR #2909 CSV Reader: Avoid row offsets host vector default init
- PR #2834 DataFrame supports setting columns via attribute syntax `df.x = col`
- PR #3147 DataFrame can be initialized from rows via list of tuples
- PR #3539 Restrict CuPy to 6

## Bug Fixes

- PR #2584 ORC Reader: fix parsing of `DECIMAL` index positions
- PR #2619 Fix groupby serialization/deserialization
- PR #2614 Update Java version to match
- PR #2601 Fixes nlargest(1) issue in Series and Dataframe
- PR #2610 Fix a bug in index serialization (properly pass DeviceNDArray)
- PR #2621 Fixes the floordiv issue of not promoting float type when rhs is 0
- PR #2611 Types Test: fix static casting from negative int to string
- PR #2618 IO Readers: Fix datasource memory map failure for multiple reads
- PR #2628 groupby_without_aggregation non-nullable input table produces non-nullable output
- PR #2615 fix string category partitioning in java API
- PR #2641 fix string category and timeunit concat in the java API
- PR #2649 Fix groupby issue resulting from column_empty bug
- PR #2658 Fix astype() for null categorical columns
- PR #2660 fix column string category and timeunit concat in the java API
- PR #2664 ORC reader: fix `skip_rows` larger than first stripe
- PR #2654 Allow Java gdfOrderBy to work with string categories
- PR #2669 AVRO reader: fix non-deterministic output
- PR #2668 Update Java bindings to specify timestamp units for ORC and Parquet readers
- PR #2679 AVRO reader: fix cuda errors when decoding compressed streams
- PR #2692 Add concatenation for data-frame with different headers (empty and non-empty)
- PR #2651 Remove nvidia driver installation from ci/cpu/build.sh
- PR #2697 Ensure csv reader sets datetime column time units
- PR #2698 Return RangeIndex from contiguous slice of RangeIndex
- PR #2672 Fix null and integer handling in round
- PR #2704 Parquet Reader: Fix crash when loading string column with nulls
- PR #2725 Fix Jitify issue with running on Turing using CUDA version < 10
- PR #2731 Fix building of benchmarks
- PR #2738 Fix java to find new NVStrings locations
- PR #2736 Pin Jitify branch to v0.10 version
- PR #2742 IO Readers: Fix possible silent failures when creating `NvStrings` instance
- PR #2753 Fix java quantile API calls
- PR #2762 Fix validity processing for time in java
- PR #2796 Fix handling string slicing and other nvstrings delegated methods with dask
- PR #2769 Fix link to API docs in README.md
- PR #2772 Handle multiindex pandas Series #2772
- PR #2749 Fix apply_rows/apply_chunks pessimistic null mask to use in_cols null masks only
- PR #2752 CSV Reader: Fix exception when there's no rows to process
- PR #2716 Added Exception for `StringMethods` in string methods
- PR #2787 Fix Broadcasting `None` to `cudf-series`
- PR #2794 Fix async race in NVCategory::get_value and get_value_bounds
- PR #2795 Fix java build/cast error
- PR #2496 Fix improper merge of two dataframes when names differ
- PR #2824 Fix issue with incorrect result when Numeric Series replace is called several times
- PR #2751 Replace value with null
- PR #2765 Fix Java inequality comparisons for string category
- PR #2818 Fix java join API to use new C++ join API
- PR #2841 Fix nvstrings.slice and slice_from for range (0,0)
- PR #2837 Fix join benchmark
- PR #2809 Add hash_df and group_split dispatch functions for dask
- PR #2843 Parquet reader: fix skip_rows when not aligned with page or row_group boundaries
- PR #2851 Deleted existing dask-cudf/record.txt
- PR #2854 Fix column creation from ephemeral objects exposing __cuda_array_interface__
- PR #2860 Fix boolean indexing when the result is a single row
- PR #2859 Fix tail method issue for string columns
- PR #2852 Fixed `cumsum()` and `cumprod()` on boolean series.
- PR #2865 DaskIO: Fix `read_csv` and `read_orc` when input is list of files
- PR #2750 Fixed casting values to cudf::bool8 so non-zero values always cast to true
- PR #2873 Fixed dask_cudf read_partition bug by generating ParquetDatasetPiece
- PR #2850 Fixes dask_cudf.read_parquet on partitioned datasets
- PR #2896 Properly handle `axis` string keywords in `concat`
- PR #2926 Update rounding algorithm to avoid using fmod
- PR #2968 Fix Java dependency loading when using NVTX
- PR #2963 Fix ORC writer uncompressed block indexing
- PR #2928 CSV Reader: Fix using `byte_range` for large datasets
- PR #2983 Fix sm_70+ race condition in gpu_unsnap
- PR #2964 ORC Writer: Segfault when writing mixed numeric and string columns
- PR #3007 Java: Remove unit test that frees RMM invalid pointer
- PR #3009 Fix orc reader RLEv2 patch position regression from PR #2507
- PR #3002 Fix CUDA invalid configuration errors reported after loading an ORC file without data
- PR #3035 Update update-version.sh for new docs locations
- PR #3038 Fix uninitialized stream parameter in device_table deleter
- PR #3064 Fixes groupby performance issue
- PR #3061 Add rmmInitialize to nvstrings gtests
- PR #3058 Fix UDF doc markdown formatting
- PR #3059 Add nvstrings python build instructions to contributing.md


# cuDF 0.9.0 (21 Aug 2019)

## New Features

- PR #1993 Add CUDA-accelerated series aggregations: mean, var, std
- PR #2111 IO Readers: Support memory buffer, file-like object, and URL inputs
- PR #2012 Add `reindex()` to DataFrame and Series
- PR #2097 Add GPU-accelerated AVRO reader
- PR #2098 Support binary ops on DFs and Series with mismatched indices
- PR #2160 Merge `dask-cudf` codebase into `cudf` repo
- PR #2149 CSV Reader: Add `hex` dtype for explicit hexadecimal parsing
- PR #2156 Add `upper_bound()` and `lower_bound()` for libcudf tables and `searchsorted()` for cuDF Series
- PR #2158 CSV Reader: Support single, non-list/dict argument for `dtype`
- PR #2177 CSV Reader: Add `parse_dates` parameter for explicit date inference
- PR #1744 cudf::apply_boolean_mask and cudf::drop_nulls support for cudf::table inputs (multi-column)
- PR #2196 Add `DataFrame.dropna()`
- PR #2197 CSV Writer: add `chunksize` parameter for `to_csv`
- PR #2215 `type_dispatcher` benchmark
- PR #2179 Add Java quantiles
- PR #2157 Add __array_function__ to DataFrame and Series
- PR #2212 Java support for ORC reader
- PR #2224 Add DataFrame isna, isnull, notna functions
- PR #2236 Add Series.drop_duplicates
- PR #2105 Add hash-based join benchmark
- PR #2316 Add unique, nunique, and value_counts for datetime columns
- PR #2337 Add Java support for slicing a ColumnVector
- PR #2049 Add cudf::merge (sorted merge)
- PR #2368 Full cudf+dask Parquet Support
- PR #2380 New cudf::is_sorted checks whether cudf::table is sorted
- PR #2356 Java column vector standard deviation support
- PR #2221 MultiIndex full indexing - Support iloc and wildcards for loc
- PR #2429 Java support for getting length of strings in a ColumnVector
- PR #2415 Add `value_counts` for series of any type
- PR #2446 Add __array_function__ for index
- PR #2437 ORC reader: Add 'use_np_dtypes' option
- PR #2382 Add CategoricalAccessor add, remove, rename, and ordering methods
- PR #2464 Native implement `__cuda_array_interface__` for Series/Index/Column objects
- PR #2425 Rolling window now accepts array-based user-defined functions
- PR #2442 Add __setitem__
- PR #2449 Java support for getting byte count of strings in a ColumnVector
- PR #2492 Add groupby.size() method
- PR #2358 Add cudf::nans_to_nulls: convert floating point column into bitmask
- PR #2489 Add drop argument to set_index
- PR #2491 Add Java bindings for ORC reader 'use_np_dtypes' option
- PR #2213 Support s/ms/us/ns DatetimeColumn time unit resolutions
- PR #2536 Add _constructor properties to Series and DataFrame

## Improvements

- PR #2103 Move old `column` and `bitmask` files into `legacy/` directory
- PR #2109 added name to Python column classes
- PR #1947 Cleanup serialization code
- PR #2125 More aggregate in java API
- PR #2127 Add in java Scalar tests
- PR #2088 Refactor of Python groupby code
- PR #2130 Java serialization and deserialization of tables.
- PR #2131 Chunk rows logic added to csv_writer
- PR #2129 Add functions in the Java API to support nullable column filtering
- PR #2165 made changes to get_dummies api for it to be available in MethodCache
- PR #2171 Add CodeCov integration, fix doc version, make --skip-tests work when invoking with source
- PR #2184 handle remote orc files for dask-cudf
- PR #2186 Add `getitem` and `getattr` style access to Rolling objects
- PR #2168 Use cudf.Column for CategoricalColumn's categories instead of a tuple
- PR #2193 DOC: cudf::type_dispatcher documentation for specializing dispatched functors
- PR #2199 Better java support for appending strings
- PR #2176 Added column dtype support for datetime, int8, int16 to csv_writer
- PR #2209 Matching `get_dummies` & `select_dtypes` behavior to pandas
- PR #2217 Updated Java bindings to use the new groupby API
- PR #2214 DOC: Update doc instructions to build/install `cudf` and `dask-cudf`
- PR #2220 Update Java bindings for reduction rename
- PR #2232 Move CodeCov upload from build script to Jenkins
- PR #2225 refactor to use libcudf for gathering columns in dataframes
- PR #2293 Improve join performance (faster compute_join_output_size)
- PR #2300 Create separate dask codeowners for dask-cudf codebase
- PR #2304 gdf_group_by_without_aggregations returns gdf_column
- PR #2309 Java readers: remove redundant copy of result pointers
- PR #2307 Add `black` and `isort` to style checker script
- PR #2345 Restore removal of old groupby implementation
- PR #2342 Improve `astype()` to operate all ways
- PR #2329 using libcudf cudf::copy for column deep copy
- PR #2344 DOC: docs on code formatting for contributors
- PR #2376 Add inoperative axis= and win_type= arguments to Rolling()
- PR #2378 remove dask for (de-)serialization of cudf objects
- PR #2353 Bump Arrow and Dask versions
- PR #2377 Replace `standard_python_slice` with just `slice.indices()`
- PR #2373 cudf.DataFrame enchancements & Series.values support
- PR #2392 Remove dlpack submodule; make cuDF's Cython API externally accessible
- PR #2430 Updated Java bindings to use the new unary API
- PR #2406 Moved all existing `table` related files to a `legacy/` directory
- PR #2350 Performance related changes to get_dummies
- PR #2420 Remove `cudautils.astype` and replace with `typecast.apply_cast`
- PR #2456 Small improvement to typecast utility
- PR #2458 Fix handling of thirdparty packages in `isort` config
- PR #2459 IO Readers: Consolidate all readers to use `datasource` class
- PR #2475 Exposed type_dispatcher.hpp, nvcategory_util.hpp and wrapper_types.hpp in the include folder
- PR #2484 Enabled building libcudf as a static library
- PR #2453 Streamline CUDA_REL environment variable
- PR #2483 Bundle Boost filesystem dependency in the Java jar
- PR #2486 Java API hash functions
- PR #2481 Adds the ignore_null_keys option to the java api
- PR #2490 Java api: support multiple aggregates for the same column
- PR #2510 Java api: uses table based apply_boolean_mask
- PR #2432 Use pandas formatting for console, html, and latex output
- PR #2573 Bump numba version to 0.45.1
- PR #2606 Fix references to notebooks-contrib

## Bug Fixes

- PR #2086 Fixed quantile api behavior mismatch in series & dataframe
- PR #2128 Add offset param to host buffer readers in java API.
- PR #2145 Work around binops validity checks for java
- PR #2146 Work around unary_math validity checks for java
- PR #2151 Fixes bug in cudf::copy_range where null_count was invalid
- PR #2139 matching to pandas describe behavior & fixing nan values issue
- PR #2161 Implicitly convert unsigned to signed integer types in binops
- PR #2154 CSV Reader: Fix bools misdetected as strings dtype
- PR #2178 Fix bug in rolling bindings where a view of an ephemeral column was being taken
- PR #2180 Fix issue with isort reordering `importorskip` below imports depending on them
- PR #2187 fix to honor dtype when numpy arrays are passed to columnops.as_column
- PR #2190 Fix issue in astype conversion of string column to 'str'
- PR #2208 Fix issue with calling `head()` on one row dataframe
- PR #2229 Propagate exceptions from Cython cdef functions
- PR #2234 Fix issue with local build script not properly building
- PR #2223 Fix CUDA invalid configuration errors reported after loading small compressed ORC files
- PR #2162 Setting is_unique and is_monotonic-related attributes
- PR #2244 Fix ORC RLEv2 delta mode decoding with nonzero residual delta width
- PR #2297 Work around `var/std` unsupported only at debug build
- PR #2302 Fixed java serialization corner case
- PR #2355 Handle float16 in binary operations
- PR #2311 Fix copy behaviour for GenericIndex
- PR #2349 Fix issues with String filter in java API
- PR #2323 Fix groupby on categoricals
- PR #2328 Ensure order is preserved in CategoricalAccessor._set_categories
- PR #2202 Fix issue with unary ops mishandling empty input
- PR #2326 Fix for bug in DLPack when reading multiple columns
- PR #2324 Fix cudf Docker build
- PR #2325 Fix ORC RLEv2 patched base mode decoding with nonzero patch width
- PR #2235 Fix get_dummies to be compatible with dask
- PR #2332 Zero initialize gdf_dtype_extra_info
- PR #2355 Handle float16 in binary operations
- PR #2360 Fix missing dtype handling in cudf.Series & columnops.as_column
- PR #2364 Fix quantile api and other trivial issues around it
- PR #2361 Fixed issue with `codes` of CategoricalIndex
- PR #2357 Fixed inconsistent type of index created with from_pandas vs direct construction
- PR #2389 Fixed Rolling __getattr__ and __getitem__ for offset based windows
- PR #2402 Fixed bug in valid mask computation in cudf::copy_if (apply_boolean_mask)
- PR #2401 Fix to a scalar datetime(of type Days) issue
- PR #2386 Correctly allocate output valids in groupby
- PR #2411 Fixed failures on binary op on single element string column
- PR #2422 Fix Pandas logical binary operation incompatibilites
- PR #2447 Fix CodeCov posting build statuses temporarily
- PR #2450 Fix erroneous null handling in `cudf.DataFrame`'s `apply_rows`
- PR #2470 Fix issues with empty strings and string categories (Java)
- PR #2471 Fix String Column Validity.
- PR #2481 Fix java validity buffer serialization
- PR #2485 Updated bytes calculation to use size_t to avoid overflow in column concat
- PR #2461 Fix groupby multiple aggregations same column
- PR #2514 Fix cudf::drop_nulls threshold handling in Cython
- PR #2516 Fix utilities include paths and meta.yaml header paths
- PR #2517 Fix device memory leak in to_dlpack tensor deleter
- PR #2431 Fix local build generated file ownerships
- PR #2511 Added import of orc, refactored exception handlers to not squash fatal exceptions
- PR #2527 Fix index and column input handling in dask_cudf read_parquet
- PR #2466 Fix `dataframe.query` returning null rows erroneously
- PR #2548 Orc reader: fix non-deterministic data decoding at chunk boundaries
- PR #2557 fix cudautils import in string.py
- PR #2521 Fix casting datetimes from/to the same resolution
- PR #2545 Fix MultiIndexes with datetime levels
- PR #2560 Remove duplicate `dlpack` definition in conda recipe
- PR #2567 Fix ColumnVector.fromScalar issues while dealing with null scalars
- PR #2565 Orc reader: fix incorrect data decoding of int64 data types
- PR #2577 Fix search benchmark compilation error by adding necessary header
- PR #2604 Fix a bug in copying.pyx:_normalize_types that upcasted int32 to int64


# cuDF 0.8.0 (27 June 2019)

## New Features

- PR #1524 Add GPU-accelerated JSON Lines parser with limited feature set
- PR #1569 Add support for Json objects to the JSON Lines reader
- PR #1622 Add Series.loc
- PR #1654 Add cudf::apply_boolean_mask: faster replacement for gdf_apply_stencil
- PR #1487 cython gather/scatter
- PR #1310 Implemented the slice/split functionality.
- PR #1630 Add Python layer to the GPU-accelerated JSON reader
- PR #1745 Add rounding of numeric columns via Numba
- PR #1772 JSON reader: add support for BytesIO and StringIO input
- PR #1527 Support GDF_BOOL8 in readers and writers
- PR #1819 Logical operators (AND, OR, NOT) for libcudf and cuDF
- PR #1813 ORC Reader: Add support for stripe selection
- PR #1828 JSON Reader: add suport for bool8 columns
- PR #1833 Add column iterator with/without nulls
- PR #1665 Add the point-in-polygon GIS function
- PR #1863 Series and Dataframe methods for all and any
- PR #1908 cudf::copy_range and cudf::fill for copying/assigning an index or range to a constant
- PR #1921 Add additional formats for typecasting to/from strings
- PR #1807 Add Series.dropna()
- PR #1987 Allow user defined functions in the form of ptx code to be passed to binops
- PR #1948 Add operator functions like `Series.add()` to DataFrame and Series
- PR #1954 Add skip test argument to GPU build script
- PR #2018 Add bindings for new groupby C++ API
- PR #1984 Add rolling window operations Series.rolling() and DataFrame.rolling()
- PR #1542 Python method and bindings for to_csv
- PR #1995 Add Java API
- PR #1998 Add google benchmark to cudf
- PR #1845 Add cudf::drop_duplicates, DataFrame.drop_duplicates
- PR #1652 Added `Series.where()` feature
- PR #2074 Java Aggregates, logical ops, and better RMM support
- PR #2140 Add a `cudf::transform` function
- PR #2068 Concatenation of different typed columns

## Improvements

- PR #1538 Replacing LesserRTTI with inequality_comparator
- PR #1703 C++: Added non-aggregating `insert` to `concurrent_unordered_map` with specializations to store pairs with a single atomicCAS when possible.
- PR #1422 C++: Added a RAII wrapper for CUDA streams
- PR #1701 Added `unique` method for stringColumns
- PR #1713 Add documentation for Dask-XGBoost
- PR #1666 CSV Reader: Improve performance for files with large number of columns
- PR #1725 Enable the ability to use a single column groupby as its own index
- PR #1759 Add an example showing simultaneous rolling averages to `apply_grouped` documentation
- PR #1746 C++: Remove unused code: `windowed_ops.cu`, `sorting.cu`, `hash_ops.cu`
- PR #1748 C++: Add `bool` nullability flag to `device_table` row operators
- PR #1764 Improve Numerical column: `mean_var` and `mean`
- PR #1767 Speed up Python unit tests
- PR #1770 Added build.sh script, updated CI scripts and documentation
- PR #1739 ORC Reader: Add more pytest coverage
- PR #1696 Added null support in `Series.replace()`.
- PR #1390 Added some basic utility functions for `gdf_column`'s
- PR #1791 Added general column comparison code for testing
- PR #1795 Add printing of git submodule info to `print_env.sh`
- PR #1796 Removing old sort based group by code and gdf_filter
- PR #1811 Added funtions for copying/allocating `cudf::table`s
- PR #1838 Improve columnops.column_empty so that it returns typed columns instead of a generic Column
- PR #1890 Add utils.get_dummies- a pandas-like wrapper around one_hot-encoding
- PR #1823 CSV Reader: default the column type to string for empty dataframes
- PR #1827 Create bindings for scalar-vector binops, and update one_hot_encoding to use them
- PR #1817 Operators now support different sized dataframes as long as they don't share different sized columns
- PR #1855 Transition replace_nulls to new C++ API and update corresponding Cython/Python code
- PR #1858 Add `std::initializer_list` constructor to `column_wrapper`
- PR #1846 C++ type-erased gdf_equal_columns test util; fix gdf_equal_columns logic error
- PR #1390 Added some basic utility functions for `gdf_column`s
- PR #1391 Tidy up bit-resolution-operation and bitmask class code
- PR #1882 Add iloc functionality to MultiIndex dataframes
- PR #1884 Rolling windows: general enhancements and better coverage for unit tests
- PR #1886 support GDF_STRING_CATEGORY columns in apply_boolean_mask, drop_nulls and other libcudf functions
- PR #1896 Improve performance of groupby with levels specified in dask-cudf
- PR #1915 Improve iloc performance for non-contiguous row selection
- PR #1859 Convert read_json into a C++ API
- PR #1919 Rename libcudf namespace gdf to namespace cudf
- PR #1850 Support left_on and right_on for DataFrame merge operator
- PR #1930 Specialize constructor for `cudf::bool8` to cast argument to `bool`
- PR #1938 Add default constructor for `column_wrapper`
- PR #1930 Specialize constructor for `cudf::bool8` to cast argument to `bool`
- PR #1952 consolidate libcudf public API headers in include/cudf
- PR #1949 Improved selection with boolmask using libcudf `apply_boolean_mask`
- PR #1956 Add support for nulls in `query()`
- PR #1973 Update `std::tuple` to `std::pair` in top-most libcudf APIs and C++ transition guide
- PR #1981 Convert read_csv into a C++ API
- PR #1868 ORC Reader: Support row index for speed up on small/medium datasets
- PR #1964 Added support for list-like types in Series.str.cat
- PR #2005 Use HTML5 details tag in bug report issue template
- PR #2003 Removed few redundant unit-tests from test_string.py::test_string_cat
- PR #1944 Groupby design improvements
- PR #2017 Convert `read_orc()` into a C++ API
- PR #2011 Convert `read_parquet()` into a C++ API
- PR #1756 Add documentation "10 Minutes to cuDF and dask_cuDF"
- PR #2034 Adding support for string columns concatenation using "add" binary operator
- PR #2042 Replace old "10 Minutes" guide with new guide for docs build process
- PR #2036 Make library of common test utils to speed up tests compilation
- PR #2022 Facilitating get_dummies to be a high level api too
- PR #2050 Namespace IO readers and add back free-form `read_xxx` functions
- PR #2104 Add a functional ``sort=`` keyword argument to groupby
- PR #2108 Add `find_and_replace` for StringColumn for replacing single values
- PR #1803 cuDF/CuPy interoperability documentation

## Bug Fixes

- PR #1465 Fix for test_orc.py and test_sparse_df.py test failures
- PR #1583 Fix underlying issue in `as_index()` that was causing `Series.quantile()` to fail
- PR #1680 Add errors= keyword to drop() to fix cudf-dask bug
- PR #1651 Fix `query` function on empty dataframe
- PR #1616 Fix CategoricalColumn to access categories by index instead of iteration
- PR #1660 Fix bug in `loc` when indexing with a column name (a string)
- PR #1683 ORC reader: fix timestamp conversion to UTC
- PR #1613 Improve CategoricalColumn.fillna(-1) performance
- PR #1642 Fix failure of CSV_TEST gdf_csv_test.SkiprowsNrows on multiuser systems
- PR #1709 Fix handling of `datetime64[ms]` in `dataframe.select_dtypes`
- PR #1704 CSV Reader: Add support for the plus sign in number fields
- PR #1687 CSV reader: return an empty dataframe for zero size input
- PR #1757 Concatenating columns with null columns
- PR #1755 Add col_level keyword argument to melt
- PR #1758 Fix df.set_index() when setting index from an empty column
- PR #1749 ORC reader: fix long strings of NULL values resulting in incorrect data
- PR #1742 Parquet Reader: Fix index column name to match PANDAS compat
- PR #1782 Update libcudf doc version
- PR #1783 Update conda dependencies
- PR #1786 Maintain the original series name in series.unique output
- PR #1760 CSV Reader: fix segfault when dtype list only includes columns from usecols list
- PR #1831 build.sh: Assuming python is in PATH instead of using PYTHON env var
- PR #1839 Raise an error instead of segfaulting when transposing a DataFrame with StringColumns
- PR #1840 Retain index correctly during merge left_on right_on
- PR #1825 cuDF: Multiaggregation Groupby Failures
- PR #1789 CSV Reader: Fix missing support for specifying `int8` and `int16` dtypes
- PR #1857 Cython Bindings: Handle `bool` columns while calling `column_view_from_NDArrays`
- PR #1849 Allow DataFrame support methods to pass arguments to the methods
- PR #1847 Fixed #1375 by moving the nvstring check into the wrapper function
- PR #1864 Fixing cudf reduction for POWER platform
- PR #1869 Parquet reader: fix Dask timestamps not matching with Pandas (convert to milliseconds)
- PR #1876 add dtype=bool for `any`, `all` to treat integer column correctly
- PR #1875 CSV reader: take NaN values into account in dtype detection
- PR #1873 Add column dtype checking for the all/any methods
- PR #1902 Bug with string iteration in _apply_basic_agg
- PR #1887 Fix for initialization issue in pq_read_arg,orc_read_arg
- PR #1867 JSON reader: add support for null/empty fields, including the 'null' literal
- PR #1891 Fix bug #1750 in string column comparison
- PR #1909 Support of `to_pandas()` of boolean series with null values
- PR #1923 Use prefix removal when two aggs are called on a SeriesGroupBy
- PR #1914 Zero initialize gdf_column local variables
- PR #1959 Add support for comparing boolean Series to scalar
- PR #1966 Ignore index fix in series append
- PR #1967 Compute index __sizeof__ only once for DataFrame __sizeof__
- PR #1977 Support CUDA installation in default system directories
- PR #1982 Fixes incorrect index name after join operation
- PR #1985 Implement `GDF_PYMOD`, a special modulo that follows python's sign rules
- PR #1991 Parquet reader: fix decoding of NULLs
- PR #1990 Fixes a rendering bug in the `apply_grouped` documentation
- PR #1978 Fix for values being filled in an empty dataframe
- PR #2001 Correctly create MultiColumn from Pandas MultiColumn
- PR #2006 Handle empty dataframe groupby construction for dask
- PR #1965 Parquet Reader: Fix duplicate index column when it's already in `use_cols`
- PR #2033 Add pip to conda environment files to fix warning
- PR #2028 CSV Reader: Fix reading of uncompressed files without a recognized file extension
- PR #2073 Fix an issue when gathering columns with NVCategory and nulls
- PR #2053 cudf::apply_boolean_mask return empty column for empty boolean mask
- PR #2066 exclude `IteratorTest.mean_var_output` test from debug build
- PR #2069 Fix JNI code to use read_csv and read_parquet APIs
- PR #2071 Fix bug with unfound transitive dependencies for GTests in Ubuntu 18.04
- PR #2089 Configure Sphinx to render params correctly
- PR #2091 Fix another bug with unfound transitive dependencies for `cudftestutils` in Ubuntu 18.04
- PR #2115 Just apply `--disable-new-dtags` instead of trying to define all the transitive dependencies
- PR #2106 Fix errors in JitCache tests caused by sharing of device memory between processes
- PR #2120 Fix errors in JitCache tests caused by running multiple threads on the same data
- PR #2102 Fix memory leak in groupby
- PR #2113 fixed typo in to_csv code example


# cudf 0.7.2 (16 May 2019)

## New Features

- PR #1735 Added overload for atomicAdd on int64. Streamlined implementation of custom atomic overloads.
- PR #1741 Add MultiIndex concatenation

## Bug Fixes

- PR #1718 Fix issue with SeriesGroupBy MultiIndex in dask-cudf
- PR #1734 Python: fix performance regression for groupby count() aggregations
- PR #1768 Cython: fix handling read only schema buffers in gpuarrow reader


# cudf 0.7.1 (11 May 2019)

## New Features

- PR #1702 Lazy load MultiIndex to return groupby performance to near optimal.

## Bug Fixes

- PR #1708 Fix handling of `datetime64[ms]` in `dataframe.select_dtypes`


# cuDF 0.7.0 (10 May 2019)

## New Features

- PR #982 Implement gdf_group_by_without_aggregations and gdf_unique_indices functions
- PR #1142 Add `GDF_BOOL` column type
- PR #1194 Implement overloads for CUDA atomic operations
- PR #1292 Implemented Bitwise binary ops AND, OR, XOR (&, |, ^)
- PR #1235 Add GPU-accelerated Parquet Reader
- PR #1335 Added local_dict arg in `DataFrame.query()`.
- PR #1282 Add Series and DataFrame.describe()
- PR #1356 Rolling windows
- PR #1381 Add DataFrame._get_numeric_data
- PR #1388 Add CODEOWNERS file to auto-request reviews based on where changes are made
- PR #1396 Add DataFrame.drop method
- PR #1413 Add DataFrame.melt method
- PR #1412 Add DataFrame.pop()
- PR #1419 Initial CSV writer function
- PR #1441 Add Series level cumulative ops (cumsum, cummin, cummax, cumprod)
- PR #1420 Add script to build and test on a local gpuCI image
- PR #1440 Add DatetimeColumn.min(), DatetimeColumn.max()
- PR #1455 Add Series.Shift via Numba kernel
- PR #1441 Add Series level cumulative ops (cumsum, cummin, cummax, cumprod)
- PR #1461 Add Python coverage test to gpu build
- PR #1445 Parquet Reader: Add selective reading of rows and row group
- PR #1532 Parquet Reader: Add support for INT96 timestamps
- PR #1516 Add Series and DataFrame.ndim
- PR #1556 Add libcudf C++ transition guide
- PR #1466 Add GPU-accelerated ORC Reader
- PR #1565 Add build script for nightly doc builds
- PR #1508 Add Series isna, isnull, and notna
- PR #1456 Add Series.diff() via Numba kernel
- PR #1588 Add Index `astype` typecasting
- PR #1301 MultiIndex support
- PR #1599 Level keyword supported in groupby
- PR #929 Add support operations to dataframe
- PR #1609 Groupby accept list of Series
- PR #1658 Support `group_keys=True` keyword in groupby method

## Improvements

- PR #1531 Refactor closures as private functions in gpuarrow
- PR #1404 Parquet reader page data decoding speedup
- PR #1076 Use `type_dispatcher` in join, quantiles, filter, segmented sort, radix sort and hash_groupby
- PR #1202 Simplify README.md
- PR #1149 CSV Reader: Change convertStrToValue() functions to `__device__` only
- PR #1238 Improve performance of the CUDA trie used in the CSV reader
- PR #1245 Use file cache for JIT kernels
- PR #1278 Update CONTRIBUTING for new conda environment yml naming conventions
- PR #1163 Refactored UnaryOps. Reduced API to two functions: `gdf_unary_math` and `gdf_cast`. Added `abs`, `-`, and `~` ops. Changed bindings to Cython
- PR #1284 Update docs version
- PR #1287 add exclude argument to cudf.select_dtype function
- PR #1286 Refactor some of the CSV Reader kernels into generic utility functions
- PR #1291 fillna in `Series.to_gpu_array()` and `Series.to_array()` can accept the scalar too now.
- PR #1005 generic `reduction` and `scan` support
- PR #1349 Replace modernGPU sort join with thrust.
- PR #1363 Add a dataframe.mean(...) that raises NotImplementedError to satisfy `dask.dataframe.utils.is_dataframe_like`
- PR #1319 CSV Reader: Use column wrapper for gdf_column output alloc/dealloc
- PR #1376 Change series quantile default to linear
- PR #1399 Replace CFFI bindings for NVTX functions with Cython bindings
- PR #1389 Refactored `set_null_count()`
- PR #1386 Added macros `GDF_TRY()`, `CUDF_TRY()` and `ASSERT_CUDF_SUCCEEDED()`
- PR #1435 Rework CMake and conda recipes to depend on installed libraries
- PR #1391 Tidy up bit-resolution-operation and bitmask class code
- PR #1439 Add cmake variable to enable compiling CUDA code with -lineinfo
- PR #1462 Add ability to read parquet files from arrow::io::RandomAccessFile
- PR #1453 Convert CSV Reader CFFI to Cython
- PR #1479 Convert Parquet Reader CFFI to Cython
- PR #1397 Add a utility function for producing an overflow-safe kernel launch grid configuration
- PR #1382 Add GPU parsing of nested brackets to cuIO parsing utilities
- PR #1481 Add cudf::table constructor to allocate a set of `gdf_column`s
- PR #1484 Convert GroupBy CFFI to Cython
- PR #1463 Allow and default melt keyword argument var_name to be None
- PR #1486 Parquet Reader: Use device_buffer rather than device_ptr
- PR #1525 Add cudatoolkit conda dependency
- PR #1520 Renamed `src/dataframe` to `src/table` and moved `table.hpp`. Made `types.hpp` to be type declarations only.
- PR #1492 Convert transpose CFFI to Cython
- PR #1495 Convert binary and unary ops CFFI to Cython
- PR #1503 Convert sorting and hashing ops CFFI to Cython
- PR #1522 Use latest release version in update-version CI script
- PR #1533 Remove stale join CFFI, fix memory leaks in join Cython
- PR #1521 Added `row_bitmask` to compute bitmask for rows of a table. Merged `valids_ops.cu` and `bitmask_ops.cu`
- PR #1553 Overload `hash_row` to avoid using intial hash values. Updated `gdf_hash` to select between overloads
- PR #1585 Updated `cudf::table` to maintain own copy of wrapped `gdf_column*`s
- PR #1559 Add `except +` to all Cython function definitions to catch C++ exceptions properly
- PR #1617 `has_nulls` and `column_dtypes` for `cudf::table`
- PR #1590 Remove CFFI from the build / install process entirely
- PR #1536 Convert gpuarrow CFFI to Cython
- PR #1655 Add `Column._pointer` as a way to access underlying `gdf_column*` of a `Column`
- PR #1655 Update readme conda install instructions for cudf version 0.6 and 0.7


## Bug Fixes

- PR #1233 Fix dtypes issue while adding the column to `str` dataframe.
- PR #1254 CSV Reader: fix data type detection for floating-point numbers in scientific notation
- PR #1289 Fix looping over each value instead of each category in concatenation
- PR #1293 Fix Inaccurate error message in join.pyx
- PR #1308 Add atomicCAS overload for `int8_t`, `int16_t`
- PR #1317 Fix catch polymorphic exception by reference in ipc.cu
- PR #1325 Fix dtype of null bitmasks to int8
- PR #1326 Update build documentation to use -DCMAKE_CXX11_ABI=ON
- PR #1334 Add "na_position" argument to CategoricalColumn sort_by_values
- PR #1321 Fix out of bounds warning when checking Bzip2 header
- PR #1359 Add atomicAnd/Or/Xor for integers
- PR #1354 Fix `fillna()` behaviour when replacing values with different dtypes
- PR #1347 Fixed core dump issue while passing dict_dtypes without column names in `cudf.read_csv()`
- PR #1379 Fixed build failure caused due to error: 'col_dtype' may be used uninitialized
- PR #1392 Update cudf Dockerfile and package_versions.sh
- PR #1385 Added INT8 type to `_schema_to_dtype` for use in GpuArrowReader
- PR #1393 Fixed a bug in `gdf_count_nonzero_mask()` for the case of 0 bits to count
- PR #1395 Update CONTRIBUTING to use the environment variable CUDF_HOME
- PR #1416 Fix bug at gdf_quantile_exact and gdf_quantile_appox
- PR #1421 Fix remove creation of series multiple times during `add_column()`
- PR #1405 CSV Reader: Fix memory leaks on read_csv() failure
- PR #1328 Fix CategoricalColumn to_arrow() null mask
- PR #1433 Fix NVStrings/categories includes
- PR #1432 Update NVStrings to 0.7.* to coincide with 0.7 development
- PR #1483 Modify CSV reader to avoid cropping blank quoted characters in non-string fields
- PR #1446 Merge 1275 hotfix from master into branch-0.7
- PR #1447 Fix legacy groupby apply docstring
- PR #1451 Fix hash join estimated result size is not correct
- PR #1454 Fix local build script improperly change directory permissions
- PR #1490 Require Dask 1.1.0+ for `is_dataframe_like` test or skip otherwise.
- PR #1491 Use more specific directories & groups in CODEOWNERS
- PR #1497 Fix Thrust issue on CentOS caused by missing default constructor of host_vector elements
- PR #1498 Add missing include guard to device_atomics.cuh and separated DEVICE_ATOMICS_TEST
- PR #1506 Fix csv-write call to updated NVStrings method
- PR #1510 Added nvstrings `fillna()` function
- PR #1507 Parquet Reader: Default string data to GDF_STRING
- PR #1535 Fix doc issue to ensure correct labelling of cudf.series
- PR #1537 Fix `undefined reference` link error in HashPartitionTest
- PR #1548 Fix ci/local/build.sh README from using an incorrect image example
- PR #1551 CSV Reader: Fix integer column name indexing
- PR #1586 Fix broken `scalar_wrapper::operator==`
- PR #1591 ORC/Parquet Reader: Fix missing import for FileNotFoundError exception
- PR #1573 Parquet Reader: Fix crash due to clash with ORC reader datasource
- PR #1607 Revert change of `column.to_dense_buffer` always return by copy for performance concerns
- PR #1618 ORC reader: fix assert & data output when nrows/skiprows isn't aligned to stripe boundaries
- PR #1631 Fix failure of TYPES_TEST on some gcc-7 based systems.
- PR #1641 CSV Reader: Fix skip_blank_lines behavior with Windows line terminators (\r\n)
- PR #1648 ORC reader: fix non-deterministic output when skiprows is non-zero
- PR #1676 Fix groupby `as_index` behaviour with `MultiIndex`
- PR #1659 Fix bug caused by empty groupbys and multiindex slicing throwing exceptions
- PR #1656 Correct Groupby failure in dask when un-aggregable columns are left in dataframe.
- PR #1689 Fix groupby performance regression
- PR #1694 Add Cython as a runtime dependency since it's required in `setup.py`


# cuDF 0.6.1 (25 Mar 2019)

## Bug Fixes

- PR #1275 Fix CentOS exception in DataFrame.hash_partition from using value "returned" by a void function


# cuDF 0.6.0 (22 Mar 2019)

## New Features

- PR #760 Raise `FileNotFoundError` instead of `GDF_FILE_ERROR` in `read_csv` if the file does not exist
- PR #539 Add Python bindings for replace function
- PR #823 Add Doxygen configuration to enable building HTML documentation for libcudf C/C++ API
- PR #807 CSV Reader: Add byte_range parameter to specify the range in the input file to be read
- PR #857 Add Tail method for Series/DataFrame and update Head method to use iloc
- PR #858 Add series feature hashing support
- PR #871 CSV Reader: Add support for NA values, including user specified strings
- PR #893 Adds PyArrow based parquet readers / writers to Python, fix category dtype handling, fix arrow ingest buffer size issues
- PR #867 CSV Reader: Add support for ignoring blank lines and comment lines
- PR #887 Add Series digitize method
- PR #895 Add Series groupby
- PR #898 Add DataFrame.groupby(level=0) support
- PR #920 Add feather, JSON, HDF5 readers / writers from PyArrow / Pandas
- PR #888 CSV Reader: Add prefix parameter for column names, used when parsing without a header
- PR #913 Add DLPack support: convert between cuDF DataFrame and DLTensor
- PR #939 Add ORC reader from PyArrow
- PR #918 Add Series.groupby(level=0) support
- PR #906 Add binary and comparison ops to DataFrame
- PR #958 Support unary and binary ops on indexes
- PR #964 Add `rename` method to `DataFrame`, `Series`, and `Index`
- PR #985 Add `Series.to_frame` method
- PR #985 Add `drop=` keyword to reset_index method
- PR #994 Remove references to pygdf
- PR #990 Add external series groupby support
- PR #988 Add top-level merge function to cuDF
- PR #992 Add comparison binaryops to DateTime columns
- PR #996 Replace relative path imports with absolute paths in tests
- PR #995 CSV Reader: Add index_col parameter to specify the column name or index to be used as row labels
- PR #1004 Add `from_gpu_matrix` method to DataFrame
- PR #997 Add property index setter
- PR #1007 Replace relative path imports with absolute paths in cudf
- PR #1013 select columns with df.columns
- PR #1016 Rename Series.unique_count() to nunique() to match pandas API
- PR #947 Prefixsum to handle nulls and float types
- PR #1029 Remove rest of relative path imports
- PR #1021 Add filtered selection with assignment for Dataframes
- PR #872 Adding NVCategory support to cudf apis
- PR #1052 Add left/right_index and left/right_on keywords to merge
- PR #1091 Add `indicator=` and `suffixes=` keywords to merge
- PR #1107 Add unsupported keywords to Series.fillna
- PR #1032 Add string support to cuDF python
- PR #1136 Removed `gdf_concat`
- PR #1153 Added function for getting the padded allocation size for valid bitmask
- PR #1148 Add cudf.sqrt for dataframes and Series
- PR #1159 Add Python bindings for libcudf dlpack functions
- PR #1155 Add __array_ufunc__ for DataFrame and Series for sqrt
- PR #1168 to_frame for series accepts a name argument


## Improvements

- PR #1218 Add dask-cudf page to API docs
- PR #892 Add support for heterogeneous types in binary ops with JIT
- PR #730 Improve performance of `gdf_table` constructor
- PR #561 Add Doxygen style comments to Join CUDA functions
- PR #813 unified libcudf API functions by replacing gpu_ with gdf_
- PR #822 Add support for `__cuda_array_interface__` for ingest
- PR #756 Consolidate common helper functions from unordered map and multimap
- PR #753 Improve performance of groupby sum and average, especially for cases with few groups.
- PR #836 Add ingest support for arrow chunked arrays in Column, Series, DataFrame creation
- PR #763 Format doxygen comments for csv_read_arg struct
- PR #532 CSV Reader: Use type dispatcher instead of switch block
- PR #694 Unit test utilities improvements
- PR #878 Add better indexing to Groupby
- PR #554 Add `empty` method and `is_monotonic` attribute to `Index`
- PR #1040 Fixed up Doxygen comment tags
- PR #909 CSV Reader: Avoid host->device->host copy for header row data
- PR #916 Improved unit testing and error checking for `gdf_column_concat`
- PR #941 Replace `numpy` call in `Series.hash_encode` with `numba`
- PR #942 Added increment/decrement operators for wrapper types
- PR #943 Updated `count_nonzero_mask` to return `num_rows` when the mask is null
- PR #952 Added trait to map C++ type to `gdf_dtype`
- PR #966 Updated RMM submodule.
- PR #998 Add IO reader/writer modules to API docs, fix for missing cudf.Series docs
- PR #1017 concatenate along columns for Series and DataFrames
- PR #1002 Support indexing a dataframe with another boolean dataframe
- PR #1018 Better concatenation for Series and Dataframes
- PR #1036 Use Numpydoc style docstrings
- PR #1047 Adding gdf_dtype_extra_info to gdf_column_view_augmented
- PR #1054 Added default ctor to SerialTrieNode to overcome Thrust issue in CentOS7 + CUDA10
- PR #1024 CSV Reader: Add support for hexadecimal integers in integral-type columns
- PR #1033 Update `fillna()` to use libcudf function `gdf_replace_nulls`
- PR #1066 Added inplace assignment for columns and select_dtypes for dataframes
- PR #1026 CSV Reader: Change the meaning and type of the quoting parameter to match Pandas
- PR #1100 Adds `CUDF_EXPECTS` error-checking macro
- PR #1092 Fix select_dtype docstring
- PR #1111 Added cudf::table
- PR #1108 Sorting for datetime columns
- PR #1120 Return a `Series` (not a `Column`) from `Series.cat.set_categories()`
- PR #1128 CSV Reader: The last data row does not need to be line terminated
- PR #1183 Bump Arrow version to 0.12.1
- PR #1208 Default to CXX11_ABI=ON
- PR #1252 Fix NVStrings dependencies for cuda 9.2 and 10.0
- PR #2037 Optimize the existing `gather` and `scatter` routines in `libcudf`

## Bug Fixes

- PR #821 Fix flake8 issues revealed by flake8 update
- PR #808 Resolved renamed `d_columns_valids` variable name
- PR #820 CSV Reader: fix the issue where reader adds additional rows when file uses \r\n as a line terminator
- PR #780 CSV Reader: Fix scientific notation parsing and null values for empty quotes
- PR #815 CSV Reader: Fix data parsing when tabs are present in the input CSV file
- PR #850 Fix bug where left joins where the left df has 0 rows causes a crash
- PR #861 Fix memory leak by preserving the boolean mask index
- PR #875 Handle unnamed indexes in to/from arrow functions
- PR #877 Fix ingest of 1 row arrow tables in from arrow function
- PR #876 Added missing `<type_traits>` include
- PR #889 Deleted test_rmm.py which has now moved to RMM repo
- PR #866 Merge v0.5.1 numpy ABI hotfix into 0.6
- PR #917 value_counts return int type on empty columns
- PR #611 Renamed `gdf_reduce_optimal_output_size()` -> `gdf_reduction_get_intermediate_output_size()`
- PR #923 fix index for negative slicing for cudf dataframe and series
- PR #927 CSV Reader: Fix category GDF_CATEGORY hashes not being computed properly
- PR #921 CSV Reader: Fix parsing errors with delim_whitespace, quotations in the header row, unnamed columns
- PR #933 Fix handling objects of all nulls in series creation
- PR #940 CSV Reader: Fix an issue where the last data row is missing when using byte_range
- PR #945 CSV Reader: Fix incorrect datetime64 when milliseconds or space separator are used
- PR #959 Groupby: Problem with column name lookup
- PR #950 Converting dataframe/recarry with non-contiguous arrays
- PR #963 CSV Reader: Fix another issue with missing data rows when using byte_range
- PR #999 Fix 0 sized kernel launches and empty sort_index exception
- PR #993 Fix dtype in selecting 0 rows from objects
- PR #1009 Fix performance regression in `to_pandas` method on DataFrame
- PR #1008 Remove custom dask communication approach
- PR #1001 CSV Reader: Fix a memory access error when reading a large (>2GB) file with date columns
- PR #1019 Binary Ops: Fix error when one input column has null mask but other doesn't
- PR #1014 CSV Reader: Fix false positives in bool value detection
- PR #1034 CSV Reader: Fix parsing floating point precision and leading zero exponents
- PR #1044 CSV Reader: Fix a segfault when byte range aligns with a page
- PR #1058 Added support for `DataFrame.loc[scalar]`
- PR #1060 Fix column creation with all valid nan values
- PR #1073 CSV Reader: Fix an issue where a column name includes the return character
- PR #1090 Updating Doxygen Comments
- PR #1080 Fix dtypes returned from loc / iloc because of lists
- PR #1102 CSV Reader: Minor fixes and memory usage improvements
- PR #1174: Fix release script typo
- PR #1137 Add prebuild script for CI
- PR #1118 Enhanced the `DataFrame.from_records()` feature
- PR #1129 Fix join performance with index parameter from using numpy array
- PR #1145 Issue with .agg call on multi-column dataframes
- PR #908 Some testing code cleanup
- PR #1167 Fix issue with null_count not being set after inplace fillna()
- PR #1184 Fix iloc performance regression
- PR #1185 Support left_on/right_on and also on=str in merge
- PR #1200 Fix allocating bitmasks with numba instead of rmm in allocate_mask function
- PR #1213 Fix bug with csv reader requesting subset of columns using wrong datatype
- PR #1223 gpuCI: Fix label on rapidsai channel on gpu build scripts
- PR #1242 Add explicit Thrust exec policy to fix NVCATEGORY_TEST segfault on some platforms
- PR #1246 Fix categorical tests that failed due to bad implicit type conversion
- PR #1255 Fix overwriting conda package main label uploads
- PR #1259 Add dlpack includes to pip build


# cuDF 0.5.1 (05 Feb 2019)

## Bug Fixes

- PR #842 Avoid using numpy via cimport to prevent ABI issues in Cython compilation


# cuDF 0.5.0 (28 Jan 2019)

## New Features

- PR #722 Add bzip2 decompression support to `read_csv()`
- PR #693 add ZLIB-based GZIP/ZIP support to `read_csv_strings()`
- PR #411 added null support to gdf_order_by (new API) and cudf_table::sort
- PR #525 Added GitHub Issue templates for bugs, documentation, new features, and questions
- PR #501 CSV Reader: Add support for user-specified decimal point and thousands separator to read_csv_strings()
- PR #455 CSV Reader: Add support for user-specified decimal point and thousands separator to read_csv()
- PR #439 add `DataFrame.drop` method similar to pandas
- PR #356 add `DataFrame.transpose` method and `DataFrame.T` property similar to pandas
- PR #505 CSV Reader: Add support for user-specified boolean values
- PR #350 Implemented Series replace function
- PR #490 Added print_env.sh script to gather relevant environment details when reporting cuDF issues
- PR #474 add ZLIB-based GZIP/ZIP support to `read_csv()`
- PR #547 Added melt similar to `pandas.melt()`
- PR #491 Add CI test script to check for updates to CHANGELOG.md in PRs
- PR #550 Add CI test script to check for style issues in PRs
- PR #558 Add CI scripts for cpu-based conda and gpu-based test builds
- PR #524 Add Boolean Indexing
- PR #564 Update python `sort_values` method to use updated libcudf `gdf_order_by` API
- PR #509 CSV Reader: Input CSV file can now be passed in as a text or a binary buffer
- PR #607 Add `__iter__` and iteritems to DataFrame class
- PR #643 added a new api gdf_replace_nulls that allows a user to replace nulls in a column

## Improvements

- PR #426 Removed sort-based groupby and refactored existing groupby APIs. Also improves C++/CUDA compile time.
- PR #461 Add `CUDF_HOME` variable in README.md to replace relative pathing.
- PR #472 RMM: Created centralized rmm::device_vector alias and rmm::exec_policy
- PR #500 Improved the concurrent hash map class to support partitioned (multi-pass) hash table building.
- PR #454 Improve CSV reader docs and examples
- PR #465 Added templated C++ API for RMM to avoid explicit cast to `void**`
- PR #513 `.gitignore` tweaks
- PR #521 Add `assert_eq` function for testing
- PR #502 Simplify Dockerfile for local dev, eliminate old conda/pip envs
- PR #549 Adds `-rdynamic` compiler flag to nvcc for Debug builds
- PR #472 RMM: Created centralized rmm::device_vector alias and rmm::exec_policy
- PR #577 Added external C++ API for scatter/gather functions
- PR #500 Improved the concurrent hash map class to support partitioned (multi-pass) hash table building
- PR #583 Updated `gdf_size_type` to `int`
- PR #500 Improved the concurrent hash map class to support partitioned (multi-pass) hash table building
- PR #617 Added .dockerignore file. Prevents adding stale cmake cache files to the docker container
- PR #658 Reduced `JOIN_TEST` time by isolating overflow test of hash table size computation
- PR #664 Added Debuging instructions to README
- PR #651 Remove noqa marks in `__init__.py` files
- PR #671 CSV Reader: uncompressed buffer input can be parsed without explicitly specifying compression as None
- PR #684 Make RMM a submodule
- PR #718 Ensure sum, product, min, max methods pandas compatibility on empty datasets
- PR #720 Refactored Index classes to make them more Pandas-like, added CategoricalIndex
- PR #749 Improve to_arrow and from_arrow Pandas compatibility
- PR #766 Remove TravisCI references, remove unused variables from CMake, fix ARROW_VERSION in Cmake
- PR #773 Add build-args back to Dockerfile and handle dependencies based on environment yml file
- PR #781 Move thirdparty submodules to root and symlink in /cpp
- PR #843 Fix broken cudf/python API examples, add new methods to the API index

## Bug Fixes

- PR #569 CSV Reader: Fix days being off-by-one when parsing some dates
- PR #531 CSV Reader: Fix incorrect parsing of quoted numbers
- PR #465 Added templated C++ API for RMM to avoid explicit cast to `void**`
- PR #473 Added missing <random> include
- PR #478 CSV Reader: Add api support for auto column detection, header, mangle_dupe_cols, usecols
- PR #495 Updated README to correct where cffi pytest should be executed
- PR #501 Fix the intermittent segfault caused by the `thousands` and `compression` parameters in the csv reader
- PR #502 Simplify Dockerfile for local dev, eliminate old conda/pip envs
- PR #512 fix bug for `on` parameter in `DataFrame.merge` to allow for None or single column name
- PR #511 Updated python/cudf/bindings/join.pyx to fix cudf merge printing out dtypes
- PR #513 `.gitignore` tweaks
- PR #521 Add `assert_eq` function for testing
- PR #537 Fix CMAKE_CUDA_STANDARD_REQURIED typo in CMakeLists.txt
- PR #447 Fix silent failure in initializing DataFrame from generator
- PR #545 Temporarily disable csv reader thousands test to prevent segfault (test re-enabled in PR #501)
- PR #559 Fix Assertion error while using `applymap` to change the output dtype
- PR #575 Update `print_env.sh` script to better handle missing commands
- PR #612 Prevent an exception from occuring with true division on integer series.
- PR #630 Fix deprecation warning for `pd.core.common.is_categorical_dtype`
- PR #622 Fix Series.append() behaviour when appending values with different numeric dtype
- PR #603 Fix error while creating an empty column using None.
- PR #673 Fix array of strings not being caught in from_pandas
- PR #644 Fix return type and column support of dataframe.quantile()
- PR #634 Fix create `DataFrame.from_pandas()` with numeric column names
- PR #654 Add resolution check for GDF_TIMESTAMP in Join
- PR #648 Enforce one-to-one copy required when using `numba>=0.42.0`
- PR #645 Fix cmake build type handling not setting debug options when CMAKE_BUILD_TYPE=="Debug"
- PR #669 Fix GIL deadlock when launching multiple python threads that make Cython calls
- PR #665 Reworked the hash map to add a way to report the destination partition for a key
- PR #670 CMAKE: Fix env include path taking precedence over libcudf source headers
- PR #674 Check for gdf supported column types
- PR #677 Fix 'gdf_csv_test_Dates' gtest failure due to missing nrows parameter
- PR #604 Fix the parsing errors while reading a csv file using `sep` instead of `delimiter`.
- PR #686 Fix converting nulls to NaT values when converting Series to Pandas/Numpy
- PR #689 CSV Reader: Fix behavior with skiprows+header to match pandas implementation
- PR #691 Fixes Join on empty input DFs
- PR #706 CSV Reader: Fix broken dtype inference when whitespace is in data
- PR #717 CSV reader: fix behavior when parsing a csv file with no data rows
- PR #724 CSV Reader: fix build issue due to parameter type mismatch in a std::max call
- PR #734 Prevents reading undefined memory in gpu_expand_mask_bits numba kernel
- PR #747 CSV Reader: fix an issue where CUDA allocations fail with some large input files
- PR #750 Fix race condition for handling NVStrings in CMake
- PR #719 Fix merge column ordering
- PR #770 Fix issue where RMM submodule pointed to wrong branch and pin other to correct branches
- PR #778 Fix hard coded ABI off setting
- PR #784 Update RMM submodule commit-ish and pip paths
- PR #794 Update `rmm::exec_policy` usage to fix segmentation faults when used as temprory allocator.
- PR #800 Point git submodules to branches of forks instead of exact commits


# cuDF 0.4.0 (05 Dec 2018)

## New Features

- PR #398 add pandas-compatible `DataFrame.shape()` and `Series.shape()`
- PR #394 New documentation feature "10 Minutes to cuDF"
- PR #361 CSV Reader: Add support for strings with delimiters

## Improvements

 - PR #436 Improvements for type_dispatcher and wrapper structs
 - PR #429 Add CHANGELOG.md (this file)
 - PR #266 use faster CUDA-accelerated DataFrame column/Series concatenation.
 - PR #379 new C++ `type_dispatcher` reduces code complexity in supporting many data types.
 - PR #349 Improve performance for creating columns from memoryview objects
 - PR #445 Update reductions to use type_dispatcher. Adds integer types support to sum_of_squares.
 - PR #448 Improve installation instructions in README.md
 - PR #456 Change default CMake build to Release, and added option for disabling compilation of tests

## Bug Fixes

 - PR #444 Fix csv_test CUDA too many resources requested fail.
 - PR #396 added missing output buffer in validity tests for groupbys.
 - PR #408 Dockerfile updates for source reorganization
 - PR #437 Add cffi to Dockerfile conda env, fixes "cannot import name 'librmm'"
 - PR #417 Fix `map_test` failure with CUDA 10
 - PR #414 Fix CMake installation include file paths
 - PR #418 Properly cast string dtypes to programmatic dtypes when instantiating columns
 - PR #427 Fix and tests for Concatenation illegal memory access with nulls


# cuDF 0.3.0 (23 Nov 2018)

## New Features

 - PR #336 CSV Reader string support

## Improvements

 - PR #354 source code refactored for better organization. CMake build system overhaul. Beginning of transition to Cython bindings.
 - PR #290 Add support for typecasting to/from datetime dtype
 - PR #323 Add handling pyarrow boolean arrays in input/out, add tests
 - PR #325 GDF_VALIDITY_UNSUPPORTED now returned for algorithms that don't support non-empty valid bitmasks
 - PR #381 Faster InputTooLarge Join test completes in ms rather than minutes.
 - PR #373 .gitignore improvements
 - PR #367 Doc cleanup & examples for DataFrame methods
 - PR #333 Add Rapids Memory Manager documentation
 - PR #321 Rapids Memory Manager adds file/line location logging and convenience macros
 - PR #334 Implement DataFrame `__copy__` and `__deepcopy__`
 - PR #271 Add NVTX ranges to pygdf
 - PR #311 Document system requirements for conda install

## Bug Fixes

 - PR #337 Retain index on `scale()` function
 - PR #344 Fix test failure due to PyArrow 0.11 Boolean handling
 - PR #364 Remove noexcept from managed_allocator;  CMakeLists fix for NVstrings
 - PR #357 Fix bug that made all series be considered booleans for indexing
 - PR #351 replace conda env configuration for developers
 - PRs #346 #360 Fix CSV reading of negative numbers
 - PR #342 Fix CMake to use conda-installed nvstrings
 - PR #341 Preserve categorical dtype after groupby aggregations
 - PR #315 ReadTheDocs build update to fix missing libcuda.so
 - PR #320 FIX out-of-bounds access error in reductions.cu
 - PR #319 Fix out-of-bounds memory access in libcudf count_valid_bits
 - PR #303 Fix printing empty dataframe


# cuDF 0.2.0 and cuDF 0.1.0

These were initial releases of cuDF based on previously separate pyGDF and libGDF libraries.<|MERGE_RESOLUTION|>--- conflicted
+++ resolved
@@ -97,13 +97,10 @@
 - PR #3172 Define and implement new fill/repeat/copy_range APIs
 - PR #3497 Add DataFrame.drop(..., inplace=False) argument
 - PR #3469 Add string functionality for replace API
-<<<<<<< HEAD
-- PR #3273 Define and implement new reduction APIs
-=======
 - PR #3527 Add string functionality for merge API
 - PR #3557 Add contiguous_split() function. 
 - PR #3507 Define and implement new binary operation APIs
->>>>>>> 5f0efcd7
+- PR #3273 Define and implement new reduction APIs
 
 ## Improvements
 
