# Copyright (c) 2018-2023, NVIDIA CORPORATION.

from __future__ import annotations

from collections import abc
from functools import cached_property
from typing import TYPE_CHECKING, Any, Mapping, Optional, Sequence, Tuple, cast

import warnings
import numpy as np
import pandas as pd
import pyarrow as pa
from numba import cuda
from typing_extensions import Self

import cudf
from cudf import _lib as libcudf
from cudf._lib.transform import bools_to_mask
from cudf._typing import ColumnBinaryOperand, ColumnLike, Dtype, ScalarLike
from cudf.api.types import is_categorical_dtype, is_interval_dtype
from cudf.core.buffer import Buffer
from cudf.core.column import column
from cudf.core.column.methods import ColumnMethods
from cudf.core.dtypes import CategoricalDtype
from cudf.utils.dtypes import (
    is_mixed_with_object_dtype,
    min_signed_type,
    min_unsigned_type,
)

if TYPE_CHECKING:
    from cudf._typing import SeriesOrIndex, SeriesOrSingleColumnIndex
    from cudf.core.column import (
        ColumnBase,
        DatetimeColumn,
        NumericalColumn,
        StringColumn,
        TimeDeltaColumn,
    )


_DEFAULT_CATEGORICAL_VALUE = -1


class CategoricalAccessor(ColumnMethods):
    """
    Accessor object for categorical properties of the Series values.
    Be aware that assigning to `categories` is a inplace operation,
    while all methods return new categorical data per default.

    Parameters
    ----------
    column : Column
    parent : Series or CategoricalIndex

    Examples
    --------
    >>> s = cudf.Series([1,2,3], dtype='category')
    >>> s
    0    1
    1    2
    2    3
    dtype: category
    Categories (3, int64): [1, 2, 3]
    >>> s.cat.categories
    Index([1, 2, 3], dtype='int64')
    >>> s.cat.reorder_categories([3,2,1])
    0    1
    1    2
    2    3
    dtype: category
    Categories (3, int64): [3, 2, 1]
    >>> s.cat.remove_categories([1])
    0    <NA>
    1       2
    2       3
    dtype: category
    Categories (2, int64): [2, 3]
    >>> s.cat.set_categories(list('abcde'))
    0    <NA>
    1    <NA>
    2    <NA>
    dtype: category
    Categories (5, object): ['a', 'b', 'c', 'd', 'e']
    >>> s.cat.as_ordered()
    0    1
    1    2
    2    3
    dtype: category
    Categories (3, int64): [1 < 2 < 3]
    >>> s.cat.as_unordered()
    0    1
    1    2
    2    3
    dtype: category
    Categories (3, int64): [1, 2, 3]
    """

    _column: CategoricalColumn

    def __init__(self, parent: SeriesOrSingleColumnIndex):
        if not is_categorical_dtype(parent.dtype):
            raise AttributeError(
                "Can only use .cat accessor with a 'category' dtype"
            )
        super().__init__(parent=parent)

    @property
    def categories(self) -> "cudf.core.index.Index":
        """
        The categories of this categorical.
        """
        return cudf.core.index.as_index(self._column.categories)

    @property
    def codes(self) -> "cudf.Series":
        """
        Return Series of codes as well as the index.
        """
        index = (
            self._parent.index
            if isinstance(self._parent, cudf.Series)
            else None
        )
        return cudf.Series(self._column.codes, index=index)

    @property
    def ordered(self) -> bool:
        """
        Whether the categories have an ordered relationship.
        """
        return self._column.ordered

    def as_ordered(self) -> Optional[SeriesOrIndex]:
        """
        Set the Categorical to be ordered.

        Returns
        -------
        Categorical
            Ordered Categorical.

        Examples
        --------
        >>> import cudf
        >>> s = cudf.Series([10, 1, 1, 2, 10, 2, 10], dtype="category")
        >>> s
        0    10
        1     1
        2     1
        3     2
        4    10
        5     2
        6    10
        dtype: category
        Categories (3, int64): [1, 2, 10]
        >>> s.cat.as_ordered()
        0    10
        1     1
        2     1
        3     2
        4    10
        5     2
        6    10
        dtype: category
        Categories (3, int64): [1 < 2 < 10]
        """
<<<<<<< HEAD
        return self._return_or_inplace(self._column.as_ordered())
=======
        if inplace:
            # Do not remove until pandas 2.0 support is added.
            warnings.warn(
                "The inplace parameter is deprecated and will be removed in a "
                "future release. set_ordered will always return a new Series "
                "in the future.",
                FutureWarning,
            )
        return self._return_or_inplace(
            self._column.as_ordered(), inplace=inplace
        )
>>>>>>> 2aa0babd

    def as_unordered(self) -> Optional[SeriesOrIndex]:
        """
        Set the Categorical to be unordered.

        Returns
        -------
        Categorical
            Unordered Categorical or None if inplace.

        Examples
        --------
        >>> import cudf
        >>> s = cudf.Series([10, 1, 1, 2, 10, 2, 10], dtype="category")
        >>> s
        0    10
        1     1
        2     1
        3     2
        4    10
        5     2
        6    10
        dtype: category
        Categories (3, int64): [1, 2, 10]
        >>> s = s.cat.as_ordered()
        >>> s
        0    10
        1     1
        2     1
        3     2
        4    10
        5     2
        6    10
        dtype: category
        Categories (3, int64): [1 < 2 < 10]
        >>> s.cat.as_unordered()
        0    10
        1     1
        2     1
        3     2
        4    10
        5     2
        6    10
        dtype: category
        Categories (3, int64): [1, 2, 10]
        """
<<<<<<< HEAD
=======
        if inplace:
            # Do not remove until pandas 2.0 support is added.
            warnings.warn(
                "The inplace parameter is deprecated and will be removed in a "
                "future release. set_ordered will always return a new Series "
                "in the future.",
                FutureWarning,
            )
        return self._return_or_inplace(
            self._column.as_unordered(), inplace=inplace
        )
>>>>>>> 2aa0babd

        return self._return_or_inplace(self._column.as_unordered())

    def add_categories(self, new_categories: Any) -> Optional[SeriesOrIndex]:
        """
        Add new categories.

        `new_categories` will be included at the last/highest
        place in the categories and will be unused directly
        after this call.

        Parameters
        ----------
        new_categories : category or list-like of category
            The new categories to be included.

        Returns
        -------
        cat
            Categorical with new categories added.

        Examples
        --------
        >>> import cudf
        >>> s = cudf.Series([1, 2], dtype="category")
        >>> s
        0    1
        1    2
        dtype: category
        Categories (2, int64): [1, 2]
        >>> s.cat.add_categories([0, 3, 4])
        0    1
        1    2
        dtype: category
        Categories (5, int64): [1, 2, 0, 3, 4]
        >>> s
        0    1
        1    2
        dtype: category
        Categories (2, int64): [1, 2]
        """
<<<<<<< HEAD

=======
        if inplace:
            # Do not remove until pandas 2.0 support is added.
            warnings.warn(
                "The `inplace` parameter in cudf.Series.cat.add_categories "
                "is deprecated and will be removed in a future version of "
                "cudf. Adding categories will always return a new "
                "Categorical object.",
                FutureWarning,
            )
>>>>>>> 2aa0babd
        old_categories = self._column.categories
        new_categories = column.as_column(
            new_categories,
            dtype=old_categories.dtype if len(new_categories) == 0 else None,
        )

        if is_mixed_with_object_dtype(old_categories, new_categories):
            raise TypeError(
                f"cudf does not support adding categories with existing "
                f"categories of dtype `{old_categories.dtype}` and new "
                f"categories of dtype `{new_categories.dtype}`, please "
                f"type-cast new_categories to the same type as "
                f"existing categories."
            )
        common_dtype = np.find_common_type(
            [old_categories.dtype, new_categories.dtype], []
        )

        new_categories = new_categories.astype(common_dtype)
        old_categories = old_categories.astype(common_dtype)

        if old_categories.isin(new_categories).any():
            raise ValueError("new categories must not include old categories")

        new_categories = old_categories.append(new_categories)
        out_col = self._column
        if not out_col._categories_equal(new_categories):
            out_col = out_col._set_categories(new_categories)

        return self._return_or_inplace(out_col)

    def remove_categories(
        self,
        removals: Any,
    ) -> Optional[SeriesOrIndex]:
        """
        Remove the specified categories.

        `removals` must be included in the
        old categories. Values which were in the
        removed categories will be set to null.

        Parameters
        ----------
        removals : category or list-like of category
            The categories which should be removed.

        Returns
        -------
        cat
            Categorical with removed categories

        Examples
        --------
        >>> import cudf
        >>> s = cudf.Series([10, 1, 1, 2, 10, 2, 10], dtype="category")
        >>> s
        0    10
        1     1
        2     1
        3     2
        4    10
        5     2
        6    10
        dtype: category
        Categories (3, int64): [1, 2, 10]
        >>> s.cat.remove_categories([1])
        0      10
        1    <NA>
        2    <NA>
        3       2
        4      10
        5       2
        6      10
        dtype: category
        Categories (2, int64): [2, 10]
        >>> s
        0    10
        1     1
        2     1
        3     2
        4    10
        5     2
        6    10
        dtype: category
        Categories (3, int64): [1, 2, 10]
        """
<<<<<<< HEAD
=======
        if inplace:
            # Do not remove until pandas 2.0 support is added.
            warnings.warn(
                "The `inplace` parameter in "
                "cudf.Series.cat.remove_categories is deprecated and "
                "will be removed in a future version of cudf. "
                "Removing categories will always return a new "
                "Categorical object.",
                FutureWarning,
            )
>>>>>>> 2aa0babd

        cats = self.categories.to_series()
        removals = cudf.Series(removals, dtype=cats.dtype)
        removals_mask = removals.isin(cats)

        # ensure all the removals are in the current categories
        # list. If not, raise an error to match Pandas behavior
        if not removals_mask.all():
            vals = removals[~removals_mask].to_numpy()
            raise ValueError(f"removals must all be in old categories: {vals}")

        new_categories = cats[~cats.isin(removals)]._column
        out_col = self._column
        if not out_col._categories_equal(new_categories):
            out_col = out_col._set_categories(new_categories)

        return self._return_or_inplace(out_col)

    def set_categories(
        self,
        new_categories: Any,
        ordered: bool = False,
        rename: bool = False,
    ) -> Optional[SeriesOrIndex]:
        """
        Set the categories to the specified new_categories.


        `new_categories` can include new categories (which
        will result in unused categories) or remove old categories
        (which results in values set to null). If `rename==True`,
        the categories will simple be renamed (less or more items
        than in old categories will result in values set to null or
        in unused categories respectively).

        This method can be used to perform more than one action
        of adding, removing, and reordering simultaneously and
        is therefore faster than performing the individual steps
        via the more specialised methods.

        On the other hand this methods does not do checks
        (e.g., whether the old categories are included in the
        new categories on a reorder), which can result in
        surprising changes.

        Parameters
        ----------
        new_categories : list-like
            The categories in new order.
        ordered : bool, default None
            Whether or not the categorical is treated as
            a ordered categorical. If not given, do
            not change the ordered information.
        rename : bool, default False
            Whether or not the `new_categories` should be
            considered as a rename of the old categories
            or as reordered categories.

        Returns
        -------
        cat
            Categorical with reordered categories

        Examples
        --------
        >>> import cudf
        >>> s = cudf.Series([1, 1, 2, 10, 2, 10], dtype='category')
        >>> s
        0     1
        1     1
        2     2
        3    10
        4     2
        5    10
        dtype: category
        Categories (3, int64): [1, 2, 10]
        >>> s.cat.set_categories([1, 10])
        0       1
        1       1
        2    <NA>
        3      10
        4    <NA>
        5      10
        dtype: category
        Categories (2, int64): [1, 10]
        """
<<<<<<< HEAD

=======
        if inplace:
            # Do not remove until pandas 2.0 support is added.
            warnings.warn(
                "The `inplace` parameter in cudf.Series.cat.set_categories is "
                "deprecated and will be removed in a future version of cudf. "
                "Setting categories will always return a new Categorical "
                "object.",
                FutureWarning,
            )
>>>>>>> 2aa0babd
        return self._return_or_inplace(
            self._column.set_categories(
                new_categories=new_categories, ordered=ordered, rename=rename
            )
        )

    def reorder_categories(
        self,
        new_categories: Any,
        ordered: bool = False,
    ) -> Optional[SeriesOrIndex]:
        """
        Reorder categories as specified in new_categories.

        `new_categories` need to include all old categories
        and no new category items.

        Parameters
        ----------
        new_categories : Index-like
            The categories in new order.
        ordered : bool, optional
            Whether or not the categorical is treated
            as a ordered categorical. If not given, do
            not change the ordered information.

        Returns
        -------
        cat
            Categorical with reordered categories

        Raises
        ------
        ValueError
            If the new categories do not contain all old
            category items or any new ones.


        Examples
        --------
        >>> import cudf
        >>> s = cudf.Series([10, 1, 1, 2, 10, 2, 10], dtype="category")
        >>> s
        0    10
        1     1
        2     1
        3     2
        4    10
        5     2
        6    10
        dtype: category
        Categories (3, int64): [1, 2, 10]
        >>> s.cat.reorder_categories([10, 1, 2])
        0    10
        1     1
        2     1
        3     2
        4    10
        5     2
        6    10
        dtype: category
        Categories (3, int64): [10, 1, 2]
        >>> s.cat.reorder_categories([10, 1])
        ValueError: items in new_categories are not the same as in
        old categories
        """
<<<<<<< HEAD

=======
        if inplace:
            # Do not remove until pandas 2.0 support is added.
            warnings.warn(
                "The `inplace` parameter in "
                "cudf.Series.cat.reorder_categories is deprecated "
                "and will be removed in a future version of cudf. "
                "Reordering categories will always return a new "
                "Categorical object.",
                FutureWarning,
            )
>>>>>>> 2aa0babd
        return self._return_or_inplace(
            self._column.reorder_categories(new_categories, ordered=ordered),
        )


class CategoricalColumn(column.ColumnBase):
    """
    Implements operations for Columns of Categorical type

    Parameters
    ----------
    dtype : CategoricalDtype
    mask : Buffer
        The validity mask
    offset : int
        Data offset
    children : Tuple[ColumnBase]
        Two non-null columns containing the categories and codes
        respectively
    """

    dtype: cudf.core.dtypes.CategoricalDtype
    _codes: Optional[NumericalColumn]
    _children: Tuple[NumericalColumn]
    _VALID_BINARY_OPERATIONS = {
        "__eq__",
        "__ne__",
        "__lt__",
        "__le__",
        "__gt__",
        "__ge__",
    }

    def __init__(
        self,
        dtype: CategoricalDtype,
        mask: Optional[Buffer] = None,
        size: Optional[int] = None,
        offset: int = 0,
        null_count: Optional[int] = None,
        children: Tuple["column.ColumnBase", ...] = (),
    ):
        if size is None:
            for child in children:
                assert child.offset == 0
                assert child.base_mask is None
            size = children[0].size
            size = size - offset
        if isinstance(dtype, pd.api.types.CategoricalDtype):
            dtype = CategoricalDtype.from_pandas(dtype)
        if not isinstance(dtype, CategoricalDtype):
            raise ValueError("dtype must be instance of CategoricalDtype")
        super().__init__(
            data=None,
            size=size,
            dtype=dtype,
            mask=mask,
            offset=offset,
            null_count=null_count,
            children=children,
        )
        self._codes = None

    @property
    def base_size(self) -> int:
        return int(
            (self.base_children[0].size) / self.base_children[0].dtype.itemsize
        )

    def __contains__(self, item: ScalarLike) -> bool:
        try:
            self._encode(item)
        except ValueError:
            return False
        return self._encode(item) in self.as_numerical

    def set_base_data(self, value):
        if value is not None:
            raise RuntimeError(
                "CategoricalColumns do not use data attribute of Column, use "
                "`set_base_children` instead"
            )
        else:
            super().set_base_data(value)

    def _process_values_for_isin(
        self, values: Sequence
    ) -> Tuple[ColumnBase, ColumnBase]:
        lhs = self
        # We need to convert values to same type as self,
        # hence passing dtype=self.dtype
        rhs = cudf.core.column.as_column(values, dtype=self.dtype)
        return lhs, rhs

    def set_base_mask(self, value: Optional[Buffer]):
        super().set_base_mask(value)
        self._codes = None

    def set_base_children(self, value: Tuple[ColumnBase, ...]):
        super().set_base_children(value)
        self._codes = None

    @property
    def children(self) -> Tuple[NumericalColumn]:
        if self._children is None:
            codes_column = self.base_children[0]
            start = self.offset * codes_column.dtype.itemsize
            end = start + self.size * codes_column.dtype.itemsize
            codes_column = cast(
                cudf.core.column.NumericalColumn,
                column.build_column(
                    data=codes_column.base_data[start:end],
                    dtype=codes_column.dtype,
                    size=self.size,
                ),
            )
            self._children = (codes_column,)
        return self._children

    @property
    def as_numerical(self) -> NumericalColumn:
        return cast(
            cudf.core.column.NumericalColumn,
            column.build_column(
                data=self.codes.data, dtype=self.codes.dtype, mask=self.mask
            ),
        )

    @property
    def categories(self) -> ColumnBase:
        return self.dtype.categories._values

    @categories.setter
    def categories(self, value):
        self._dtype = CategoricalDtype(
            categories=value, ordered=self.dtype.ordered
        )

    @property
    def codes(self) -> NumericalColumn:
        if self._codes is None:
            self._codes = self.children[0].set_mask(self.mask)
        return cast(cudf.core.column.NumericalColumn, self._codes)

    @property
    def ordered(self) -> bool:
        return self.dtype.ordered

    @ordered.setter
    def ordered(self, value: bool):
        self.dtype.ordered = value

    def unary_operator(self, unaryop: str):
        raise TypeError(
            f"Series of dtype `category` cannot perform the operation: "
            f"{unaryop}"
        )

    def __setitem__(self, key, value):
        if cudf.api.types.is_scalar(
            value
        ) and cudf._lib.scalar._is_null_host_scalar(value):
            to_add_categories = 0
        else:
            to_add_categories = len(
                cudf.Index(value, nan_as_null=False).difference(
                    self.categories
                )
            )

        if to_add_categories > 0:
            raise TypeError(
                "Cannot setitem on a Categorical with a new "
                "category, set the categories first"
            )

        if cudf.api.types.is_scalar(value):
            value = self._encode(value) if value is not None else value
        else:
            value = cudf.core.column.as_column(value).astype(self.dtype)
            value = value.codes
        codes = self.codes
        codes[key] = value
        out = cudf.core.column.build_categorical_column(
            categories=self.categories,
            codes=codes,
            mask=codes.base_mask,
            size=codes.size,
            offset=self.offset,
            ordered=self.ordered,
        )
        self._mimic_inplace(out, inplace=True)

    def _fill(
        self,
        fill_value: ScalarLike,
        begin: int,
        end: int,
        inplace: bool = False,
    ) -> Self:
        if end <= begin or begin >= self.size:
            return self if inplace else self.copy()

        fill_code = self._encode(fill_value)
        fill_scalar = cudf._lib.scalar.as_device_scalar(
            fill_code, self.codes.dtype
        )

        result = self if inplace else self.copy()

        libcudf.filling.fill_in_place(result.codes, begin, end, fill_scalar)
        return result

    def slice(
        self, start: int, stop: int, stride: Optional[int] = None
    ) -> Self:
        codes = self.codes.slice(start, stop, stride)
        return cast(
            Self,
            cudf.core.column.build_categorical_column(
                categories=self.categories,
                codes=cudf.core.column.build_column(
                    codes.base_data, dtype=codes.dtype
                ),
                mask=codes.base_mask,
                ordered=self.ordered,
                size=codes.size,
                offset=codes.offset,
            ),
        )

    def _binaryop(self, other: ColumnBinaryOperand, op: str) -> ColumnBase:
        other = self._wrap_binop_normalization(other)
        # TODO: This is currently just here to make mypy happy, but eventually
        # we'll need to properly establish the APIs for these methods.
        if not isinstance(other, CategoricalColumn):
            raise ValueError
        # Note: at this stage we are guaranteed that the dtypes are equal.
        if not self.ordered and op not in {"__eq__", "__ne__", "NULL_EQUALS"}:
            raise TypeError(
                "The only binary operations supported by unordered "
                "categorical columns are equality and inequality."
            )
        return self.as_numerical._binaryop(other.as_numerical, op)

    def normalize_binop_value(self, other: ScalarLike) -> CategoricalColumn:
        if isinstance(other, column.ColumnBase):
            if not isinstance(other, CategoricalColumn):
                return NotImplemented
            if other.dtype != self.dtype:
                raise TypeError(
                    "Categoricals can only compare with the same type"
                )
            return other

        ary = column.full(
            len(self), self._encode(other), dtype=self.codes.dtype
        )
        return column.build_categorical_column(
            categories=self.dtype.categories._values,
            codes=column.as_column(ary),
            mask=self.base_mask,
            ordered=self.dtype.ordered,
        )

    def sort_values(
        self, ascending: bool = True, na_position="last"
    ) -> CategoricalColumn:
        codes = self.as_numerical.sort_values(ascending, na_position)
        col = column.build_categorical_column(
            categories=self.dtype.categories._values,
            codes=column.build_column(codes.base_data, dtype=codes.dtype),
            mask=codes.base_mask,
            size=codes.size,
            ordered=self.dtype.ordered,
        )
        return col

    def element_indexing(self, index: int) -> ScalarLike:
        val = self.as_numerical.element_indexing(index)
        return self._decode(int(val)) if val is not None else val

    @property
    def __cuda_array_interface__(self) -> Mapping[str, Any]:
        raise TypeError(
            "Categorical does not support `__cuda_array_interface__`."
            " Please consider using `.codes` or `.categories`"
            " if you need this functionality."
        )

    def to_pandas(
        self, index: Optional[pd.Index] = None, **kwargs
    ) -> pd.Series:
        if self.categories.dtype.kind == "f":
            new_mask = bools_to_mask(self.notnull())
            col = column.build_categorical_column(
                categories=self.categories,
                codes=column.as_column(self.codes, dtype=self.codes.dtype),
                mask=new_mask,
                ordered=self.dtype.ordered,
                size=self.codes.size,
            )
        else:
            col = self

        signed_dtype = min_signed_type(len(col.categories))
        codes = (
            col.codes.astype(signed_dtype)
            .fillna(_DEFAULT_CATEGORICAL_VALUE)
            .values_host
        )
        if is_interval_dtype(col.categories.dtype):
            # leaving out dropna because it temporarily changes an interval
            # index into a struct and throws off results.
            # TODO: work on interval index dropna
            categories = col.categories.to_pandas()
        else:
            categories = col.categories.dropna(drop_nan=True).to_pandas()
        data = pd.Categorical.from_codes(
            codes, categories=categories, ordered=col.ordered
        )
        return pd.Series(data, index=index)

    def to_arrow(self) -> pa.Array:
        """Convert to PyArrow Array."""
        # arrow doesn't support unsigned codes
        signed_type = (
            min_signed_type(self.codes.max())
            if self.codes.size > 0
            else np.int8
        )
        codes = self.codes.astype(signed_type)
        categories = self.categories

        out_indices = codes.to_arrow()
        out_dictionary = categories.to_arrow()

        return pa.DictionaryArray.from_arrays(
            out_indices,
            out_dictionary,
            ordered=self.ordered,
        )

    @property
    def values_host(self) -> np.ndarray:
        """
        Return a numpy representation of the CategoricalColumn.
        """
        return self.to_pandas().values

    @property
    def values(self):
        """
        Return a CuPy representation of the CategoricalColumn.
        """
        raise NotImplementedError("cudf.Categorical is not yet implemented")

    def clip(self, lo: ScalarLike, hi: ScalarLike) -> "column.ColumnBase":
        return (
            self.astype(self.categories.dtype).clip(lo, hi).astype(self.dtype)
        )

    def data_array_view(
        self, *, mode="write"
    ) -> cuda.devicearray.DeviceNDArray:
        return self.codes.data_array_view(mode=mode)

    def unique(self) -> CategoricalColumn:
        codes = self.as_numerical.unique()
        return column.build_categorical_column(
            categories=self.categories,
            codes=column.build_column(codes.base_data, dtype=codes.dtype),
            mask=codes.base_mask,
            offset=codes.offset,
            size=codes.size,
            ordered=self.ordered,
        )

    def _encode(self, value) -> ScalarLike:
        return self.categories.find_first_value(value)

    def _decode(self, value: int) -> ScalarLike:
        if value == _DEFAULT_CATEGORICAL_VALUE:
            return None
        return self.categories.element_indexing(value)

    def find_and_replace(
        self,
        to_replace: ColumnLike,
        replacement: ColumnLike,
        all_nan: bool = False,
    ) -> CategoricalColumn:
        """
        Return col with *to_replace* replaced with *replacement*.
        """
        to_replace_col = column.as_column(to_replace)
        if len(to_replace_col) == to_replace_col.null_count:
            to_replace_col = to_replace_col.astype(self.categories.dtype)
        replacement_col = column.as_column(replacement)
        if len(replacement_col) == replacement_col.null_count:
            replacement_col = replacement_col.astype(self.categories.dtype)

        if type(to_replace_col) != type(replacement_col):
            raise TypeError(
                f"to_replace and value should be of same types,"
                f"got to_replace dtype: {to_replace_col.dtype} and "
                f"value dtype: {replacement_col.dtype}"
            )
        df = cudf.DataFrame._from_data(
            {"old": to_replace_col, "new": replacement_col}
        )
        df = df.drop_duplicates(subset=["old"], keep="last", ignore_index=True)
        if df._data["old"].null_count == 1:
            fill_value = (
                df._data["new"]
                .apply_boolean_mask(df._data["old"].isnull())
                .element_indexing(0)
            )
            # TODO: This line of code does not work because we cannot use the
            # `in` operator on self.categories (which is a column). mypy
            # realizes that this is wrong because __iter__ is not implemented.
            # However, it seems that this functionality has been broken for a
            # long time so for now we're just having mypy ignore and we'll come
            # back to this.
            if fill_value in self.categories:  # type: ignore
                replaced = self.fillna(fill_value)
            else:
                new_categories = self.categories.append(
                    column.as_column([fill_value])
                )
                replaced = self._set_categories(new_categories)
                replaced = replaced.fillna(fill_value)
            df = df.dropna(subset=["old"])
            to_replace_col = df._data["old"]
            replacement_col = df._data["new"]
        else:
            replaced = self
        if df._data["new"].null_count > 0:
            drop_values = df._data["old"].apply_boolean_mask(
                df._data["new"].isnull()
            )
            cur_categories = replaced.categories
            new_categories = cur_categories.apply_boolean_mask(
                ~cudf.Series(cur_categories.isin(drop_values))
            )
            replaced = replaced._set_categories(new_categories)
            df = df.dropna(subset=["new"])
            to_replace_col = df._data["old"]
            replacement_col = df._data["new"]

        # create a dataframe containing the pre-replacement categories
        # and a column with the appropriate labels replaced.
        # The index of this dataframe represents the original
        # ints that map to the categories
        cats_col = column.as_column(replaced.dtype.categories)
        old_cats = cudf.DataFrame._from_data(
            {
                "cats": cats_col,
                "cats_replace": cats_col.find_and_replace(
                    to_replace_col, replacement_col
                ),
            }
        )

        # Construct the new categorical labels
        # If a category is being replaced by an existing one, we
        # want to map it to None. If it's totally new, we want to
        # map it to the new label it is to be replaced by
        dtype_replace = cudf.Series._from_data({None: replacement_col})
        dtype_replace[dtype_replace.isin(cats_col)] = None
        new_cats_col = cats_col.find_and_replace(
            to_replace_col, dtype_replace._column
        )

        # anything we mapped to None, we want to now filter out since
        # those categories don't exist anymore
        # Resetting the index creates a column 'index' that associates
        # the original integers to the new labels
        bmask = new_cats_col.notnull()
        new_cats_col = new_cats_col.apply_boolean_mask(bmask)
        new_cats = cudf.DataFrame._from_data(
            {
                "index": cudf.core.column.arange(len(new_cats_col)),
                "cats": new_cats_col,
            }
        )

        # old_cats contains replaced categories and the ints that
        # previously mapped to those categories and the index of
        # new_cats is a RangeIndex that contains the new ints
        catmap = old_cats.merge(
            new_cats, left_on="cats_replace", right_on="cats", how="inner"
        )

        # The index of this frame is now the old ints, but the column
        # named 'index', which came from the filtered categories,
        # contains the new ints that we need to map to
        to_replace_col = column.as_column(catmap.index).astype(
            replaced.codes.dtype
        )
        replacement_col = catmap._data["index"].astype(replaced.codes.dtype)

        replaced = column.as_column(replaced.codes)
        output = libcudf.replace.replace(
            replaced, to_replace_col, replacement_col
        )

        return column.build_categorical_column(
            categories=new_cats["cats"],
            codes=column.build_column(output.base_data, dtype=output.dtype),
            mask=output.base_mask,
            offset=output.offset,
            size=output.size,
            ordered=self.dtype.ordered,
        )

    def isnull(self) -> ColumnBase:
        """
        Identify missing values in a CategoricalColumn.
        """
        result = libcudf.unary.is_null(self)

        if self.categories.dtype.kind == "f":
            # Need to consider `np.nan` values in case
            # of an underlying float column
            categories = libcudf.unary.is_nan(self.categories)
            if categories.any():
                code = self._encode(np.nan)
                result = result | (self.codes == cudf.Scalar(code))

        return result

    def notnull(self) -> ColumnBase:
        """
        Identify non-missing values in a CategoricalColumn.
        """
        result = libcudf.unary.is_valid(self)

        if self.categories.dtype.kind == "f":
            # Need to consider `np.nan` values in case
            # of an underlying float column
            categories = libcudf.unary.is_nan(self.categories)
            if categories.any():
                code = self._encode(np.nan)
                result = result & (self.codes != cudf.Scalar(code))

        return result

    def fillna(
        self,
        fill_value: Any = None,
        method: Any = None,
        dtype: Optional[Dtype] = None,
    ) -> CategoricalColumn:
        """
        Fill null values with *fill_value*
        """
        if not self.nullable:
            return self

        if fill_value is not None:
            fill_is_scalar = np.isscalar(fill_value)

            if fill_is_scalar:
                if fill_value == _DEFAULT_CATEGORICAL_VALUE:
                    fill_value = self.codes.dtype.type(fill_value)
                else:
                    try:
                        fill_value = self._encode(fill_value)
                        fill_value = self.codes.dtype.type(fill_value)
                    except ValueError as err:
                        err_msg = "fill value must be in categories"
                        raise ValueError(err_msg) from err
            else:
                fill_value = column.as_column(fill_value, nan_as_null=False)
                if isinstance(fill_value, CategoricalColumn):
                    if self.dtype != fill_value.dtype:
                        raise TypeError(
                            "Cannot set a Categorical with another, "
                            "without identical categories"
                        )
                # TODO: only required if fill_value has a subset of the
                # categories:
                fill_value = fill_value._set_categories(
                    self.categories,
                    is_unique=True,
                )
                fill_value = column.as_column(fill_value.codes).astype(
                    self.codes.dtype
                )

        result = super().fillna(value=fill_value, method=method)

        result = column.build_categorical_column(
            categories=self.dtype.categories._values,
            codes=column.build_column(result.base_data, dtype=result.dtype),
            offset=result.offset,
            size=result.size,
            mask=result.base_mask,
            ordered=self.dtype.ordered,
        )

        return result

    def indices_of(
        self, value: ScalarLike
    ) -> cudf.core.column.NumericalColumn:
        return self.as_numerical.indices_of(self._encode(value))

    @property
    def is_monotonic_increasing(self) -> bool:
        return bool(self.ordered) and self.as_numerical.is_monotonic_increasing

    @property
    def is_monotonic_decreasing(self) -> bool:
        return bool(self.ordered) and self.as_numerical.is_monotonic_decreasing

    def as_categorical_column(
        self, dtype: Dtype, **kwargs
    ) -> CategoricalColumn:
        if isinstance(dtype, str) and dtype == "category":
            return self
        if (
            isinstance(
                dtype, (cudf.core.dtypes.CategoricalDtype, pd.CategoricalDtype)
            )
            and (dtype.categories is None)
            and (dtype.ordered is None)
        ):
            return self

        if isinstance(dtype, pd.CategoricalDtype):
            dtype = CategoricalDtype(
                categories=dtype.categories, ordered=dtype.ordered
            )

        if not isinstance(dtype, CategoricalDtype):
            raise ValueError("dtype must be CategoricalDtype")

        if not isinstance(self.categories, type(dtype.categories._values)):
            # If both categories are of different Column types,
            # return a column full of Nulls.
            return _create_empty_categorical_column(self, dtype)

        return self.set_categories(
            new_categories=dtype.categories, ordered=bool(dtype.ordered)
        )

    def as_numerical_column(self, dtype: Dtype, **kwargs) -> NumericalColumn:
        return self._get_decategorized_column().as_numerical_column(dtype)

    def as_string_column(self, dtype, format=None, **kwargs) -> StringColumn:
        return self._get_decategorized_column().as_string_column(
            dtype, format=format
        )

    def as_datetime_column(self, dtype, **kwargs) -> DatetimeColumn:
        return self._get_decategorized_column().as_datetime_column(
            dtype, **kwargs
        )

    def as_timedelta_column(self, dtype, **kwargs) -> TimeDeltaColumn:
        return self._get_decategorized_column().as_timedelta_column(
            dtype, **kwargs
        )

    def _get_decategorized_column(self) -> ColumnBase:
        if self.null_count == len(self):
            # self.categories is empty; just return codes
            return self.codes
        gather_map = self.codes.astype(libcudf.types.size_type_dtype).fillna(0)
        out = self.categories.take(gather_map)
        out = out.set_mask(self.mask)
        return out

    def copy(self, deep: bool = True) -> Self:
        result_col = super().copy(deep=deep)
        if deep:
            result_col.categories = libcudf.copying.copy_column(
                self.dtype._categories
            )
        return result_col

    @cached_property
    def memory_usage(self) -> int:
        return self.categories.memory_usage + self.codes.memory_usage

    def _mimic_inplace(
        self, other_col: ColumnBase, inplace: bool = False
    ) -> Optional[Self]:
        out = super()._mimic_inplace(other_col, inplace=inplace)
        if inplace and isinstance(other_col, CategoricalColumn):
            self._codes = other_col._codes
        return out

    def view(self, dtype: Dtype) -> ColumnBase:
        raise NotImplementedError(
            "Categorical column views are not currently supported"
        )

    @staticmethod
    def _concat(
        objs: abc.MutableSequence[CategoricalColumn],
    ) -> CategoricalColumn:
        # TODO: This function currently assumes it is being called from
        # column.concat_columns, at least to the extent that all the
        # preprocessing in that function has already been done. That should be
        # improved as the concatenation API is solidified.

        # Find the first non-null column:
        head = next((obj for obj in objs if obj.valid_count), objs[0])

        # Combine and de-dupe the categories
        cats = column.concat_columns([o.categories for o in objs]).unique()
        objs = [o._set_categories(cats, is_unique=True) for o in objs]
        codes = [o.codes for o in objs]

        newsize = sum(map(len, codes))
        if newsize > libcudf.MAX_COLUMN_SIZE:
            raise MemoryError(
                f"Result of concat cannot have "
                f"size > {libcudf.MAX_COLUMN_SIZE_STR}"
            )
        elif newsize == 0:
            codes_col = column.column_empty(0, head.codes.dtype, masked=True)
        else:
            # Filter out inputs that have 0 length, then concatenate.
            codes = [o for o in codes if len(o)]
            codes_col = libcudf.concat.concat_columns(objs)

        return column.build_categorical_column(
            categories=column.as_column(cats),
            codes=column.build_column(
                codes_col.base_data, dtype=codes_col.dtype
            ),
            mask=codes_col.base_mask,
            size=codes_col.size,
            offset=codes_col.offset,
        )

    def _with_type_metadata(
        self: CategoricalColumn, dtype: Dtype
    ) -> CategoricalColumn:
        if isinstance(dtype, CategoricalDtype):
            return column.build_categorical_column(
                categories=dtype.categories._values,
                codes=column.build_column(
                    self.codes.base_data, dtype=self.codes.dtype
                ),
                mask=self.codes.base_mask,
                ordered=dtype.ordered,
                size=self.codes.size,
                offset=self.codes.offset,
                null_count=self.codes.null_count,
            )
        return self

    def set_categories(
        self,
        new_categories: Any,
        ordered: bool = False,
        rename: bool = False,
    ) -> CategoricalColumn:
        # See CategoricalAccessor.set_categories.

        ordered = ordered if ordered is not None else self.ordered
        new_categories = column.as_column(new_categories)

        if isinstance(new_categories, CategoricalColumn):
            new_categories = new_categories.categories

        # when called with rename=True, the pandas behavior is
        # to replace the current category values with the new
        # categories.
        if rename:
            # enforce same length
            if len(new_categories) != len(self.categories):
                raise ValueError(
                    "new_categories must have the same "
                    "number of items as old categories"
                )

            out_col = column.build_categorical_column(
                categories=new_categories,
                codes=self.base_children[0],
                mask=self.base_mask,
                size=self.size,
                offset=self.offset,
                ordered=ordered,
            )
        else:
            out_col = self
            if type(out_col.categories) is not type(new_categories):
                # If both categories are of different Column types,
                # return a column full of Nulls.
                out_col = _create_empty_categorical_column(
                    self,
                    CategoricalDtype(
                        categories=new_categories, ordered=ordered
                    ),
                )
            elif (
                not out_col._categories_equal(new_categories, ordered=ordered)
                or not self.ordered == ordered
            ):
                out_col = out_col._set_categories(
                    new_categories,
                    ordered=ordered,
                )
        return out_col

    def _categories_equal(
        self, new_categories: ColumnBase, ordered=False
    ) -> bool:
        cur_categories = self.categories
        if len(new_categories) != len(cur_categories):
            return False
        if new_categories.dtype != cur_categories.dtype:
            return False
        # if order doesn't matter, sort before the equals call below
        if not ordered:
            cur_categories = cudf.Series(cur_categories).sort_values(
                ignore_index=True
            )
            new_categories = cudf.Series(new_categories).sort_values(
                ignore_index=True
            )
        return cur_categories.equals(new_categories)

    def _set_categories(
        self,
        new_categories: Any,
        is_unique: bool = False,
        ordered: bool = False,
    ) -> CategoricalColumn:
        """Returns a new CategoricalColumn with the categories set to the
        specified *new_categories*.

        Notes
        -----
        Assumes ``new_categories`` is the same dtype as the current categories
        """

        cur_cats = column.as_column(self.categories)
        new_cats = column.as_column(new_categories)

        # Join the old and new categories to build a map from
        # old to new codes, inserting na_sentinel for any old
        # categories that don't exist in the new categories

        # Ensure new_categories is unique first
        if not (is_unique or new_cats.is_unique):
            new_cats = cudf.Series(new_cats)._column.unique()

        cur_codes = self.codes
        max_cat_size = (
            len(cur_cats) if len(cur_cats) > len(new_cats) else len(new_cats)
        )
        out_code_dtype = min_unsigned_type(max_cat_size)

        cur_order = column.arange(len(cur_codes))
        old_codes = column.arange(len(cur_cats), dtype=out_code_dtype)
        new_codes = column.arange(len(new_cats), dtype=out_code_dtype)

        new_df = cudf.DataFrame._from_data(
            data={"new_codes": new_codes, "cats": new_cats}
        )
        old_df = cudf.DataFrame._from_data(
            data={"old_codes": old_codes, "cats": cur_cats}
        )
        cur_df = cudf.DataFrame._from_data(
            data={"old_codes": cur_codes, "order": cur_order}
        )

        # Join the old and new categories and line up their codes
        df = old_df.merge(new_df, on="cats", how="left")
        # Join the old and new codes to "recode" the codes data buffer
        df = cur_df.merge(df, on="old_codes", how="left")
        df = df.sort_values(by="order")
        df.reset_index(drop=True, inplace=True)

        ordered = ordered if ordered is not None else self.ordered
        new_codes = df._data["new_codes"]

        # codes can't have masks, so take mask out before moving in
        return column.build_categorical_column(
            categories=new_cats,
            codes=column.build_column(
                new_codes.base_data, dtype=new_codes.dtype
            ),
            mask=new_codes.base_mask,
            size=new_codes.size,
            offset=new_codes.offset,
            ordered=ordered,
        )

    def reorder_categories(
        self,
        new_categories: Any,
        ordered: bool = False,
    ) -> CategoricalColumn:
        new_categories = column.as_column(new_categories)
        # Compare new_categories against current categories.
        # Ignore order for comparison because we're only interested
        # in whether new_categories has all the same values as the
        # current set of categories.
        if not self._categories_equal(new_categories, ordered=False):
            raise ValueError(
                "items in new_categories are not the same as in "
                "old categories"
            )
        return self._set_categories(new_categories, ordered=ordered)

    def as_ordered(self):
        out_col = self
        if not out_col.ordered:
            out_col = column.build_categorical_column(
                categories=self.categories,
                codes=self.codes,
                mask=self.base_mask,
                size=self.base_size,
                offset=self.offset,
                ordered=True,
            )
        return out_col

    def as_unordered(self):
        out_col = self
        if out_col.ordered:
            out_col = column.build_categorical_column(
                categories=self.categories,
                codes=self.codes,
                mask=self.base_mask,
                size=self.base_size,
                offset=self.offset,
                ordered=False,
            )
        return out_col


def _create_empty_categorical_column(
    categorical_column: CategoricalColumn, dtype: "CategoricalDtype"
) -> CategoricalColumn:
    return column.build_categorical_column(
        categories=column.as_column(dtype.categories),
        codes=column.as_column(
            column.full(
                categorical_column.size,
                _DEFAULT_CATEGORICAL_VALUE,
                categorical_column.codes.dtype,
            )
        ),
        offset=categorical_column.offset,
        size=categorical_column.size,
        mask=categorical_column.base_mask,
        ordered=dtype.ordered,
    )


def pandas_categorical_as_column(
    categorical: ColumnLike, codes: Optional[ColumnLike] = None
) -> CategoricalColumn:
    """Creates a CategoricalColumn from a pandas.Categorical

    If ``codes`` is defined, use it instead of ``categorical.codes``
    """
    codes = categorical.codes if codes is None else codes
    codes = column.as_column(codes)

    valid_codes = codes != codes.dtype.type(_DEFAULT_CATEGORICAL_VALUE)

    mask = None
    if not valid_codes.all():
        mask = bools_to_mask(valid_codes)

    return column.build_categorical_column(
        categories=categorical.categories,
        codes=column.build_column(codes.base_data, codes.dtype),
        size=codes.size,
        mask=mask,
        ordered=categorical.ordered,
    )<|MERGE_RESOLUTION|>--- conflicted
+++ resolved
@@ -6,7 +6,6 @@
 from functools import cached_property
 from typing import TYPE_CHECKING, Any, Mapping, Optional, Sequence, Tuple, cast
 
-import warnings
 import numpy as np
 import pandas as pd
 import pyarrow as pa
@@ -165,21 +164,7 @@
         dtype: category
         Categories (3, int64): [1 < 2 < 10]
         """
-<<<<<<< HEAD
         return self._return_or_inplace(self._column.as_ordered())
-=======
-        if inplace:
-            # Do not remove until pandas 2.0 support is added.
-            warnings.warn(
-                "The inplace parameter is deprecated and will be removed in a "
-                "future release. set_ordered will always return a new Series "
-                "in the future.",
-                FutureWarning,
-            )
-        return self._return_or_inplace(
-            self._column.as_ordered(), inplace=inplace
-        )
->>>>>>> 2aa0babd
 
     def as_unordered(self) -> Optional[SeriesOrIndex]:
         """
@@ -226,20 +211,6 @@
         dtype: category
         Categories (3, int64): [1, 2, 10]
         """
-<<<<<<< HEAD
-=======
-        if inplace:
-            # Do not remove until pandas 2.0 support is added.
-            warnings.warn(
-                "The inplace parameter is deprecated and will be removed in a "
-                "future release. set_ordered will always return a new Series "
-                "in the future.",
-                FutureWarning,
-            )
-        return self._return_or_inplace(
-            self._column.as_unordered(), inplace=inplace
-        )
->>>>>>> 2aa0babd
 
         return self._return_or_inplace(self._column.as_unordered())
 
@@ -281,19 +252,6 @@
         dtype: category
         Categories (2, int64): [1, 2]
         """
-<<<<<<< HEAD
-
-=======
-        if inplace:
-            # Do not remove until pandas 2.0 support is added.
-            warnings.warn(
-                "The `inplace` parameter in cudf.Series.cat.add_categories "
-                "is deprecated and will be removed in a future version of "
-                "cudf. Adding categories will always return a new "
-                "Categorical object.",
-                FutureWarning,
-            )
->>>>>>> 2aa0babd
         old_categories = self._column.categories
         new_categories = column.as_column(
             new_categories,
@@ -381,19 +339,6 @@
         dtype: category
         Categories (3, int64): [1, 2, 10]
         """
-<<<<<<< HEAD
-=======
-        if inplace:
-            # Do not remove until pandas 2.0 support is added.
-            warnings.warn(
-                "The `inplace` parameter in "
-                "cudf.Series.cat.remove_categories is deprecated and "
-                "will be removed in a future version of cudf. "
-                "Removing categories will always return a new "
-                "Categorical object.",
-                FutureWarning,
-            )
->>>>>>> 2aa0babd
 
         cats = self.categories.to_series()
         removals = cudf.Series(removals, dtype=cats.dtype)
@@ -480,19 +425,6 @@
         dtype: category
         Categories (2, int64): [1, 10]
         """
-<<<<<<< HEAD
-
-=======
-        if inplace:
-            # Do not remove until pandas 2.0 support is added.
-            warnings.warn(
-                "The `inplace` parameter in cudf.Series.cat.set_categories is "
-                "deprecated and will be removed in a future version of cudf. "
-                "Setting categories will always return a new Categorical "
-                "object.",
-                FutureWarning,
-            )
->>>>>>> 2aa0babd
         return self._return_or_inplace(
             self._column.set_categories(
                 new_categories=new_categories, ordered=ordered, rename=rename
@@ -559,20 +491,6 @@
         ValueError: items in new_categories are not the same as in
         old categories
         """
-<<<<<<< HEAD
-
-=======
-        if inplace:
-            # Do not remove until pandas 2.0 support is added.
-            warnings.warn(
-                "The `inplace` parameter in "
-                "cudf.Series.cat.reorder_categories is deprecated "
-                "and will be removed in a future version of cudf. "
-                "Reordering categories will always return a new "
-                "Categorical object.",
-                FutureWarning,
-            )
->>>>>>> 2aa0babd
         return self._return_or_inplace(
             self._column.reorder_categories(new_categories, ordered=ordered),
         )
