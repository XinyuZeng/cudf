# Copyright (c) 2019-2020, NVIDIA CORPORATION.

import functools
import pickle
import warnings
from codecs import decode

import numpy as np
import pandas as pd
import pyarrow as pa

import nvstrings

import cudf._lib as libcudf
import cudf._lib.string_casting as str_cast
from cudf._lib.nvtext.generate_ngrams import (
    generate_ngrams as cpp_generate_ngrams,
)
from cudf._lib.nvtext.ngrams_tokenize import (
    ngrams_tokenize as cpp_ngrams_tokenize,
)
from cudf._lib.nvtext.normalize import normalize_spaces as cpp_normalize_spaces
from cudf._lib.nvtext.tokenize import (
    count_tokens as cpp_count_tokens,
    tokenize as cpp_tokenize,
)
from cudf._lib.nvtx import (
    range_pop as nvtx_range_pop,
    range_push as nvtx_range_push,
)
from cudf._lib.strings.attributes import (
    code_points as cpp_code_points,
    count_characters as cpp_count_characters,
)
from cudf._lib.strings.capitalize import (
    capitalize as cpp_capitalize,
    title as cpp_title,
)
from cudf._lib.strings.case import (
    swapcase as cpp_swapcase,
    to_lower as cpp_to_lower,
    to_upper as cpp_to_upper,
)
from cudf._lib.strings.char_types import (
    is_alnum as cpp_is_alnum,
    is_alpha as cpp_is_alpha,
    is_decimal as cpp_is_decimal,
    is_digit as cpp_is_digit,
    is_lower as cpp_is_lower,
    is_numeric as cpp_is_numeric,
    is_space as cpp_isspace,
    is_upper as cpp_is_upper,
)
from cudf._lib.strings.combine import (
    concatenate as cpp_concatenate,
    join as cpp_join,
)
from cudf._lib.strings.contains import (
    contains_re as cpp_contains_re,
    count_re as cpp_count_re,
    match_re as cpp_match_re,
)
from cudf._lib.strings.convert.convert_urls import (
    url_decode as cpp_url_decode,
    url_encode as cpp_url_encode,
)
from cudf._lib.strings.extract import extract as cpp_extract
from cudf._lib.strings.find import (
    contains as cpp_contains,
    endswith as cpp_endswith,
    find as cpp_find,
    rfind as cpp_rfind,
    startswith as cpp_startswith,
)
from cudf._lib.strings.findall import findall as cpp_findall
from cudf._lib.strings.padding import (
    PadSide,
    center as cpp_center,
    ljust as cpp_ljust,
    pad as cpp_pad,
    rjust as cpp_rjust,
    zfill as cpp_zfill,
)
from cudf._lib.strings.replace import (
    insert as cpp_string_insert,
    replace as cpp_replace,
    replace_multi as cpp_replace_multi,
    slice_replace as cpp_slice_replace,
)
from cudf._lib.strings.replace_re import (
    replace_multi_re as cpp_replace_multi_re,
    replace_re as cpp_replace_re,
    replace_with_backrefs as cpp_replace_with_backrefs,
)
from cudf._lib.strings.split.partition import (
    partition as cpp_partition,
    rpartition as cpp_rpartition,
)
from cudf._lib.strings.split.split import (
    rsplit as cpp_rsplit,
    split as cpp_split,
)
from cudf._lib.strings.strip import (
    lstrip as cpp_lstrip,
    rstrip as cpp_rstrip,
    strip as cpp_strip,
)
from cudf._lib.strings.substring import (
    get as cpp_string_get,
    slice_from as cpp_slice_from,
    slice_strings as cpp_slice_strings,
)
from cudf._lib.strings.translate import translate as cpp_translate
from cudf._lib.strings.wrap import wrap as cpp_wrap
from cudf.core.buffer import Buffer
from cudf.core.column import column, column_empty
from cudf.utils import utils
from cudf.utils.dtypes import is_list_like, is_scalar

_str_to_numeric_typecast_functions = {
    np.dtype("int8"): str_cast.stoi8,
    np.dtype("int16"): str_cast.stoi16,
    np.dtype("int32"): str_cast.stoi,
    np.dtype("int64"): str_cast.stol,
    np.dtype("float32"): str_cast.stof,
    np.dtype("float64"): str_cast.stod,
    np.dtype("bool"): str_cast.to_booleans,
    # TODO: support Date32 UNIX days
    # np.dtype("datetime64[D]"): str_cast.timestamp2int,
    np.dtype("datetime64[s]"): str_cast.timestamp2int,
    np.dtype("datetime64[ms]"): str_cast.timestamp2int,
    np.dtype("datetime64[us]"): str_cast.timestamp2int,
    np.dtype("datetime64[ns]"): str_cast.timestamp2int,
}

_numeric_to_str_typecast_functions = {
    np.dtype("int8"): str_cast.i8tos,
    np.dtype("int16"): str_cast.i16tos,
    np.dtype("int32"): str_cast.itos,
    np.dtype("int64"): str_cast.ltos,
    np.dtype("float32"): str_cast.ftos,
    np.dtype("float64"): str_cast.dtos,
    np.dtype("bool"): str_cast.from_booleans,
    # TODO: support Date32 UNIX days
    # np.dtype("datetime64[D]"): str_cast.int2timestamp,
    np.dtype("datetime64[s]"): str_cast.int2timestamp,
    np.dtype("datetime64[ms]"): str_cast.int2timestamp,
    np.dtype("datetime64[us]"): str_cast.int2timestamp,
    np.dtype("datetime64[ns]"): str_cast.int2timestamp,
}


class StringMethods(object):
    """
    This mimicks pandas `df.str` interface.
    """

    def __init__(self, column, parent=None):
        self._column = column
        self._parent = parent

    def __getattr__(self, attr, *args, **kwargs):
        from cudf.core.series import Series

        # TODO: Remove when all needed string compute APIs are ported
        if hasattr(self._column.nvstrings, attr):
            passed_attr = getattr(self._column.nvstrings, attr)
            if callable(passed_attr):

                @functools.wraps(passed_attr)
                def wrapper(*args, **kwargs):
                    ret = passed_attr(*args, **kwargs)
                    if isinstance(ret, nvstrings.nvstrings):
                        ret = Series(
                            column.as_column(ret),
                            index=self._parent.index,
                            name=self._parent.name,
                        )
                    return ret

                return wrapper
            else:
                return passed_attr
        else:
            raise AttributeError(attr)

    def _return_or_inplace(self, new_col, **kwargs):
        """
        Returns an object of the type of the column owner or updates the column
        of the owner (Series or Index) to mimic an inplace operation
        """
        from cudf import Series, DataFrame, MultiIndex
        from cudf.core.index import Index, as_index

        inplace = kwargs.get("inplace", False)

        if inplace:
            self._parent._mimic_inplace(new_col, inplace=True)
        else:
            expand = kwargs.get("expand", False)
            if expand or isinstance(self._parent, (DataFrame, MultiIndex)):
                # This branch indicates the passed as new_col
                # is actually a table-like data
                table = new_col
                from cudf._lib.table import Table

                if isinstance(table, Table):
                    return self._parent._constructor_expanddim(
                        data=table._data, index=self._parent.index
                    )
                else:
                    return self._parent._constructor_expanddim(
                        {index: value for index, value in enumerate(table)},
                        index=self._parent.index,
                    )
            elif isinstance(self._parent, Series):
                retain_index = kwargs.get("retain_index", True)
                if retain_index:
                    return Series(
                        new_col,
                        name=self._parent.name,
                        index=self._parent.index,
                    )
                else:
                    return Series(new_col, name=self._parent.name)
            elif isinstance(self._parent, Index):
                return as_index(new_col, name=self._parent.name)
            else:
                if self._parent is None:
                    return new_col
                else:
                    return self._parent._mimic_inplace(new_col, inplace=False)

    def __dir__(self):
        keys = dir(type(self))
        # TODO: Remove along with `__getattr__` above when all is ported
        return set(keys + dir(self._column.nvstrings))

    def len(self, **kwargs):
        """
        Computes the length of each element in the Series/Index.

        Returns
        -------
          Series or Index of int: A Series or Index of integer values
            indicating the length of each element in the Series or Index.
        """

        return self._return_or_inplace(
            cpp_count_characters(self._column), **kwargs,
        )

    def cat(self, others=None, sep=None, na_rep=None, **kwargs):
        """
        Concatenate strings in the Series/Index with given separator.

        If *others* is specified, this function concatenates the Series/Index
        and elements of others element-wise. If others is not passed, then all
        values in the Series/Index are concatenated into a single string with
        a given sep.

        Parameters
        ----------
            others : Series or List of str
                Strings to be appended.
                The number of strings must match size() of this instance.
                This must be either a Series of string dtype or a Python
                list of strings.

            sep : str
                If specified, this separator will be appended to each string
                before appending the others.

            na_rep : str
                This character will take the place of any null strings
                (not empty strings) in either list.

                - If `na_rep` is None, and `others` is None, missing values in
                the Series/Index are omitted from the result.
                - If `na_rep` is None, and `others` is not None, a row
                containing a missing value in any of the columns (before
                concatenation) will have a missing value in the result.

        Returns
        -------
        concat : str or Series/Index of str dtype
            If `others` is None, `str` is returned, otherwise a `Series/Index`
            (same type as caller) of str dtype is returned.
        """
        from cudf.core import DataFrame

        if sep is None:
            sep = ""

        from cudf._lib.scalar import Scalar

        if others is None:
            data = cpp_join(self._column, Scalar(sep), Scalar(na_rep, "str"))
        else:
            other_cols = _get_cols_list(others)
            all_cols = [self._column] + other_cols
            data = cpp_concatenate(
                DataFrame(
                    {index: value for index, value in enumerate(all_cols)}
                ),
                Scalar(sep),
                Scalar(na_rep, "str"),
            )

        if len(data) == 1 and data.null_count == 1:
            data = [""]
        out = self._return_or_inplace(data, **kwargs)
        if len(out) == 1 and others is None:
            out = out[0]
        return out

    def join(self, sep):
        """
        Join lists contained as elements in the Series/Index with passed
        delimiter.
        """
        raise NotImplementedError(
            "Columns of arrays / lists are not yet " "supported"
        )

    def extract(self, pat, flags=0, expand=True, **kwargs):
        """
        Extract capture groups in the regex `pat` as columns in a DataFrame.

        For each subject string in the Series, extract groups from the first
        match of regular expression `pat`.

        Parameters
        ----------
        pat : str
            Regular expression pattern with capturing groups.
        expand : bool, default True
            If True, return DataFrame with on column per capture group.
            If False, return a Series/Index if there is one capture group or
            DataFrame if there are multiple capture groups.

        Returns
        -------
        DataFrame or Series/Index
            A DataFrame with one row for each subject string, and one column
            for each group. If `expand=False` and `pat` has only one capture
            group, then return a Series/Index.

        Notes
        -----
        The `flags` parameter is not yet supported and will raise a
        NotImplementedError if anything other than the default value is passed.
        """
        if flags != 0:
            raise NotImplementedError("`flags` parameter is not yet supported")

        out = cpp_extract(self._column, pat)
        if out._num_columns == 1 and expand is False:
            return self._return_or_inplace(out._columns[0], **kwargs)
        else:
            kwargs.setdefault("expand", expand)
            return self._return_or_inplace(out, **kwargs)

    def contains(
        self, pat, case=True, flags=0, na=np.nan, regex=True, **kwargs
    ):
        """
        Test if pattern or regex is contained within a string of a Series or
        Index.

        Return boolean Series or Index based on whether a given pattern or
        regex is contained within a string of a Series or Index.

        Parameters
        ----------
        pat : str
            Character sequence or regular expression.
        regex : bool, default True
            If True, assumes the pattern is a regular expression.
            If False, treats the pattern as a literal string.

        Returns
        -------
        Series/Index of bool dtype
            A Series/Index of boolean dtype indicating whether the given
            pattern is contained within the string of each element of the
            Series/Index.

        Notes
        -----
        The parameters `case`, `flags`, and `na` are not yet supported and
        will raise a NotImplementedError if anything other than the default
        value is set.
        """
        if case is not True:
            raise NotImplementedError("`case` parameter is not yet supported")
        elif flags != 0:
            raise NotImplementedError("`flags` parameter is not yet supported")
        elif na is not np.nan:
            raise NotImplementedError("`na` parameter is not yet supported")

        from cudf._lib.scalar import Scalar

        return self._return_or_inplace(
            cpp_contains_re(self._column, pat)
            if regex is True
            else cpp_contains(self._column, Scalar(pat, "str")),
            **kwargs,
        )

    def replace(
        self, pat, repl, n=-1, case=None, flags=0, regex=True, **kwargs
    ):
        """
        Replace occurences of pattern/regex in the Series/Index with some other
        string.

        Parameters
        ----------
        pat : str or list-like
            String(s) to be replaced as a character sequence or regular
            expression.
        repl : str or list-like
            String(s) to be used as replacement.
        n : int, default -1 (all)
            Number of replacements to make from the start.
        regex : bool, default True
            If True, assumes the pattern is a regular expression.
            If False, treats the pattern as a literal string.

        Returns
        -------
        Series/Index of str dtype
            A copy of the object with all matching occurrences of pat replaced
            by repl.

        Notes
        -----
        The parameters `case` and `flags` are not yet supported and will raise
        a NotImplementedError if anything other than the default value is set.
        """
        if case is not None:
            raise NotImplementedError("`case` parameter is not yet supported")
        elif flags != 0:
            raise NotImplementedError("`flags` parameter is not yet supported")
        from cudf.core import Series, Index

        if (
            is_list_like(pat)
            or isinstance(pat, (Series, Index, pd.Series, pd.Index))
        ) and (
            is_list_like(repl)
            or isinstance(repl, (Series, Index, pd.Series, pd.Index))
        ):
            warnings.warn(
                "`n` parameter is not supported when \
                `pat` and `repl` are list-like inputs"
            )

            return self._return_or_inplace(
                cpp_replace_multi_re(
                    self._column, pat, column.as_column(repl, dtype="str")
                )
                if regex
                else cpp_replace_multi(
                    self._column,
                    column.as_column(pat, dtype="str"),
                    column.as_column(repl, dtype="str"),
                ),
                **kwargs,
            )
        # Pandas treats 0 as all
        if n == 0:
            n = -1
        from cudf._lib.scalar import Scalar

        # Pandas forces non-regex replace when pat is a single-character
        return self._return_or_inplace(
            cpp_replace_re(self._column, pat, Scalar(repl, "str"), n)
            if regex is True and len(pat) > 1
            else cpp_replace(
                self._column, Scalar(pat, "str"), Scalar(repl, "str"), n
            ),
            **kwargs,
        )

    def replace_with_backrefs(self, pat, repl, **kwargs):
        """
        Use the `repl` back-ref template to create a new string
        with the extracted elements found using the `pat` expression.

        Parameters
        ----------
        pat : str
            Regex with groupings to identify extract sections.
            This should not be a compiled regex.
        repl : str
            String template containing back-reference indicators.

        Returns
        -------
        Series/Index of str dtype
        """
        return self._return_or_inplace(
            cpp_replace_with_backrefs(self._column, pat, repl), **kwargs
        )

    def slice(self, start=None, stop=None, step=None, **kwargs):
        """
        Slice substrings from each element in the Series or Index.

        Parameters
        ----------
        start : int
            Start position for slice operation.
        stop : int
            Stop position for slice operation.
        step : int
            Step size for slice operation.

        Returns
        -------
        Series/Index of str dtype
            Series or Index from sliced substring from
            original string object.

        """

        return self._return_or_inplace(
            cpp_slice_strings(self._column, start, stop, step), **kwargs,
        )

    def isdecimal(self, **kwargs):
        """
        Returns a Series/Column/Index of boolean values with True for strings
        that contain only decimal characters -- those that can be used
        to extract base10 numbers.

        Returns
        -------
        Series/Index of bool dtype

        """
        return self._return_or_inplace(cpp_is_decimal(self._column), **kwargs)

    def isalnum(self, **kwargs):
        """
        Returns a Series/Index of boolean values with True for strings
        that contain only alpha-numeric characters.
        Equivalent to: isalpha() or isdigit() or isnumeric() or isdecimal()

        Returns
        -------
        Series/Index of bool dtype

        """
        return self._return_or_inplace(cpp_is_alnum(self._column), **kwargs)

    def isalpha(self, **kwargs):
        """
        Returns a Series/Index of boolean values with True for strings
        that contain only alphabetic characters.

        Returns
        -------
        Series/Index of bool dtype

        """
        return self._return_or_inplace(cpp_is_alpha(self._column), **kwargs)

    def isdigit(self, **kwargs):
        """
        Returns a Series/Index of boolean values with True for strings
        that contain only decimal and digit characters.

        Returns
        -------
        Series/Index of bool dtype

        """
        return self._return_or_inplace(cpp_is_digit(self._column), **kwargs)

    def isnumeric(self, **kwargs):
        """
        Returns a Series/Index of boolean values with True for strings
        that contain only numeric characters. These include digit and
        numeric characters.

        Returns
        -------
        Series/Index of bool dtype

        """
        return self._return_or_inplace(cpp_is_numeric(self._column), **kwargs)

    def isupper(self, **kwargs):
        """
        Returns a Series/Index of boolean values with True for strings
        that contain only upper-case characters.

        Returns
        -------
        Series/Index of bool dtype

        Notes
        -----
        Results are incompatible with standard python string logic. Use caution
        when operating on data which contains non-alphabetical characters.
        """
        warnings.warn(
            "isupper currently returns False for non-cased characters whereas"
            + "Pandas returns True, this will be fixed in the near future"
        )

        return self._return_or_inplace(cpp_is_upper(self._column), **kwargs)

    def islower(self, **kwargs):
        """
        Returns a Series/Index of boolean values with True for strings
        that contain only lower-case characters.

        Returns
        -------
        Series/Index of bool dtype

        Notes
        -----
        Results are incompatible with standard python string logic. Use caution
        when operating on data which contains non-alphabetical characters.
        """
        warnings.warn(
            "islower currently returns False for non-cased characters whereas"
            + "Pandas returns True, this will be fixed in the near future"
        )

        return self._return_or_inplace(cpp_is_lower(self._column), **kwargs)

    def lower(self, **kwargs):
        """
        Convert strings in the Series/Index to lowercase.

        Returns
        -------
        Series/Index of str dtype
            A copy of the object with all strings converted to lowercase.

        """
        return self._return_or_inplace(cpp_to_lower(self._column), **kwargs)

    def upper(self, **kwargs):
        """
        Convert each string to uppercase.
        This only applies to ASCII characters at this time.

        Examples
        --------
        >>> import cudf
        >>> s = cudf.Series(["Hello, friend","Goodbye, friend"])
        >>> print(s.str.upper())
        ['HELLO, FRIEND', 'GOODBYE, FRIEND']

        """
        return self._return_or_inplace(cpp_to_upper(self._column), **kwargs)

    def capitalize(self, **kwargs):
        """
        Capitalize first character of each string.
        This only applies to ASCII characters at this time.

        Examples
        --------
        >>> import cudf
        >>> s = cudf.Series(["hello, friend","goodbye, friend"])
        >>> print(s.str.capitalize())
        ['Hello, friend", "Goodbye, friend"]

        """
        return self._return_or_inplace(cpp_capitalize(self._column), **kwargs)

    def swapcase(self, **kwargs):
        """
        Change each lowercase character to uppercase and vice versa.
        This only applies to ASCII characters at this time.

        Examples
        --------
        >>> import cudf
        >>> s = cudf.Series(["Hello, Friend","Goodbye, Friend"])
        >>> print(s.str.swapcase())
        ['hELLO, fRIEND', 'gOODBYE, fRIEND']

        """
        return self._return_or_inplace(cpp_swapcase(self._column), **kwargs)

    def title(self, **kwargs):
        """
        Uppercase the first letter of each letter after a space
        and lowercase the rest.
        This only applies to ASCII characters at this time.

        Examples
        --------
        >>> import cudf
        >>> s = cudf.Series(["Hello friend","goodnight moon"])
        >>> print(s.str.title())
        ['Hello Friend', 'Goodnight Moon']

        """
        return self._return_or_inplace(cpp_title(self._column), **kwargs)

    def slice_from(self, starts=0, stops=0, **kwargs):
        """
        Return substring of each string using positions for each string.

        The starts and stops parameters are of Column type.

        Parameters
        ----------
        starts : Column
            Beginning position of each the string to extract.
            Default is beginning of the each string.
        stops : Column
            Ending position of the each string to extract.
            Default is end of each string.
            Use -1 to specify to the end of that string.

        Returns
        -------
        Series/Index of str dtype
            A substring of each string using positions for each string.

        """

        return self._return_or_inplace(
            cpp_slice_from(self._column, starts, stops), **kwargs
        )

    def slice_replace(self, start=None, stop=None, repl=None, **kwargs):
        """
        Replace the specified section of each string with a new string.

        Parameters
        ----------
        start : int
            Beginning position of the string to replace.
            Default is beginning of the each string.
        stop : int
            Ending position of the string to replace.
            Default is end of each string.
        repl : str
            String to insert into the specified position values.

        Returns
        -------
        Series/Index of str dtype
            A new string with the specified section of the string
            replaced with `repl` string.

        """
        if start is None:
            start = 0

        if stop is None:
            stop = -1

        if repl is None:
            repl = ""

        from cudf._lib.scalar import Scalar

        return self._return_or_inplace(
            cpp_slice_replace(self._column, start, stop, Scalar(repl)),
            **kwargs,
        )

    def insert(self, start=0, repl=None, **kwargs):
        """
        Insert the specified string into each string in the specified
        position.

        Parameters
        ----------
        start : int
            Beginning position of the string to replace.
            Default is beginning of the each string.
            Specify -1 to insert at the end of each string.
        repl : str
            String to insert into the specified position valus.

        Returns
        -------
        Series/Index of str dtype
            A new string series with the specified string
            inserted at the specified position.

        """
        if repl is None:
            repl = ""

        from cudf._lib.scalar import Scalar

        return self._return_or_inplace(
            cpp_string_insert(self._column, start, Scalar(repl)), **kwargs
        )

    def get(self, i=0, **kwargs):
        """
        Extract element from each component at specified position.

        Parameters
        ----------
        i : int
            Position of element to extract.

        Returns
        -------
        Series/Index of str dtype

        """

        return self._return_or_inplace(
            cpp_string_get(self._column, i), **kwargs
        )

    def split(self, pat=None, n=-1, expand=True, **kwargs):
        """
        Split strings around given separator/delimiter.

        Splits the string in the Series/Index from the beginning, at the
        specified delimiter string.

        Parameters
        ----------
        pat : str, default ' ' (space)
            String to split on, does not yet support regular expressions.
        n : int, default -1 (all)
            Limit number of splits in output. `None`, 0, and -1 will all be
            interpreted as "all splits".

        Returns
        -------
        DataFrame
            Returns a DataFrame with each split as a column.

        Notes
        -----
        The parameter `expand` is not yet supported and will raise a
        NotImplementedError if anything other than the default value is set.
        """
        if expand is not True:
            raise NotImplementedError("`expand` parameter is not supported")

        # Pandas treats 0 as all
        if n == 0:
            n = -1

        kwargs.setdefault("expand", expand)
        if pat is None:
            pat = ""

        from cudf._lib.scalar import Scalar

        result_table = cpp_split(self._column, Scalar(pat, "str"), n)
        if len(result_table._data) == 1:
            if result_table._data[0].null_count == len(self._column):
                result_table = []
            elif self._column.null_count == len(self._column):
                result_table = [self._column.copy()]

        return self._return_or_inplace(result_table, **kwargs,)

    def rsplit(self, pat=None, n=-1, expand=True, **kwargs):
        """
        Split strings around given separator/delimiter.

        Splits the string in the Series/Index from the end, at the
        specified delimiter string.

        Parameters
        ----------
        pat : str, default ' ' (space)
            String to split on, does not yet support regular expressions.
        n : int, default -1 (all)
            Limit number of splits in output. `None`, 0, and -1 will all be
            interpreted as "all splits".

        Returns
        -------
        DataFrame
            Returns a DataFrame with each split as a column.

        Notes
        -----
        The parameter `expand` is not yet supported and will raise a
        NotImplementedError if anything other than the default value is set.
        """
        if expand is not True:
            raise NotImplementedError("`expand=False` is not yet supported")

        # Pandas treats 0 as all
        if n == 0:
            n = -1

        kwargs.setdefault("expand", expand)
        if pat is None:
            pat = ""

        from cudf._lib.scalar import Scalar

        result_table = cpp_rsplit(self._column, Scalar(pat), n)
        if len(result_table._data) == 1:
            if result_table._data[0].null_count == len(self._parent):
                result_table = []
            elif self._parent.null_count == len(self._parent):
                result_table = [self._column.copy()]

        return self._return_or_inplace(result_table, **kwargs)

    def partition(self, sep=" ", expand=True, **kwargs):
        """
        Split the string at the first occurrence of sep.

        This method splits the string at the first occurrence
        of sep, and returns 3 elements containing the part
        before the separator, the separator itself, and the
        part after the separator. If the separator is not found,
        return 3 elements containing the string itself, followed
        by two empty strings.

        Parameters
        ----------
        sep : str, default ' ' (whitespace)
            String to split on.

        Returns
        -------
        DataFrame
            Returns a DataFrame

        Notes
        -----
        The parameter `expand` is not yet supported and will raise a
        NotImplementedError if anything other than the default value is set.
        """
        if expand is not True:
            raise NotImplementedError(
                "`expand=False` is currently not supported"
            )

        kwargs.setdefault("expand", expand)
        if sep is None:
            sep = " "

        from cudf._lib.scalar import Scalar

        return self._return_or_inplace(
            cpp_partition(self._column, Scalar(sep)), **kwargs
        )

    def rpartition(self, sep=" ", expand=True, **kwargs):
        """
        Split the string at the last occurrence of sep.

        This method splits the string at the last occurrence
        of sep, and returns 3 elements containing the part
        before the separator, the separator itself, and the
        part after the separator. If the separator is not
        found, return 3 elements containing two empty strings,
        followed by the string itself.

        Parameters
        ----------
        sep : str, default ' ' (whitespace)
            String to split on.

        Returns
        -------
        DataFrame
            Returns a DataFrame

        Notes
        -----
        The parameter `expand` is not yet supported and will raise a
        NotImplementedError if anything other than the default value is set.
        """
        if expand is not True:
            raise NotImplementedError(
                "`expand=False` is currently not supported"
            )

        kwargs.setdefault("expand", expand)
        if sep is None:
            sep = " "

        from cudf._lib.scalar import Scalar

        return self._return_or_inplace(
            cpp_rpartition(self._column, Scalar(sep)), **kwargs
        )

    def pad(self, width, side="left", fillchar=" ", **kwargs):
        """
        Pad strings in the Series/Index up to width.

        Parameters
        ----------
        width : int
            Minimum width of resulting string;
            additional characters will be filled with
            character defined in fillchar.

        side : {‘left’, ‘right’, ‘both’}, default ‘left’
            Side from which to fill resulting string.

        fillchar : str,  default ' ' (whitespace)
            Additional character for filling, default is whitespace.

        Returns
        -------
        Series/Index of str dtype
            Returns Series or Index with minimum number
            of char in object.

        """
        if not isinstance(fillchar, str):
            msg = (
                f"fillchar must be a character, not {type(fillchar).__name__}"
            )
            raise TypeError(msg)

        if len(fillchar) != 1:
            raise TypeError("fillchar must be a character, not str")

        if not pd.api.types.is_integer(width):
            msg = f"width must be of integer type, not {type(width).__name__}"
            raise TypeError(msg)

        try:
            side = PadSide[side.upper()]
        except KeyError:
            raise ValueError(
                "side has to be either one of {‘left’, ‘right’, ‘both’}"
            )

        return self._return_or_inplace(
            cpp_pad(self._column, width, fillchar, side), **kwargs
        )

    def zfill(self, width, **kwargs):
        """
        Pad strings in the Series/Index by prepending ‘0’ characters.

        Parameters
        ----------
        width : int
            Minimum length of resulting string;
            strings with length less than width
            be prepended with ‘0’ characters.

        Returns
        -------
        Series/Index of str dtype
            Returns Series or Index with prepended ‘0’ characters.

        """
        if not pd.api.types.is_integer(width):
            msg = f"width must be of integer type, not {type(width).__name__}"
            raise TypeError(msg)

        return self._return_or_inplace(
            cpp_zfill(self._column, width), **kwargs
        )

    def center(self, width, fillchar=" ", **kwargs):
        """
        Filling left and right side of strings in the Series/Index with an
        additional character.

        Parameters
        ----------
        width : int
            Minimum width of resulting string;
            additional characters will be filled
            with fillchar.

        fillchar : str, default ' ' (whitespace)
            Additional character for filling, default is whitespace.

        Returns
        -------
        Series/Index of str dtype
            Returns Series or Index.

        """
        if not isinstance(fillchar, str):
            msg = (
                f"fillchar must be a character, not {type(fillchar).__name__}"
            )
            raise TypeError(msg)

        if len(fillchar) != 1:
            raise TypeError("fillchar must be a character, not str")

        if not pd.api.types.is_integer(width):
            msg = f"width must be of integer type, not {type(width).__name__}"
            raise TypeError(msg)

        return self._return_or_inplace(
            cpp_center(self._column, width, fillchar), **kwargs
        )

    def ljust(self, width, fillchar=" ", **kwargs):
        """
        Filling right side of strings in the Series/Index with an additional
        character.

        Parameters
        ----------
        width : int
            Minimum width of resulting string;
            additional characters will be filled
            with fillchar.

        fillchar : str, default ' ' (whitespace)
            Additional character for filling, default is whitespace.

        Returns
        -------
        Series/Index of str dtype
            Returns Series or Index.

        """
        if not isinstance(fillchar, str):
            msg = (
                f"fillchar must be a character, not {type(fillchar).__name__}"
            )
            raise TypeError(msg)

        if len(fillchar) != 1:
            raise TypeError("fillchar must be a character, not str")

        if not pd.api.types.is_integer(width):
            msg = f"width must be of integer type, not {type(width).__name__}"
            raise TypeError(msg)

        return self._return_or_inplace(
            cpp_ljust(self._column, width, fillchar), **kwargs
        )

    def rjust(self, width, fillchar=" ", **kwargs):
        """
        Filling left side of strings in the Series/Index with an additional
        character.

        Parameters
        ----------
        width : int
            Minimum width of resulting string;
            additional characters will be filled
            with fillchar.

        fillchar : str, default ' ' (whitespace)
            Additional character for filling, default is whitespace.

        Returns
        -------
        Series/Index of str dtype
            Returns Series or Index.

        """
        if not isinstance(fillchar, str):
            msg = (
                f"fillchar must be a character, not {type(fillchar).__name__}"
            )
            raise TypeError(msg)

        if len(fillchar) != 1:
            raise TypeError("fillchar must be a character, not str")

        if not pd.api.types.is_integer(width):
            msg = f"width must be of integer type, not {type(width).__name__}"
            raise TypeError(msg)

        return self._return_or_inplace(
            cpp_rjust(self._column, width, fillchar), **kwargs
        )

    def strip(self, to_strip=None, **kwargs):
        """
        Remove leading and trailing characters.

        Strip whitespaces (including newlines) or a set of
        specified characters from each string in the Series/Index
        from left and right sides.

        Parameters
        ----------
        to_strip : str or None, default None
            Specifying the set of characters to be removed.
            All combinations of this set of characters
            will be stripped. If None then whitespaces are removed.

        Returns
        -------
        Series/Index of str dtype
            Returns Series or Index.

        """
        if to_strip is None:
            to_strip = ""

        from cudf._lib.scalar import Scalar

        return self._return_or_inplace(
            cpp_strip(self._column, Scalar(to_strip)), **kwargs
        )

    def lstrip(self, to_strip=None, **kwargs):
        """
        Remove leading and trailing characters.

        Strip whitespaces (including newlines)
        or a set of specified characters from
        each string in the Series/Index from left side.

        Parameters
        ----------
        to_strip : str or None, default None
            Specifying the set of characters to be removed.
            All combinations of this set of characters will
            be stripped. If None then whitespaces are removed.

        Returns
        -------
        Series/Index of str dtype
            Returns Series or Index.

        """
        if to_strip is None:
            to_strip = ""

        from cudf._lib.scalar import Scalar

        return self._return_or_inplace(
            cpp_lstrip(self._column, Scalar(to_strip)), **kwargs
        )

    def rstrip(self, to_strip=None, **kwargs):
        """
        Remove leading and trailing characters.

        Strip whitespaces (including newlines)
        or a set of specified characters from each
        string in the Series/Index from right side.

        Parameters
        ----------
        to_strip : str or None, default None
            Specifying the set of characters to
            be removed. All combinations of this
            set of characters will be stripped.
            If None then whitespaces are removed.

        Returns
        -------
        Series/Index of str dtype
            Returns Series or Index.

        """
        if to_strip is None:
            to_strip = ""

        from cudf._lib.scalar import Scalar

        return self._return_or_inplace(
            cpp_rstrip(self._column, Scalar(to_strip)), **kwargs
        )

    def wrap(self, width, **kwargs):
        """
        Wrap long strings in the Series/Index to be formatted in
        paragraphs with length less than a given width.

        Parameters
        ----------
        width : int
            Maximum line width.

        Returns
        -------
        Series or Index

        Notes
        -----
        The parameters `expand_tabsbool`, `replace_whitespace`,
        `drop_whitespace`, `break_long_words`, `break_on_hyphens`,
        `expand_tabsbool` are not yet supported and will raise a
        NotImplementedError if they are set to any value.

        This method currently achieves behavior matching R’s
        stringr library str_wrap function, the equivalent
        pandas implementation can be obtained using the
        following parameter setting:

            expand_tabs = False

            replace_whitespace = True

            drop_whitespace = True

            break_long_words = False

            break_on_hyphens = False
        """
        if not pd.api.types.is_integer(width):
            msg = f"width must be of integer type, not {type(width).__name__}"
            raise TypeError(msg)

        expand_tabs = kwargs.get("expand_tabs", None)
        if expand_tabs is True:
            raise NotImplementedError("`expand_tabs=True` is not supported")
        elif expand_tabs is None:
            warnings.warn(
                "wrap current implementation defaults to `expand_tabs`=False"
            )

        replace_whitespace = kwargs.get("replace_whitespace", True)
        if not replace_whitespace:
            raise NotImplementedError(
                "`replace_whitespace=False` is not supported"
            )

        drop_whitespace = kwargs.get("drop_whitespace", True)
        if not drop_whitespace:
            raise NotImplementedError(
                "`drop_whitespace=False` is not supported"
            )

        break_long_words = kwargs.get("break_long_words", None)
        if break_long_words is True:
            raise NotImplementedError(
                "`break_long_words=True` is not supported"
            )
        elif break_long_words is None:
            warnings.warn(
                "wrap current implementation defaults to \
                    `break_long_words`=False"
            )

        break_on_hyphens = kwargs.get("break_on_hyphens", None)
        if break_long_words is True:
            raise NotImplementedError(
                "`break_on_hyphens=True` is not supported"
            )
        elif break_on_hyphens is None:
            warnings.warn(
                "wrap current implementation defaults to \
                    `break_on_hyphens`=False"
            )

        return self._return_or_inplace(cpp_wrap(self._column, width), **kwargs)

    def count(self, pat, flags=0, **kwargs):
        """
        Count occurrences of pattern in each string of the Series/Index.

        This function is used to count the number of times a particular
        regex pattern is repeated in each of the string elements of the Series.

        Parameters
        ----------
        pat : str
            Valid regular expression.

        Returns
        -------
        Series or Index

        """
        if flags != 0:
            raise NotImplementedError("`flags` parameter is not yet supported")

        return self._return_or_inplace(
            cpp_count_re(self._column, pat), **kwargs
        )

    def findall(self, pat, flags=0, **kwargs):
        """
        Find all occurrences of pattern or regular expression in the
        Series/Index.

        Parameters
        ----------
        pat : str
            Pattern or regular expression.

        Returns
        -------
        DataFrame
            All non-overlapping matches of pattern or
            regular expression in each string of this Series/Index.

        """
        if flags != 0:
            raise NotImplementedError("`flags` parameter is not yet supported")

        kwargs.setdefault("expand", True)
        return self._return_or_inplace(
            cpp_findall(self._column, pat), **kwargs
        )

    def isempty(self, **kwargs):
        """
        Check whether each string is a an empty string.

        Returns : Series or Index of bool
            Series or Index of boolean values with the same length as
            the original Series/Index.
        """
        return self._return_or_inplace(
            (self._parent == "").fillna(False), **kwargs
        )

    def isspace(self, **kwargs):
        """
        Check whether all characters in each string are whitespace.

        Returns : Series or Index of bool
            Series or Index of boolean values with the same length as
            the original Series/Index.
        """
        return self._return_or_inplace(cpp_isspace(self._column), **kwargs)

    def endswith(self, pat, **kwargs):
        """
        Test if the end of each string element matches a pattern.

        Parameters
        ----------
        pat : str
            Character sequence. Regular expressions are not accepted.

        Returns
        -------
        Series or Index of bool
            A Series of booleans indicating whether the given
            pattern matches the end of each string element.

        """
        if "na" in kwargs:
            warnings.warn(
                "`na` parameter is not yet supported, \
                as cudf uses native strings instead of Python objects"
            )

        if pat is None:
            result_col = column.column_empty(
                len(self._column), dtype="bool", masked=True
            )
        else:
            from cudf._lib.scalar import Scalar

            result_col = cpp_endswith(self._column, Scalar(pat, "str"))

        return self._return_or_inplace(result_col, **kwargs)

    def startswith(self, pat, **kwargs):
        """
        Test if the start of each string element matches a pattern.

        Parameters
        ----------
        pat : str
            Character sequence. Regular expressions are not accepted.

        Returns
        -------
        Series or Index of bool
            A Series of booleans indicating whether the given
            pattern matches the start of each string element.

        """
        if "na" in kwargs:
            warnings.warn(
                "`na` parameter is not yet supported, \
                as cudf uses native strings instead of Python objects"
            )

        if pat is None:
            result_col = column.column_empty(
                len(self._column), dtype="bool", masked=True
            )
        else:
            from cudf._lib.scalar import Scalar

            result_col = cpp_startswith(self._column, Scalar(pat, "str"))

        return self._return_or_inplace(result_col, **kwargs)

    def find(self, sub, start=0, end=None, **kwargs):
        """
        Return lowest indexes in each strings in the Series/Index
        where the substring is fully contained between [start:end].
        Return -1 on failure.

        Parameters
        ----------
        sub : str
            Substring being searched.

        start : int
            Left edge index.

        end : int
            Right edge index.

        Returns
        -------
        Series or Index of int

        """
        if not isinstance(sub, str):
            msg = "expected a string object, not {0}"
            raise TypeError(msg.format(type(sub).__name__))

        from cudf._lib.scalar import Scalar

        if end is None:
            end = -1

        result_col = cpp_find(self._column, Scalar(sub, "str"), start, end)

        return self._return_or_inplace(result_col, **kwargs)

    def rfind(self, sub, start=0, end=None, **kwargs):
        """
        Return highest indexes in each strings in the Series/Index
        where the substring is fully contained between [start:end].
        Return -1 on failure.

        Parameters
        ----------
        sub : str
            Substring being searched.

        start : int
            Left edge index.

        end : int
            Right edge index.

        Returns
        -------
        Series or Index of int

        """
        if not isinstance(sub, str):
            msg = "expected a string object, not {0}"
            raise TypeError(msg.format(type(sub).__name__))

        from cudf._lib.scalar import Scalar

        if end is None:
            end = -1

        result_col = cpp_rfind(self._column, Scalar(sub, "str"), start, end)

        return self._return_or_inplace(result_col, **kwargs)

    def index(self, sub, start=0, end=None, **kwargs):
        """
        Return lowest indexes in each strings where the substring
        is fully contained between [start:end]. This is the same
        as str.find except instead of returning -1, it raises a ValueError
        when the substring is not found.

        Parameters
        ----------
        sub : str
            Substring being searched.

        start : int
            Left edge index.

        end : int
            Right edge index.

        Returns
        -------
        Series or Index of object

        """
        if not isinstance(sub, str):
            msg = "expected a string object, not {0}"
            raise TypeError(msg.format(type(sub).__name__))

        from cudf._lib.scalar import Scalar

        if end is None:
            end = -1

        result_col = cpp_find(self._column, Scalar(sub, "str"), start, end)

        result = self._return_or_inplace(result_col, **kwargs)

        if (result == -1).any():
            raise ValueError("substring not found")
        else:
            return result

    def rindex(self, sub, start=0, end=None, **kwargs):
        """
        Return highest indexes in each strings where the substring
        is fully contained between [start:end]. This is the same
        as str.rfind except instead of returning -1, it raises a ValueError
        when the substring is not found.

        Parameters
        ----------
        sub : str
            Substring being searched.

        start : int
            Left edge index.

        end : int
            Right edge index.

        Returns
        -------
        Series or Index of object

        """
        if not isinstance(sub, str):
            msg = "expected a string object, not {0}"
            raise TypeError(msg.format(type(sub).__name__))

        from cudf._lib.scalar import Scalar

        if end is None:
            end = -1

        result_col = cpp_rfind(self._column, Scalar(sub, "str"), start, end)

        result = self._return_or_inplace(result_col, **kwargs)

        if (result == -1).any():
            raise ValueError("substring not found")
        else:
            return result

    def match(self, pat, case=True, flags=0, **kwargs):
        """
        Determine if each string matches a regular expression.

        Parameters
        ----------
        pat : str
            Character sequence or regular expression.

        Returns
        -------
        Series or Index of boolean values.

        """
        if case is not True:
            raise NotImplementedError("`case` parameter is not yet supported")
        elif flags != 0:
            raise NotImplementedError("`flags` parameter is not yet supported")

        if "na" in kwargs:
            warnings.warn(
                "`na` parameter is not yet supported, \
                as cudf uses native strings instead of Python objects"
            )

        return self._return_or_inplace(
            cpp_match_re(self._column, pat), **kwargs
        )

    def url_decode(self, **kwargs):
        """
        Returns a URL-decoded format of each string.
        No format checking is performed. All characters
        are expected to be encoded as UTF-8 hex values.

        Returns
        -------
        Series or Index.

        """

        return self._return_or_inplace(cpp_url_decode(self._column), **kwargs)

    def url_encode(self, **kwargs):
        """
        Returns a URL-encoded format of each string.
        No format checking is performed.
        All characters are encoded except for ASCII letters,
        digits, and these characters: ‘.’,’_’,’-‘,’~’.
        Encoding converts to hex using UTF-8 encoded bytes.

        Returns
        -------
        Series or Index.

        """
        return self._return_or_inplace(cpp_url_encode(self._column), **kwargs)

    def code_points(self, **kwargs):
        """
        Returns an array by filling it with the UTF-8 code point
        values for each character of each string.
        This function uses the len() method to determine
        the size of each sub-array of integers.

        Returns
        -------
        Series or Index.
        """
        from cudf.core.series import Series, Index

        new_col = cpp_code_points(self._column)
        if self._parent is None:
            return new_col
        elif isinstance(self._parent, Series):
            return Series(new_col, name=self._parent.name)
        elif isinstance(self._parent, Index):
            return column.as_index(new_col, name=self._parent.name)

    def translate(self, table, **kwargs):
        """
        Map all characters in the string through the given
        mapping table.

        Parameters
        ----------
        table : dict
            Table is a mapping of Unicode ordinals to Unicode
            ordinals, strings, or None.
            Unmapped characters are left untouched.
            str.maketrans() is a helper function for making translation tables.

        Returns
        -------
        Series or Index.
        """
        table = str.maketrans(table)
        return self._return_or_inplace(
            cpp_translate(self._column, table), **kwargs
        )

    def normalize_spaces(self, **kwargs):
        return self._return_or_inplace(
            cpp_normalize_spaces(self._column), **kwargs
        )

    def tokenize(self, delimiter="", **kwargs):
        delimiter = _massage_string_arg(delimiter, "delimiter", allow_col=True)
        kwargs.setdefault("retain_index", False)
        return self._return_or_inplace(
            cpp_tokenize(self._column, delimiter), **kwargs
        )

    def token_count(self, delimiter="", **kwargs):
        delimiter = _massage_string_arg(delimiter, "delimiter", allow_col=True)
        return self._return_or_inplace(
            cpp_count_tokens(self._column, delimiter), **kwargs
        )

    def ngrams(self, n=2, separator="_", **kwargs):
        separator = _massage_string_arg(separator, "separator")
        kwargs.setdefault("retain_index", False)
        return self._return_or_inplace(
            cpp_generate_ngrams(self._column, n, separator), **kwargs
        )

    def ngrams_tokenize(self, n=2, delimiter="", separator="_", **kwargs):
        delimiter = _massage_string_arg(delimiter, "delimiter")
        separator = _massage_string_arg(separator, "separator")
        kwargs.setdefault("retain_index", False)
        return self._return_or_inplace(
            cpp_ngrams_tokenize(self._column, n, delimiter, separator),
            **kwargs,
        )


def _massage_string_arg(value, name, allow_col=False):
    from cudf._lib.scalar import Scalar
    from cudf._lib.column import Column
    from cudf.utils.dtypes import is_string_dtype

    if isinstance(value, str):
        return Scalar(value, dtype="str")

    if isinstance(value, Scalar) and is_string_dtype(value.dtype):
        return value

    allowed_types = ["Scalar"]

    if allow_col:
        if isinstance(value, list):
            return column.as_column(value, dtype="str")

        if isinstance(value, Column) and is_string_dtype(value.dtype):
            return value

        allowed_types.append("Column")

    raise ValueError(
        "Expected {} for {} but got {}".format(
            _expected_types_format(allowed_types), name, type(value)
        )
    )


def _expected_types_format(types):
    if len(types) == 1:
        return types[0]

    return ", ".join(types[:-1]) + ", or " + types[-1]


class StringColumn(column.ColumnBase):
    """Implements operations for Columns of String type
    """

    def __init__(self, mask=None, size=None, offset=0, children=()):
        """
        Parameters
        ----------
        mask : Buffer
            The validity mask
        offset : int
            Data offset
        children : Tuple[Column]
            Two non-null columns containing the string data and offsets
            respectively
        """
        dtype = np.dtype("object")

        if size is None:
            if len(children) == 0:
                size = 0
            elif children[0].size == 0:
                size = 0
            else:
                # one less because the last element of offsets is the number of
                # bytes in the data buffer
                size = children[0].size - 1
            size = size - offset

        super().__init__(
            None, size, dtype, mask=mask, offset=offset, children=children
        )

        # TODO: Remove these once NVStrings is fully deprecated / removed
        self._nvstrings = None
        self._nvcategory = None
        self._indices = None

    @property
    def base_size(self):
        if len(self.base_children) == 0:
            return 0
        else:
            return int(
                (self.base_children[0].size - 1)
                / self.base_children[0].dtype.itemsize
            )

    def set_base_data(self, value):
        if value is not None:
            raise RuntimeError(
                "StringColumns do not use data attribute of Column, use "
                "`set_base_children` instead"
            )
        else:
            super().set_base_data(value)

    def set_base_mask(self, value):
        super().set_base_mask(value)

        # TODO: Remove these once NVStrings is fully deprecated / removed
        self._indices = None
        self._nvcategory = None
        self._nvstrings = None

    def set_base_children(self, value):
        # TODO: Implement dtype validation of the children here somehow
        super().set_base_children(value)

        # TODO: Remove these once NVStrings is fully deprecated / removed
        self._indices = None
        self._nvcategory = None
        self._nvstrings = None

    @property
    def children(self):
        if self._children is None:
            if len(self.base_children) == 0:
                self._children = ()
            elif self.offset == 0 and self.base_children[0].size == (
                self.size + 1
            ):
                self._children = self.base_children
            else:
                # First get the base columns for chars and offsets
                chars_column = self.base_children[1]
                offsets_column = self.base_children[0]

                # Shift offsets column by the parent offset.
                offsets_column = column.build_column(
                    data=offsets_column.base_data,
                    dtype=offsets_column.dtype,
                    mask=offsets_column.base_mask,
                    size=self.size + 1,
                    offset=self.offset,
                )

                # Now run a subtraction binary op to shift all of the offsets
                # by the respective number of characters relative to the
                # parent offset
                chars_offset = offsets_column[0]
                offsets_column = offsets_column.binary_operator(
                    "sub", offsets_column.dtype.type(chars_offset)
                )

                # Shift the chars offset by the new first element of the
                # offsets column
                chars_size = offsets_column[self.size]
                chars_column = column.build_column(
                    data=chars_column.base_data,
                    dtype=chars_column.dtype,
                    mask=chars_column.base_mask,
                    size=chars_size,
                    offset=chars_offset,
                )

                self._children = (offsets_column, chars_column)
        return self._children

    def __contains__(self, item):
        return True in self.str().contains(f"^{item}$")

    def __reduce__(self):
        mask = None
        if self.null_count > 0:
            mask = self.mask

        return column.build_column, (None, "str", mask, None, 0, self.children)

    def str(self, parent=None):
        return StringMethods(self, parent=parent)

    def __sizeof__(self):
        n = 0
        if len(self.base_children) == 2:
            n += (
                self.base_children[0].__sizeof__()
                + self.base_children[1].__sizeof__()
            )
        if self.base_mask is not None:
            n += self.base_mask.size
        return n

    def _memory_usage(self, deep=False):
        if deep:
            return self.__sizeof__()
        else:
            return self.str().size() * self.dtype.itemsize

    def __len__(self):
        return self.size

    # TODO: Remove this once NVStrings is fully deprecated / removed
    @property
    def nvstrings(self):
        if self._nvstrings is None:
            if self.nullable:
                mask_ptr = self.mask_ptr
            else:
                mask_ptr = None
            if self.size == 0:
                self._nvstrings = nvstrings.to_device([])
            else:
                self._nvstrings = nvstrings.from_offsets(
                    self.children[1].data_ptr,
                    self.children[0].data_ptr,
                    self.size,
                    mask_ptr,
                    ncount=self.null_count,
                    bdevmem=True,
                )
        return self._nvstrings

    # TODO: Remove these once NVStrings is fully deprecated / removed
    @property
    def nvcategory(self):
        if self._nvcategory is None:
            import nvcategory as nvc

            self._nvcategory = nvc.from_strings(self.nvstrings)
        return self._nvcategory

    # TODO: Remove these once NVStrings is fully deprecated / removed
    @nvcategory.setter
    def nvcategory(self, nvc):
        self._nvcategory = nvc

    def _set_mask(self, value):
        # TODO: Remove these once NVStrings is fully deprecated / removed
        self._nvstrings = None
        self._nvcategory = None
        self._indices = None

        super()._set_mask(value)

    # TODO: Remove these once NVStrings is fully deprecated / removed
    @property
    def indices(self):
        if self._indices is None:
            out_col = column_empty(self.nvcategory.size(), dtype="int32")
            ptr = out_col.data_ptr
            self.nvcategory.values(devptr=ptr)
            self._indices = out_col.data_array_view
        return self._indices

    @property
    def _nbytes(self):
        if self.size == 0:
            return 0
        else:
            return self.children[1].size

    def as_numerical_column(self, dtype, **kwargs):

        mem_dtype = np.dtype(dtype)
        str_dtype = mem_dtype
        out_dtype = mem_dtype

        if mem_dtype.type is np.datetime64:
            if "format" not in kwargs:
                if len(self) > 0:
                    # infer on host from the first not na element
                    fmt = pd.core.tools.datetimes._guess_datetime_format(
                        self[self.notna()][0]
                    )
                    kwargs.update(format=fmt)
        kwargs.update(dtype=out_dtype)

        return _str_to_numeric_typecast_functions[str_dtype](self, **kwargs)

    def as_datetime_column(self, dtype, **kwargs):
        return self.as_numerical_column(dtype, **kwargs)

    def as_string_column(self, dtype, **kwargs):
        return self

    def to_arrow(self):
        if len(self) == 0:
            sbuf = np.empty(0, dtype="int8")
            obuf = np.empty(0, dtype="int32")
            nbuf = None
        else:
            sbuf = self.children[1].data.to_host_array().view("int8")
            obuf = self.children[0].data.to_host_array().view("int32")
            nbuf = None
            if self.null_count > 0:
                nbuf = self.mask.to_host_array().view("int8")
                nbuf = pa.py_buffer(nbuf)

        sbuf = pa.py_buffer(sbuf)
        obuf = pa.py_buffer(obuf)

        if self.null_count == len(self):
            return pa.NullArray.from_buffers(
                pa.null(), len(self), [pa.py_buffer((b""))], self.null_count
            )
        else:
            return pa.StringArray.from_buffers(
                len(self), obuf, sbuf, nbuf, self.null_count
            )

    def to_pandas(self, index=None):
        pd_series = self.to_arrow().to_pandas()
        if index is not None:
            pd_series.index = index
        return pd_series

    def to_array(self, fillna=None):
        """Get a dense numpy array for the data.

        Notes
        -----

        if ``fillna`` is ``None``, null values are skipped.  Therefore, the
        output size could be smaller.

        Raises
        ------
        ``NotImplementedError`` if there are nulls
        """
        if fillna is not None:
            warnings.warn("fillna parameter not supported for string arrays")

        return self.to_arrow().to_pandas().values

    def serialize(self):
        header = {"null_count": self.null_count}
        header["type-serialized"] = pickle.dumps(type(self))
        frames = []
        sub_headers = []

        for item in self.children:
            sheader, sframes = item.serialize()
            sub_headers.append(sheader)
            frames.extend(sframes)

        if self.null_count > 0:
            frames.append(self.mask)

        header["subheaders"] = sub_headers
        header["frame_count"] = len(frames)
        return header, frames

    @classmethod
    def deserialize(cls, header, frames):
        # Deserialize the mask, value, and offset frames
        buffers = [Buffer(each_frame) for each_frame in frames]

        if header["null_count"] > 0:
            nbuf = buffers[2]
        else:
            nbuf = None

        children = []
        for h, b in zip(header["subheaders"], buffers[:2]):
            column_type = pickle.loads(h["type-serialized"])
            children.append(column_type.deserialize(h, [b]))

        col = column.build_column(
            data=None, dtype="str", mask=nbuf, children=tuple(children)
        )
        return col

    def find_and_replace(self, to_replace, replacement, all_nan):
        """
        Return col with *to_replace* replaced with *value*
        """
        to_replace = column.as_column(to_replace, dtype=self.dtype)
        replacement = column.as_column(replacement, dtype=self.dtype)
        return libcudf.replace.replace(self, to_replace, replacement)

    def fillna(self, fill_value):
        if not is_scalar(fill_value):
            fill_value = column.as_column(fill_value, dtype=self.dtype)
<<<<<<< HEAD
        return libcudfxx.replace.replace_nulls(
            self, fill_value, dtype="object"
        )
=======
        return libcudf.replace.replace_nulls(self, fill_value)
>>>>>>> e182ba41

    def _find_first_and_last(self, value):
        found_indices = self.str().contains(f"^{value}$")
        found_indices = libcudf.unary.cast(found_indices, dtype=np.int32)
        first = column.as_column(found_indices).find_first_value(1)
        last = column.as_column(found_indices).find_last_value(1)
        return first, last

    def find_first_value(self, value, closest=False):
        return self._find_first_and_last(value)[0]

    def find_last_value(self, value, closest=False):
        return self._find_first_and_last(value)[1]

    def normalize_binop_value(self, other):
        if isinstance(other, column.Column):
            return other.astype(self.dtype)
        elif isinstance(other, str) or other is None:
            col = utils.scalar_broadcast_to(
                other, size=len(self), dtype="object"
            )
            return col
        else:
            raise TypeError("cannot broadcast {}".format(type(other)))

    def default_na_value(self):
        return None

    def binary_operator(self, op, rhs, reflect=False):
        lhs = self
        if reflect:
            lhs, rhs = rhs, lhs
        if isinstance(rhs, StringColumn) and op == "add":
            return lhs.str().cat(others=rhs)
        elif op in ("eq", "ne", "gt", "lt", "ge", "le"):
            return _string_column_binop(self, rhs, op=op, out_dtype="bool")
        else:
            msg = "{!r} operator not supported between {} and {}"
            raise TypeError(msg.format(op, type(self), type(rhs)))

    def sum(self, dtype=None):
        # Should we be raising here? Pandas can't handle the mix of strings and
        # None and throws, but we already have a test that looks to ignore
        # nulls and returns anyway.

        # if self.null_count > 0:
        #     raise ValueError("Cannot get sum of string column with nulls")

        if len(self) == 0:
            return ""
        return decode(self.children[1].data.to_host_array(), encoding="utf-8")

    @property
    def is_unique(self):
        return len(self.unique()) == len(self)

    @property
    def __cuda_array_interface__(self):
        raise NotImplementedError(
            "Strings are not yet supported via `__cuda_array_interface__`"
        )

    def _mimic_inplace(self, other_col, inplace=False):
        out = super()._mimic_inplace(other_col, inplace=inplace)
        if inplace:
            # TODO: Remove these once NVStrings is fully deprecated / removed
            self._nvstrings = other_col._nvstrings
            self._nvcategory = other_col._nvcategory
            self._indices = other_col._indices

        return out


def _string_column_binop(lhs, rhs, op, out_dtype):
    nvtx_range_push("CUDF_BINARY_OP", "orange")
    out = libcudf.binaryop.binaryop(lhs=lhs, rhs=rhs, op=op, dtype=out_dtype)
    nvtx_range_pop()
    return out


def _get_cols_list(others):
    from cudf.core import Series, Index
    from cudf.core.column import as_column

    if (
        is_list_like(others)
        and len(others) > 0
        and (
            is_list_like(others[0])
            or isinstance(others[0], (Series, Index, pd.Series, pd.Index))
        )
    ):
        """
        If others is a list-like object (in our case lists & tuples)
        just another Series/Index, great go ahead with concatenation.
        """
        cols_list = [as_column(frame, dtype="str") for frame in others]
        return cols_list
    elif others is not None:
        return [as_column(others, dtype="str")]
    else:
        raise TypeError(
            "others must be Series, Index, DataFrame, np.ndarrary "
            "or list-like (either containing only strings or "
            "containing only objects of type Series/Index/"
            "np.ndarray[1-dim])"
        )<|MERGE_RESOLUTION|>--- conflicted
+++ resolved
@@ -2155,13 +2155,7 @@
     def fillna(self, fill_value):
         if not is_scalar(fill_value):
             fill_value = column.as_column(fill_value, dtype=self.dtype)
-<<<<<<< HEAD
-        return libcudfxx.replace.replace_nulls(
-            self, fill_value, dtype="object"
-        )
-=======
-        return libcudf.replace.replace_nulls(self, fill_value)
->>>>>>> e182ba41
+        return libcudf.replace.replace_nulls(self, fill_value, dtype="object")
 
     def _find_first_and_last(self, value):
         found_indices = self.str().contains(f"^{value}$")
