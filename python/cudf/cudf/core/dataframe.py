--- conflicted
+++ resolved
@@ -23,12 +23,8 @@
 
 import cudf
 import cudf._lib as libcudf
-<<<<<<< HEAD
-import cudf._libxx as libcudfxx
 from cudf._libxx.null_mask import MaskState, create_null_mask
 from cudf._libxx.transform import bools_to_mask
-=======
->>>>>>> 3103c4c7
 from cudf.core import column
 from cudf.core._sort import get_sorted_inds
 from cudf.core.column import (
