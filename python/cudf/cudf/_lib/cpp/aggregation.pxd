--- conflicted
+++ resolved
@@ -115,9 +115,7 @@
         string user_defined_aggregator,
         data_type output_type) except +
 
-<<<<<<< HEAD
     cdef unique_ptr[T] make_ewma_aggregation[T](double com, bint adjust) except +
-=======
+
     cdef unique_ptr[T] make_correlation_aggregation[T](
-        correlation_type type, size_type min_periods) except +
->>>>>>> e82cc62e
+        correlation_type type, size_type min_periods) except +