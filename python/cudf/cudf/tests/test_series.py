# Copyright (c) 2020, NVIDIA CORPORATION.
import re

import numpy as np
import pandas as pd
import pytest

import cudf
from cudf.tests.utils import (
    DATETIME_TYPES,
    NUMERIC_TYPES,
    TIMEDELTA_TYPES,
    assert_eq,
)


@pytest.mark.parametrize(
    "data",
    [
        {"a": 1, "b": 2, "c": 24, "d": 1010},
        {"a": 1},
        {1: "a", 2: "b", 24: "c", 1010: "d"},
        {1: "a"},
    ],
)
def test_series_init_dict(data):
    pandas_series = pd.Series(data)
    cudf_series = cudf.Series(data)

    assert_eq(pandas_series, cudf_series)


@pytest.mark.parametrize(
    "data",
    [
        {
            "a": [1, 2, 3],
            "b": [2, 3, 5],
            "c": [24, 12212, 22233],
            "d": [1010, 101010, 1111],
        },
        {"a": [1]},
    ],
)
def test_series_init_dict_lists(data):
    assert_eq(pd.Series(data), cudf.Series(data))


@pytest.mark.parametrize(
    "data",
    [
        [1, 2, 3, 4],
        [1.0, 12.221, 12.34, 13.324, 324.3242],
        [-10, -1111, 100, 11, 133],
    ],
)
@pytest.mark.parametrize(
    "others",
    [
        [10, 11, 12, 13],
        [0.1, 0.002, 324.2332, 0.2342],
        [-10, -1111, 100, 11, 133],
    ],
)
@pytest.mark.parametrize("ignore_index", [True, False])
def test_series_append_basic(data, others, ignore_index):
    psr = pd.Series(data)
    gsr = cudf.Series(data)

    other_ps = pd.Series(others)
    other_gs = cudf.Series(others)

    expected = psr.append(other_ps, ignore_index=ignore_index)
    actual = gsr.append(other_gs, ignore_index=ignore_index)
    assert_eq(expected, actual)


@pytest.mark.parametrize(
    "data",
    [
        [
            "abc",
            "def",
            "this is a string",
            "this is another string",
            "a",
            "b",
            "c",
        ],
        ["a"],
    ],
)
@pytest.mark.parametrize(
    "others",
    [
        [
            "abc",
            "def",
            "this is a string",
            "this is another string",
            "a",
            "b",
            "c",
        ],
        ["a"],
        ["1", "2", "3", "4", "5"],
        ["+", "-", "!", "_", "="],
    ],
)
@pytest.mark.parametrize("ignore_index", [True, False])
def test_series_append_basic_str(data, others, ignore_index):
    psr = pd.Series(data)
    gsr = cudf.Series(data)

    other_ps = pd.Series(others)
    other_gs = cudf.Series(others)

    expected = psr.append(other_ps, ignore_index=ignore_index)
    actual = gsr.append(other_gs, ignore_index=ignore_index)
    assert_eq(expected, actual)


@pytest.mark.parametrize(
    "data",
    [
        pd.Series(
            [
                "abc",
                "def",
                "this is a string",
                "this is another string",
                "a",
                "b",
                "c",
            ],
            index=[10, 20, 30, 40, 50, 60, 70],
        ),
        pd.Series(["a"], index=[2]),
    ],
)
@pytest.mark.parametrize(
    "others",
    [
        pd.Series(
            [
                "abc",
                "def",
                "this is a   string",
                "this is another string",
                "a",
                "b",
                "c",
            ],
            index=[10, 20, 30, 40, 50, 60, 70],
        ),
        pd.Series(["a"], index=[133]),
        pd.Series(["1", "2", "3", "4", "5"], index=[-10, 22, 33, 44, 49]),
        pd.Series(["+", "-", "!", "_", "="], index=[11, 22, 33, 44, 2]),
    ],
)
@pytest.mark.parametrize("ignore_index", [True, False])
def test_series_append_series_with_index(data, others, ignore_index):
    psr = pd.Series(data)
    gsr = cudf.Series(data)

    other_ps = others
    other_gs = cudf.from_pandas(others)

    expected = psr.append(other_ps, ignore_index=ignore_index)
    actual = gsr.append(other_gs, ignore_index=ignore_index)
    assert_eq(expected, actual)


def test_series_append_error_mixed_types():
    gsr = cudf.Series([1, 2, 3, 4])
    other = cudf.Series(["a", "b", "c", "d"])

    with pytest.raises(
        TypeError,
        match="cudf does not support mixed types, please type-cast "
        "both series to same dtypes.",
    ):
        gsr.append(other)

    with pytest.raises(
        TypeError,
        match="cudf does not support mixed types, please type-cast "
        "both series to same dtypes.",
    ):
        gsr.append([gsr, other, gsr, other])


@pytest.mark.parametrize(
    "data",
    [
        pd.Series([1, 2, 3, 4], index=["a", "b", "c", "d"]),
        pd.Series(
            [1.0, 12.221, 12.34, 13.324, 324.3242],
            index=[
                "float one",
                "float two",
                "float three",
                "float four",
                "float five",
            ],
        ),
        pd.Series(
            [-10, -1111, 100, 11, 133],
            index=["one", "two", "three", "four", "five"],
        ),
    ],
)
@pytest.mark.parametrize(
    "others",
    [
        [
            pd.Series([10, 11, 12, 13], index=["a", "b", "c", "d"]),
            pd.Series([12, 14, 15, 27], index=["d", "e", "z", "x"]),
        ],
        [
            pd.Series([10, 11, 12, 13], index=["a", "b", "c", "d"]),
            pd.Series([12, 14, 15, 27], index=["d", "e", "z", "x"]),
        ]
        * 25,
        [
            pd.Series(
                [0.1, 0.002, 324.2332, 0.2342], index=["-", "+", "%", "#"]
            ),
            pd.Series([12, 14, 15, 27], index=["d", "e", "z", "x"]),
        ]
        * 46,
        [
            pd.Series(
                [-10, -1111, 100, 11, 133],
                index=["aa", "vv", "bb", "dd", "ll"],
            )
        ],
    ],
)
@pytest.mark.parametrize("ignore_index", [True, False])
def test_series_append_list_series_with_index(data, others, ignore_index):
    psr = pd.Series(data)
    gsr = cudf.Series(data)

    other_ps = others
    other_gs = [cudf.from_pandas(obj) for obj in others]

    expected = psr.append(other_ps, ignore_index=ignore_index)
    actual = gsr.append(other_gs, ignore_index=ignore_index)
    assert_eq(expected, actual)


def test_series_append_existing_buffers():
    a1 = np.arange(10, dtype=np.float64)
    gs = cudf.Series(a1)

    # Add new buffer
    a2 = cudf.Series(np.arange(5))
    gs = gs.append(a2)
    assert len(gs) == 15
    np.testing.assert_equal(gs.to_array(), np.hstack([a1, a2.to_array()]))

    # Ensure appending to previous buffer
    a3 = cudf.Series(np.arange(3))
    gs = gs.append(a3)
    assert len(gs) == 18
    a4 = np.hstack([a1, a2.to_array(), a3.to_array()])
    np.testing.assert_equal(gs.to_array(), a4)

    # Appending different dtype
    a5 = cudf.Series(np.array([1, 2, 3], dtype=np.int32))
    a6 = cudf.Series(np.array([4.5, 5.5, 6.5], dtype=np.float64))
    gs = a5.append(a6)
    np.testing.assert_equal(
        gs.to_array(), np.hstack([a5.to_array(), a6.to_array()])
    )
    gs = cudf.Series(a6).append(a5)
    np.testing.assert_equal(
        gs.to_array(), np.hstack([a6.to_array(), a5.to_array()])
    )


def test_series_column_iter_error():
    gs = cudf.Series([1, 2, 3])

    with pytest.raises(
        TypeError,
        match=re.escape(
            f"{gs.__class__.__name__} object is not iterable. "
            f"Consider using `.to_arrow()`, `.to_pandas()` or `.values_host` "
            f"if you wish to iterate over the values."
        ),
    ):
        iter(gs)

    with pytest.raises(
        TypeError,
        match=re.escape(
            f"{gs.__class__.__name__} object is not iterable. "
            f"Consider using `.to_arrow()`, `.to_pandas()` or `.values_host` "
            f"if you wish to iterate over the values."
        ),
    ):
        gs.items()

    with pytest.raises(
        TypeError,
        match=re.escape(
            f"{gs.__class__.__name__} object is not iterable. "
            f"Consider using `.to_arrow()`, `.to_pandas()` or `.values_host` "
            f"if you wish to iterate over the values."
        ),
    ):
        gs.iteritems()

    with pytest.raises(
        TypeError,
        match=re.escape(
            f"{gs._column.__class__.__name__} object is not iterable. "
            f"Consider using `.to_arrow()`, `.to_pandas()` or `.values_host` "
            f"if you wish to iterate over the values."
        ),
    ):
        iter(gs._column)


@pytest.mark.parametrize(
    "data",
    [
        [1.0, 2.0, None, 4.0, 5.0],
        ["a", "b", "c", "d", "e"],
        ["a", "b", None, "d", "e"],
        [None, None, None, None, None],
        np.array(["1991-11-20", "2004-12-04"], dtype=np.datetime64),
        np.array(["1991-11-20", None], dtype=np.datetime64),
        np.array(
            ["1991-11-20 05:15:00", "2004-12-04 10:00:00"], dtype=np.datetime64
        ),
        np.array(["1991-11-20 05:15:00", None], dtype=np.datetime64),
    ],
)
def test_series_tolist(data):
    psr = pd.Series(data)
    gsr = cudf.from_pandas(psr)

    with pytest.raises(
        TypeError,
        match=re.escape(
            r"cuDF does not support conversion to host memory "
            r"via `tolist()` method. Consider using "
            r"`.to_arrow().to_pylist()` to construct a Python list."
        ),
    ):
        gsr.tolist()


@pytest.mark.parametrize(
    "data",
    [[], [None, None], ["a"], ["a", "b", "c"] * 500, [1.0, 2.0, 0.3] * 57],
)
def test_series_size(data):
    psr = pd.Series(data)
    gsr = cudf.Series(data)

    assert_eq(psr.size, gsr.size)


<<<<<<< HEAD
@pytest.mark.parametrize("dtype", NUMERIC_TYPES)
def test_series_describe_numeric(dtype):
    ps = pd.Series([0, 1, 2, 3, 1, 2, 3], dtype=dtype)
    gs = cudf.from_pandas(ps)
    actual = gs.describe()
    expected = ps.describe()

    assert_eq(expected, actual)


@pytest.mark.parametrize("dtype", DATETIME_TYPES)
def test_series_describe_datetime(dtype):
    gs = cudf.Series([0, 1, 2, 3, 1, 2, 3], dtype=dtype)
    ps = gs.to_pandas()

    pdf_results = ps.describe(datetime_is_numeric=True)
    gdf_results = gs.describe()

    # Assert count
    p_count = pdf_results["count"]
    g_count = gdf_results["count"]

    assert_eq(int(g_count), p_count)

    # Assert Index
    assert_eq(gdf_results.index, pdf_results.index)

    # Assert rest of the element apart from
    # the first index('count')

    expected = gdf_results.tail(-1).astype(dtype)
    actual = pdf_results.tail(-1).astype(dtype)

    assert_eq(expected, actual)


@pytest.mark.parametrize("dtype", TIMEDELTA_TYPES)
def test_series_describe_timedelta(dtype):
    ps = pd.Series([0, 1, 2, 3, 1, 2, 3], dtype=dtype)
    gs = cudf.from_pandas(ps)

    expected = ps.describe()
    actual = gs.describe()

    assert_eq(actual, expected.astype("str"))


@pytest.mark.parametrize(
    "ps",
    [
        pd.Series(["a", "b", "c", "d", "e", "a"]),
        pd.Series([True, False, True, True, False]),
        pd.Series([], dtype="str"),
        pd.Series(["a", "b", "c", "a"], dtype="category"),
    ],
)
def test_series_describe_other_types(ps):
    gs = cudf.from_pandas(ps)

    expected = ps.describe()
    actual = gs.describe()

    if len(ps) == 0:
        assert_eq(expected.fillna("a").astype("str"), actual.fillna("a"))
    else:
        assert_eq(expected.astype("str"), actual)
=======
@pytest.mark.parametrize(
    "data",
    [
        [1, 2, 3, 2, 1],
        [1, 2, None, 3, 1, 1],
        [],
        ["a", "b", "c", None, "z", "a"],
    ],
)
@pytest.mark.parametrize("na_sentinel", [99999, 11, -1, 0])
def test_series_factorize(data, na_sentinel):
    gsr = cudf.Series(data)
    psr = gsr.to_pandas()

    expected_labels, expected_cats = psr.factorize(na_sentinel=na_sentinel)
    actual_labels, actual_cats = gsr.factorize(na_sentinel=na_sentinel)

    assert_eq(expected_labels, actual_labels.to_array())
    assert_eq(expected_cats.values, actual_cats.to_array())
>>>>>>> 3b347fd9
<|MERGE_RESOLUTION|>--- conflicted
+++ resolved
@@ -365,7 +365,6 @@
     assert_eq(psr.size, gsr.size)
 
 
-<<<<<<< HEAD
 @pytest.mark.parametrize("dtype", NUMERIC_TYPES)
 def test_series_describe_numeric(dtype):
     ps = pd.Series([0, 1, 2, 3, 1, 2, 3], dtype=dtype)
@@ -432,7 +431,8 @@
         assert_eq(expected.fillna("a").astype("str"), actual.fillna("a"))
     else:
         assert_eq(expected.astype("str"), actual)
-=======
+
+
 @pytest.mark.parametrize(
     "data",
     [
@@ -451,5 +451,4 @@
     actual_labels, actual_cats = gsr.factorize(na_sentinel=na_sentinel)
 
     assert_eq(expected_labels, actual_labels.to_array())
-    assert_eq(expected_cats.values, actual_cats.to_array())
->>>>>>> 3b347fd9
+    assert_eq(expected_cats.values, actual_cats.to_array())