--- conflicted
+++ resolved
@@ -11,11 +11,6 @@
 import pytest
 
 import cudf
-<<<<<<< HEAD
-from cudf.core._compat import PANDAS_GE_110
-=======
-from cudf.core._compat import PANDAS_GE_134
->>>>>>> e4557cbc
 from cudf.testing._utils import (
     NUMERIC_TYPES,
     assert_eq,
