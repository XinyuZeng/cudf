# Copyright (c) 2021-2023, NVIDIA CORPORATION.

[build-system]
build-backend = "setuptools.build_meta"
requires = [
    "cmake>=3.23.1,!=3.25.0",
    "cython>=0.29,<0.30",
    "ninja",
    "numpy>=1.21",
    "protoc-wheel",
    "pyarrow==11.0.0.*",
    "rmm==23.6.*",
    "scikit-build>=0.13.1,<0.17.2",
    "setuptools",
    "wheel",
] # This list was generated by `rapids-dependency-file-generator`. To make changes, edit ../../dependencies.yaml and run `rapids-dependency-file-generator`.

[project]
name = "cudf"
<<<<<<< HEAD
version = "23.04.01"
=======
version = "23.06.00"
>>>>>>> 36f7f4df
description = "cuDF - GPU Dataframe"
readme = { file = "README.md", content-type = "text/markdown" }
authors = [
    { name = "NVIDIA Corporation" },
]
license = { text = "Apache 2.0" }
requires-python = ">=3.9"
dependencies = [
    "cachetools",
    "cubinlinker",
    "cuda-python>=11.7.1,<12.0",
    "cupy-cuda11x>=12.0.0",
    "fsspec>=0.6.0",
    "numba>=0.57",
    "numpy>=1.21",
    "nvtx>=0.2.1",
    "packaging",
    "pandas>=1.3,<1.6.0dev0",
    "protobuf>=4.21.6,<4.22",
    "ptxcompiler",
    "pyarrow==11.*",
    "rmm==23.6.*",
    "typing_extensions",
] # This list was generated by `rapids-dependency-file-generator`. To make changes, edit ../../dependencies.yaml and run `rapids-dependency-file-generator`.
classifiers = [
    "Intended Audience :: Developers",
    "Topic :: Database",
    "Topic :: Scientific/Engineering",
    "License :: OSI Approved :: Apache Software License",
    "Programming Language :: Python",
    "Programming Language :: Python :: 3.9",
    "Programming Language :: Python :: 3.10",
]

[project.optional-dependencies]
test = [
    "fastavro>=0.22.9",
    "hypothesis",
    "mimesis>=4.1.0",
    "msgpack",
    "pyorc",
    "pytest",
    "pytest-benchmark",
    "pytest-cases",
    "pytest-cov",
    "pytest-xdist",
    "python-snappy>=0.6.0",
    "scipy",
    "tokenizers==0.13.1",
    "transformers==4.24.0",
    "tzdata",
] # This list was generated by `rapids-dependency-file-generator`. To make changes, edit ../../dependencies.yaml and run `rapids-dependency-file-generator`.

[project.urls]
Homepage = "https://github.com/rapidsai/cudf"
Documentation = "https://docs.rapids.ai/api/cudf/stable/"

[tool.setuptools]
license-files = ["LICENSE"]

[tool.isort]
line_length = 79
multi_line_output = 3
include_trailing_comma = true
force_grid_wrap = 0
combine_as_imports = true
order_by_type = true
known_dask = [
    "dask",
    "distributed",
    "dask_cuda",
]
known_rapids = [
    "rmm",
]
known_first_party = [
    "cudf",
]
default_section = "THIRDPARTY"
sections = [
    "FUTURE",
    "STDLIB",
    "THIRDPARTY",
    "DASK",
    "RAPIDS",
    "FIRSTPARTY",
    "LOCALFOLDER",
]
skip = [
    "thirdparty",
    ".eggs",
    ".git",
    ".hg",
    ".mypy_cache",
    ".tox",
    ".venv",
    "_build",
    "buck-out",
    "build",
    "dist",
    "__init__.py",
]<|MERGE_RESOLUTION|>--- conflicted
+++ resolved
@@ -17,11 +17,7 @@
 
 [project]
 name = "cudf"
-<<<<<<< HEAD
-version = "23.04.01"
-=======
 version = "23.06.00"
->>>>>>> 36f7f4df
 description = "cuDF - GPU Dataframe"
 readme = { file = "README.md", content-type = "text/markdown" }
 authors = [
